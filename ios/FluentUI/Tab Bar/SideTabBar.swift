//
//  Copyright (c) Microsoft Corporation. All rights reserved.
//  Licensed under the MIT License.
//

import UIKit

/// Delegate protocol to handle user events inside the side tab bar.
@objc(MSFSideTabBarDelegate)
public protocol SideTabBarDelegate {
    /// Called after the view representing `TabBarItem` is selected.
    /// - Parameter sideTabBar: The side tab bar.
    /// - Parameter item: The selected tab bar item.
    /// - Parameter fromTop: true if the item was in the top section, false if it was in the bottom section.
    @objc optional func sideTabBar(_ sideTabBar: SideTabBar, didSelect item: TabBarItem, fromTop: Bool)

    /// Called after the avatar view is tapped in the side tab bar.
    /// - Parameter sideTabBar: The side tab bar.
    /// - Parameter avatarView: The avatar view.
    @objc optional func sideTabBar(_ sideTabBar: SideTabBar, didActivate avatarView: MSFAvatar)
}

/// View for a vertical side tab bar that can be used for app navigation.
/// Optimized for horizontal regular + vertical regular size class configuration. Prefer using TabBarView for other size class configurations.
@objc(MSFSideTabBar)
open class SideTabBar: UIView {
    /// Delegate to handle user interactions in the side tab bar.
    @objc public weak var delegate: SideTabBarDelegate? {
        didSet {
            if let avatar = avatar {
                avatar.view.accessibilityTraits = delegate != nil ? .button : .image
            }
        }
    }

    /// The avatar view that displays above the top tab bar items.
    /// The avatar view's size class should be AvatarSize.medium.
    /// Remember to enable pointer interactions on the avatar view if it handles pointer interactions.
    @objc open var avatar: MSFAvatar? {
        willSet {
            avatar?.view.removeGestureRecognizer(avatarViewGestureRecognizer)
            avatar?.view.removeFromSuperview()
        }
        didSet {
            if let avatar = avatar {
<<<<<<< HEAD
                let avatarState = avatar.state
                avatarState.size = .medium
                avatarState.accessibilityLabel = "Accessibility.LargeTitle.ProfileView".localized
=======
                avatar.state.size = .medium
                avatar.state.accessibilityLabel = "Accessibility.LargeTitle.ProfileView".localized
>>>>>>> 79ab7210

                let avatarView = avatar.view
                avatarView.translatesAutoresizingMaskIntoConstraints = false
                avatarView.showsLargeContentViewer = true
                avatarView.largeContentTitle = avatar.state.accessibilityLabel
                addSubview(avatarView)

                if delegate != nil {
                    avatarView.accessibilityTraits = .button
                }

                avatarView.addGestureRecognizer(avatarViewGestureRecognizer)
            }

            updateAccessibilityIndex()
            setupLayoutConstraints()
        }
    }

    /// Tab bar iems to display in the top section of the side tab bar.
    /// These TabBarItems should have 28x28 images and don't need landscape images.
    @objc open var topItems: [TabBarItem] = [] {
        didSet {
            didUpdateItems(in: .top)
        }
    }

    /// Tab bar iems to display in the bottom section of the side tab bar.
    /// These items do not have a selected state.
    /// These TabBarItems should have 24x24 images and don't need landscape images.
    @objc open var bottomItems: [TabBarItem] = [] {
        didSet {
            didUpdateItems(in: .bottom)
        }
    }

    /// Selected tab bar item in the top section of the side tab bar.
    @objc open var selectedTopItem: TabBarItem? {
        willSet {
            if let item = selectedTopItem {
                itemView(with: item, in: .top)?.isSelected = false
            }
        }
        didSet {
            if let item = selectedTopItem {
                itemView(with: item, in: .top)?.isSelected = true
            }
        }
    }

    @objc public var showTopItemTitles: Bool = false {
        didSet {
            if oldValue != showTopItemTitles {
                didUpdateItems(in: .top)
            }
        }
    }

    @objc public var showBottomItemTitles: Bool = false {
        didSet {
            if oldValue != showBottomItemTitles {
                didUpdateItems(in: .bottom)
            }
        }
    }

    @objc public override init(frame: CGRect) {
        super.init(frame: frame)

        translatesAutoresizingMaskIntoConstraints = false

        backgroundView.translatesAutoresizingMaskIntoConstraints = false
        contain(view: backgroundView)

        borderLine.translatesAutoresizingMaskIntoConstraints = false
        addSubview(borderLine)

        addSubview(topStackView)
        addSubview(bottomStackView)

        addInteraction(UILargeContentViewerInteraction())

        accessibilityTraits = .tabBar
        shouldGroupAccessibilityChildren = true

        NSLayoutConstraint.activate([widthAnchor.constraint(equalToConstant: Constants.viewWidth),
                                     borderLine.leadingAnchor.constraint(equalTo: trailingAnchor),
                                     borderLine.bottomAnchor.constraint(equalTo: bottomAnchor),
                                     borderLine.topAnchor.constraint(equalTo: topAnchor)])
    }

    @available(*, unavailable)
    @objc public required init?(coder: NSCoder) {
        preconditionFailure("init(coder:) has not been implemented")
    }

    private enum Section: Int, CaseIterable {
        case top
        case bottom
    }

    private struct Constants {
        static let maxTabCount: Int = 5
        static let viewWidth: CGFloat = 62
        static let avatarViewSafeTopSpacing: CGFloat = 18
        static let avatarViewMinTopSpacing: CGFloat = 36
        static let avatarViewTopStackViewSpacing: CGFloat = 34
        static let bottomStackViewSafeSpacing: CGFloat = 14
        static let bottomStackViewMinSpacing: CGFloat = 24
        static let topItemSpacing: CGFloat = 32
        static let bottomItemSpacing: CGFloat = 24
        static let topItemSize: CGFloat = 28
        static let bottomItemSize: CGFloat = 24
        static let badgeTopSectionPadding: CGFloat = 2
        static let badgeBottomSectionPadding: CGFloat = 4
        static let numberOfTitleLines: Int = 2
    }

    private var layoutConstraints: [NSLayoutConstraint] = []
    private let borderLine = Separator(style: .shadow, orientation: .vertical)

    private let backgroundView: UIVisualEffectView = {
        var style = UIBlurEffect.Style.regular
        style = .systemChromeMaterial

        return UIVisualEffectView(effect: UIBlurEffect(style: style))
    }()

    private let topStackView: UIStackView = {
        return createStackView(spacing: Constants.topItemSpacing)
    }()

    private let bottomStackView: UIStackView = {
        return createStackView(spacing: Constants.bottomItemSpacing)
    }()

    private lazy var avatarViewGestureRecognizer: UITapGestureRecognizer = {
        return UITapGestureRecognizer(target: self, action: #selector(handleAvatarViewTapped))
    }()

    private func setupLayoutConstraints() {
        if layoutConstraints.count > 0 {
            NSLayoutConstraint.deactivate(layoutConstraints)
            layoutConstraints.removeAll()
        }

        if let avatar = avatar {
            // The avatar view's distance from the top of the side tab bar depends on safe layout guides.
            // There is a minimum spacing. If the layout guide spacing is large than the minimum spacing,
            // then the spacing will be layoutGuideSpacing + safeTopSpacing.
            let avatarView = avatar.view
            let topSafeConstraint = avatarView.topAnchor.constraint(equalTo: safeAreaLayoutGuide.topAnchor, constant: Constants.avatarViewSafeTopSpacing)
            topSafeConstraint.priority = .defaultHigh

            layoutConstraints.append(contentsOf: [
                topSafeConstraint,
                avatarView.topAnchor.constraint(greaterThanOrEqualTo: topAnchor, constant: Constants.avatarViewMinTopSpacing),
                avatarView.centerXAnchor.constraint(equalTo: centerXAnchor),
                topStackView.topAnchor.constraint(equalTo: avatarView.bottomAnchor, constant: Constants.avatarViewTopStackViewSpacing)
            ])
        } else {
            layoutConstraints.append(topStackView.topAnchor.constraint(equalTo: safeAreaLayoutGuide.topAnchor, constant: Constants.topItemSpacing))
        }

        let bottomSafeConstraint = bottomStackView.bottomAnchor.constraint(equalTo: safeAreaLayoutGuide.bottomAnchor, constant: -Constants.bottomStackViewSafeSpacing)
        bottomSafeConstraint.priority = .defaultHigh

        layoutConstraints.append(contentsOf: [
            topStackView.centerXAnchor.constraint(equalTo: centerXAnchor),
            topStackView.widthAnchor.constraint(lessThanOrEqualTo: widthAnchor),
            bottomStackView.centerXAnchor.constraint(equalTo: centerXAnchor),
            bottomStackView.widthAnchor.constraint(lessThanOrEqualTo: widthAnchor),
            bottomSafeConstraint,
            bottomStackView.bottomAnchor.constraint(lessThanOrEqualTo: bottomAnchor, constant: -Constants.bottomStackViewMinSpacing)
        ])

        NSLayoutConstraint.activate(layoutConstraints)
    }

    private func didUpdateItems(in section: Section) {
        for subview in stackView(in: section).arrangedSubviews {
            subview.removeFromSuperview()
        }

        let allItems = items(in: section)
        let numberOfItems = allItems.count
        if numberOfItems > Constants.maxTabCount {
            preconditionFailure("tab bar items can't be more than \(Constants.maxTabCount)")
        }

        let stackView = self.stackView(in: section)
        let badgePadding = section == .top ? Constants.badgeTopSectionPadding : Constants.badgeBottomSectionPadding
        let showItemTitles = section == .top ? showTopItemTitles : showBottomItemTitles
        var didRestoreSelection = false

        for item in allItems {
            let tabBarItemView = TabBarItemView(item: item, showsTitle: showItemTitles, canResizeImage: false)
            tabBarItemView.translatesAutoresizingMaskIntoConstraints = false
            tabBarItemView.alwaysShowTitleBelowImage = true
            tabBarItemView.maxBadgeWidth = Constants.viewWidth / 2 - badgePadding
            tabBarItemView.numberOfTitleLines = Constants.numberOfTitleLines

            if itemView(with: item, in: section) != nil && section == .top && item == selectedTopItem {
                tabBarItemView.isSelected = true
                didRestoreSelection = true
            }

            let tapGesture = UITapGestureRecognizer(target: self, action: (section == .top) ? #selector(handleTopItemTapped(_:)) : #selector(handleBottomItemTapped(_:)))
            tabBarItemView.addGestureRecognizer(tapGesture)
            stackView.addArrangedSubview(tabBarItemView)
        }

        if section == .top && !didRestoreSelection {
            selectedTopItem = allItems.first
        }

        updateAccessibilityIndex()
        setupLayoutConstraints()
    }

    private func updateAccessibilityIndex() {
        // seems like iOS 14 `.tabBar` accessibilityTrait doesn't seem to read out the index automatically
        if #available(iOS 14.0, *) {
            var totalCount: Int = 0
            for section in Section.allCases {
                let currentStackView = stackView(in: section)
                totalCount += currentStackView.arrangedSubviews.count
            }

            var previousSectionCount: Int = 0
<<<<<<< HEAD
            if let avatar = avatar, !avatar.view.isHidden {
=======
            if let avatar = avatar, avatar.view.isHidden {
>>>>>>> 79ab7210
                totalCount += 1
                previousSectionCount += 1
            }

            for section in Section.allCases {
                let currentStackView = stackView(in: section)

                for (index, itemView) in currentStackView.arrangedSubviews.enumerated() {
                    let accessibilityIndex = index + 1 + previousSectionCount
                    itemView.accessibilityHint = String.localizedStringWithFormat( "Accessibility.TabBarItemView.Hint".localized, accessibilityIndex, totalCount)
                }
                previousSectionCount += currentStackView.arrangedSubviews.count
            }
        }
    }

    private func items(in section: Section) -> [TabBarItem] {
        switch section {
        case .top:
            return topItems
        case .bottom:
            return bottomItems
        }
    }

    private func stackView(in section: Section) -> UIStackView {
        switch section {
        case .top:
            return topStackView
        case .bottom:
            return bottomStackView
        }
    }

    private func itemView(with item: TabBarItem, in section: Section) -> TabBarItemView? {
        if let index = items(in: section).firstIndex(of: item) {
            let stack = stackView(in: section)
            let arrangedSubviews = stack.arrangedSubviews

            if arrangedSubviews.count > index {
                if let tabBarItemView = stack.arrangedSubviews[index] as? TabBarItemView {
                    return tabBarItemView
                }
            }
        }

        return nil
    }

    private class func createStackView(spacing: CGFloat) -> UIStackView {
        let stackView = UIStackView(frame: .zero)
        stackView.axis = .vertical
        stackView.distribution = .fillEqually
        stackView.alignment = .fill
        stackView.translatesAutoresizingMaskIntoConstraints = false
        stackView.spacing = spacing

        return stackView
    }

    @objc private func handleAvatarViewTapped(_ recognizer: UITapGestureRecognizer) {
        guard let avatar = avatar else {
            return
        }

        delegate?.sideTabBar?(self, didActivate: avatar)
    }

    @objc private func handleTopItemTapped(_ recognizer: UITapGestureRecognizer) {
        if let item = (recognizer.view as? TabBarItemView)?.item {
            selectedTopItem = item

            delegate?.sideTabBar?(self, didSelect: item, fromTop: true)
        }
    }

    @objc private func handleBottomItemTapped(_ recognizer: UITapGestureRecognizer) {
        if let item = (recognizer.view as? TabBarItemView)?.item {
            delegate?.sideTabBar?(self, didSelect: item, fromTop: false)
        }
    }
}<|MERGE_RESOLUTION|>--- conflicted
+++ resolved
@@ -43,14 +43,8 @@
         }
         didSet {
             if let avatar = avatar {
-<<<<<<< HEAD
-                let avatarState = avatar.state
-                avatarState.size = .medium
-                avatarState.accessibilityLabel = "Accessibility.LargeTitle.ProfileView".localized
-=======
                 avatar.state.size = .medium
                 avatar.state.accessibilityLabel = "Accessibility.LargeTitle.ProfileView".localized
->>>>>>> 79ab7210
 
                 let avatarView = avatar.view
                 avatarView.translatesAutoresizingMaskIntoConstraints = false
@@ -281,11 +275,7 @@
             }
 
             var previousSectionCount: Int = 0
-<<<<<<< HEAD
-            if let avatar = avatar, !avatar.view.isHidden {
-=======
             if let avatar = avatar, avatar.view.isHidden {
->>>>>>> 79ab7210
                 totalCount += 1
                 previousSectionCount += 1
             }
