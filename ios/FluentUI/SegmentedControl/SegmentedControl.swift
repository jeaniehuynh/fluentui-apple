--- conflicted
+++ resolved
@@ -601,80 +601,4 @@
             button.accessibilityHint = String.localizedStringWithFormat("Accessibility.MSPillButtonBar.Hint".localized, index + 1, items.count)
         }
     }
-<<<<<<< HEAD
-}
-
-// MARK: - SegmentedControlButton
-private class SegmentedControlButton: UIButton {
-    private struct Constants {
-        static let contentEdgeInsets = UIEdgeInsets(top: 11, left: 12, bottom: 13, right: 12)
-    }
-
-    init() {
-        super.init(frame: .zero)
-
-        contentEdgeInsets = Constants.contentEdgeInsets
-        titleLabel?.lineBreakMode = .byTruncatingTail
-        setTitleColor(SegmentedControl.Style.tabs.segmentTextColor, for: .normal)
-        updateFont()
-
-        NotificationCenter.default.addObserver(self, selector: #selector(updateFont), name: UIContentSizeCategory.didChangeNotification, object: nil)
-    }
-
-    required init?(coder aDecoder: NSCoder) {
-        preconditionFailure("init(coder:) has not been implemented")
-    }
-
-    override func invalidateIntrinsicContentSize() {
-        super.invalidateIntrinsicContentSize()
-        (superview as? SegmentedControl)?.intrinsicContentSizeInvalidatedForChildView()
-    }
-
-    override func didMoveToWindow() {
-        super.didMoveToWindow()
-        if let window = window {
-            setTitleColor(SegmentedControl.Style.tabs.segmentTextColorDisabled(for: window), for: .disabled)
-            setTitleColor(SegmentedControl.Style.tabs.segmentTextColorSelected(for: window), for: .selected)
-            setTitleColor(SegmentedControl.Style.tabs.segmentTextColorSelectedAndDisabled(for: window), for: [.selected, .disabled])
-        }
-    }
-
-    @objc private func updateFont() {
-        titleLabel?.font = TextStyle.subhead.font
-    }
-=======
-
-    private func updateWindowSpecificColors() {
-        if let window = window {
-            pillMaskedLabelsContainerView.backgroundColor = customSegmentedControlSelectedButtonBackgroundColor ?? (isEnabled ? style.selectionColor(for: window) : style.selectionColorDisabled)
-            backgroundView.backgroundColor = customSegmentedControlBackgroundColor ?? (isEnabled ? style.backgroundColor(for: window) : style.backgroundColorDisabled(for: window))
-            for maskedLabel in pillMaskedLabels {
-                if isEnabled {
-                    if let customSelectedButtonTextColor = self.customSelectedSegmentedControlButtonTextColor {
-                        maskedLabel.textColor = customSelectedButtonTextColor
-                    } else {
-                            maskedLabel.textColor = style.segmentTextColorSelected(for: window)
-                    }
-                } else {
-                        maskedLabel.textColor = style.segmentTextColorSelectedAndDisabled(for: window)
-                }
-            }
-            for button in buttons {
-                if isEnabled {
-                    if let customButtonTextColor = self.customSegmentedControlButtonTextColor {
-                        button.setTitleColor(customButtonTextColor, for: .normal)
-                    } else {
-                        button.setTitleColor(style.segmentTextColor, for: .normal)
-                    }
-                } else {
-                        button.setTitleColor(style.segmentTextColorDisabled(for: window), for: .normal)
-                }
-
-                if let switchButton = button as? SegmentPillButton {
-                    switchButton.unreadDotColor = isEnabled ? style.segmentUnreadDotColor(for: window) : style.segmentTextColorDisabled(for: window)
-                }
-            }
-        }
-    }
->>>>>>> 880d34dd
 }