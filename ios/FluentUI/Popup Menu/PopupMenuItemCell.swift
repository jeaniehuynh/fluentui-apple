//
//  Copyright (c) Microsoft Corporation. All rights reserved.
//  Licensed under the MIT License.
//

import UIKit

class PopupMenuItemCell: TableViewCell, PopupMenuItemTemplateCell {

    var customSeparatorColor: UIColor? {
        didSet {
            bottomSeparator.backgroundColor = customSeparatorColor
        }
    }

    private struct Constants {
        static let labelVerticalMarginForOneLine: CGFloat = 15
        static let accessoryImageViewOffset: CGFloat = 5

        static let imageViewSize: MSFTableViewCellCustomViewSize = .small
        static let accessoryImageViewSize: CGFloat = 8

        static let defaultAlpha: CGFloat = 1.0
        static let highlightedAlpha: CGFloat = 0.4

        static let animationDuration: TimeInterval = 0.15
    }

    override class var labelVerticalMarginForOneAndThreeLines: CGFloat { return Constants.labelVerticalMarginForOneLine }

    static func preferredWidth(for item: PopupMenuTemplateItem, preservingSpaceForImage preserveSpaceForImage: Bool) -> CGFloat {
        guard let item = item as? PopupMenuItem else {
            assertionFailure("Invalid item type for cell.")
            return 0
        }

        let imageViewSize: MSFTableViewCellCustomViewSize = item.image != nil || preserveSpaceForImage ? Constants.imageViewSize : .zero
        return preferredWidth(title: item.title, subtitle: item.subtitle ?? "", customViewSize: imageViewSize, customAccessoryView: item.accessoryView, accessoryType: .checkmark)
    }

    static func preferredHeight(for item: PopupMenuTemplateItem) -> CGFloat {
        guard let item = item as? PopupMenuItem else {
            assertionFailure("Invalid item type for cell.")
            return 0
        }

        return height(title: item.title, subtitle: item.subtitle ?? "", customViewSize: Constants.imageViewSize, customAccessoryView: item.accessoryView, accessoryType: .checkmark)
    }

    var isHeader: Bool = false {
        didSet {
            bottomSeparatorType = isHeader ? .full : .inset
            updateAccessibilityTraits()
        }
    }
    var preservesSpaceForImage: Bool = false

    override var customViewSize: MSFTableViewCellCustomViewSize {
        get { return customView != nil || preservesSpaceForImage ? Constants.imageViewSize : .zero }
        set { }
    }

    override var isUserInteractionEnabled: Bool {
        get { return !isHeader && super.isUserInteractionEnabled }
        set { super.isUserInteractionEnabled = newValue }
    }

    private var item: PopupMenuItem?

    // Cannot use imageView since it exists in superclass
    private let _imageView: UIImageView = {
        let imageView = UIImageView()
        imageView.contentMode = .scaleAspectFit
        return imageView
    }()

    private let accessoryImageView: UIImageView = {
        let imageView = UIImageView()
        imageView.contentMode = .scaleAspectFit
        imageView.tintColor = Colors.Table.Cell.image
        return imageView
    }()

    override func initialize() {
        super.initialize()

        selectionStyle = .none

        contentView.addSubview(accessoryImageView)

        isAccessibilityElement = true

<<<<<<< HEAD
        NotificationCenter.default.addObserver(self,
                                               selector: #selector(themeDidChange),
                                               name: .didChangeTheme,
                                               object: nil)
    }

    override func didMoveToWindow() {
        super.didMoveToWindow()
        updateColors()
    }

    @objc override func themeDidChange(_ notification: Notification) {
        super.themeDidChange(notification)
        guard let window = window, window.isEqual(notification.object) else {
            return
        }
        updateColors()
=======
        // until popupmenuitemcell actually supports token system, clients will override colors via cell's backgroundColor property
        backgroundStyleType = .custom
>>>>>>> 4dfc21bf
    }

    func setup(item: PopupMenuTemplateItem) {
        guard let item = item as? PopupMenuItem else {
            assertionFailure("Invalid item type for cell.")
            return
        }

        self.item = item

        _imageView.image = item.image
        _imageView.highlightedImage = item.selectedImage
        accessoryImageView.image = item.accessoryImage
        accessoryImageView.isHidden = _imageView.image == nil || accessoryImageView.image == nil

        setup(title: item.title, subtitle: item.subtitle ?? "", customView: _imageView.image != nil ? _imageView : nil, customAccessoryView: item.accessoryView)
        isEnabled = item.isEnabled
        titleNumberOfLines = 0

        updateViews()
        updateAccessibilityTraits()
    }

    override func layoutContentSubviews() {
        super.layoutContentSubviews()

        if !accessoryImageView.isHidden {
            accessoryImageView.frame = CGRect(
                x: _imageView.frame.maxX - Constants.accessoryImageViewOffset,
                y: _imageView.frame.minY + Constants.accessoryImageViewOffset - Constants.accessoryImageViewSize,
                width: Constants.accessoryImageViewSize,
                height: Constants.accessoryImageViewSize
            )
        }
    }

    override func setHighlighted(_ highlighted: Bool, animated: Bool) {
        let oldValue = isHighlighted
        super.setHighlighted(highlighted, animated: animated)
        if isHighlighted == oldValue {
            return
        }

        // Override default background color change
        backgroundColor = item?.backgroundColor ?? .clear

        if animated {
            UIView.animate(withDuration: Constants.animationDuration) {
                self.updateViews()
            }
        } else {
            updateViews()
        }
    }

    override func setSelected(_ selected: Bool, animated: Bool) {
        let oldValue = isSelected
        super.setSelected(selected, animated: animated)
        if isSelected == oldValue {
            return
        }

        // Override default background color change
        backgroundColor = item?.backgroundColor ?? .clear

        if animated {
            UIView.animate(withDuration: Constants.animationDuration) {
                self.updateViews()
            }
        } else {
            updateViews()
        }
    }

    private func updateAccessibilityTraits() {
        if isHeader {
            accessibilityTraits.remove(.button)
            accessibilityTraits.insert(.header)
        } else {
            accessibilityTraits.insert(.button)
            accessibilityTraits.remove(.header)
        }
    }

    private func updateViews() {
        // Highlight
        let alpha = isHighlighted ? Constants.highlightedAlpha : Constants.defaultAlpha
        _imageView.alpha = alpha
        accessoryImageView.alpha = alpha
        titleLabel.alpha = alpha
        subtitleLabel.alpha = alpha
        customAccessoryView?.alpha = alpha

        updateColors()

        _imageView.isHighlighted = isSelected
    }

    private func updateColors() {
        if let item = item {
            _imageView.tintColor = isSelected
                ? item.imageSelectedColor ?? UIColor(dynamicColor: fluentTheme.aliasTokens.colors[.brandForeground1])
            : item.imageColor
            titleLabel.textColor = isSelected
            ? item.titleSelectedColor ?? UIColor(dynamicColor: fluentTheme.aliasTokens.colors[.brandForeground1])
                : item.titleColor
            subtitleLabel.textColor = isSelected
                ? item.subtitleSelectedColor ?? UIColor(dynamicColor: fluentTheme.aliasTokens.colors[.brandForeground1])
                : item.subtitleColor
            backgroundColor = item.backgroundColor
        }

        if isSelected && item?.isAccessoryCheckmarkVisible == true {
            _accessoryType = .checkmark
            accessoryTypeView?.customTintColor = item?.accessoryCheckmarkColor ?? UIColor(dynamicColor: fluentTheme.aliasTokens.colors[.brandForeground1])
        } else {
            _accessoryType = .none
        }
    }
}<|MERGE_RESOLUTION|>--- conflicted
+++ resolved
@@ -90,7 +90,6 @@
 
         isAccessibilityElement = true
 
-<<<<<<< HEAD
         NotificationCenter.default.addObserver(self,
                                                selector: #selector(themeDidChange),
                                                name: .didChangeTheme,
@@ -107,11 +106,8 @@
         guard let window = window, window.isEqual(notification.object) else {
             return
         }
-        updateColors()
-=======
-        // until popupmenuitemcell actually supports token system, clients will override colors via cell's backgroundColor property
+        updateColors()        // until popupmenuitemcell actually supports token system, clients will override colors via cell's backgroundColor property
         backgroundStyleType = .custom
->>>>>>> 4dfc21bf
     }
 
     func setup(item: PopupMenuTemplateItem) {
