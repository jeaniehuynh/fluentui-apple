//
//  Copyright (c) Microsoft Corporation. All rights reserved.
//  Licensed under the MIT License.
//

import UIKit
import Combine

// MARK: ActionsCell

/**
 `ActionsCell` is used to present a button or set of buttons (max of 2) as a row in a table view. After being added to the table view a target can be added to the button(s) with a corresponding action.

 `ActionsCell` supports a maximum of 2 buttons that are displayed in a single row with a vertical separator between them. A button can be denoted 'destructive' by setting the 'action(X)ActionType' parameter to `.destructive`. When `.destructive`, this property causes the button to be displayed with red title label text to signify a 'destructive' action. When `.communication` is passed in, the button will be displayed with communication blue color.

 `topSeparatorType` and `bottomSeparatorType` can be used to show custom horizontal separators. Make sure to remove the `UITableViewCell` built-in separator by setting `separatorStyle = .none` on your table view.
 */
@objc(MSFActionsCell)
open class ActionsCell: UITableViewCell, TokenizedControlInternal {
    @objc(MSFActionsCellActionType)
    public enum ActionType: Int {
        case regular
        case destructive
        case communication

        func highlightedTextColor(tokenSet: TableViewCellTokenSet) -> UIColor {
            switch self {
            case .regular:
                return UIColor(dynamicColor: tokenSet[.mainBrandColor].dynamicColor).withAlphaComponent(0.4)
            case .destructive:
                return UIColor(dynamicColor: tokenSet[.destructiveTextColor].dynamicColor).withAlphaComponent(0.4)
            case .communication:
                return UIColor(dynamicColor: tokenSet[.communicationTextColor].dynamicColor).withAlphaComponent(0.4)
            }
        }

        func textColor(tokenSet: TableViewCellTokenSet) -> UIColor {
            switch self {
            case .regular:
                return UIColor(dynamicColor: tokenSet[.mainBrandColor].dynamicColor)
            case .destructive:
                return UIColor(dynamicColor: tokenSet[.destructiveTextColor].dynamicColor)
            case .communication:
                return UIColor(dynamicColor: tokenSet[.communicationTextColor].dynamicColor)
            }
        }
    }

    public static let identifier: String = "ActionsCell"

    public typealias TokenSetKeyType = TableViewCellTokenSet.Tokens
    public var tokenSet: TableViewCellTokenSet
    var tokenSetSink: AnyCancellable?

    @objc private func themeDidChange(_ notification: Notification) {
        guard let themeView = notification.object as? UIView, self.isDescendant(of: themeView) else {
            return
        }
        tokenSet.update(fluentTheme)
        updateAppearance()
    }

    private func updateAppearance() {
        setupBackgroundColors()
        updateActionTitleColors()
    }

    public class func height(action1Title: String, action2Title: String = "", containerWidth: CGFloat, tokenSet: TableViewCellTokenSet) -> CGFloat {
        let actionCount: CGFloat = action2Title == "" ? 1 : 2
        let width = ceil(containerWidth / actionCount)

        let actionTitleFont = UIFont.fluent(tokenSet[.titleFont].fontInfo)
        let action1TitleHeight = action1Title.preferredSize(for: actionTitleFont, width: width).height
        let action2TitleHeight = action2Title.preferredSize(for: actionTitleFont, width: width).height

        return max(TableViewCellTokenSet.paddingVertical * 2 + max(action1TitleHeight, action2TitleHeight),
                   TableViewCellTokenSet.oneLineMinHeight)
    }

    public class func preferredWidth(action1Title: String, action2Title: String = "", tokenSet: TableViewCellTokenSet) -> CGFloat {
        let actionTitleFont = UIFont.fluent(tokenSet[.titleFont].fontInfo)
        let action1TitleWidth = action1Title.preferredSize(for: actionTitleFont).width
        let action2TitleWidth = action2Title.preferredSize(for: actionTitleFont).width

        let actionCount: CGFloat = action2Title == "" ? 1 : 2
        return actionCount * max(action1TitleWidth, action2TitleWidth)
    }

    /// Style describing whether or not the cell's custom top separator should be visible and how wide it should extend
    @objc open var topSeparatorType: TableViewCell.SeparatorType = .none {
        didSet {
            if topSeparatorType != oldValue {
                updateHorizontalSeparator(topSeparator, with: topSeparatorType)
            }
        }
    }
    /// Style describing whether or not the cell's custom bottom separator should be visible and how wide it should extend
    @objc open var bottomSeparatorType: TableViewCell.SeparatorType = .none {
        didSet {
            if bottomSeparatorType != oldValue {
                updateHorizontalSeparator(bottomSeparator, with: bottomSeparatorType)
            }
        }
    }

    open override var intrinsicContentSize: CGSize {
        return sizeThatFits(CGSize(width: CGFloat.infinity, height: .infinity))
    }

    @objc public var backgroundStyleType: TableViewCellBackgroundStyleType = .plain {
        didSet {
            if backgroundStyleType != oldValue {
                setupBackgroundColors()
            }
        }
    }

    // By design, an actions cell has 2 actions at most
    @objc public let action1Button = UIButton()
    @objc public let action2Button = UIButton()

    private var action1Type: ActionType = .regular
    private var action2Type: ActionType = .regular

    private let topSeparator = MSFDivider()
    private let bottomSeparator = MSFDivider()
    private let verticalSeparator = MSFDivider(orientation: .vertical)

    public override init(style: UITableViewCell.CellStyle, reuseIdentifier: String?) {
        self.tokenSet = TableViewCellTokenSet(customViewSize: { .default })
        super.init(style: style, reuseIdentifier: reuseIdentifier)

        contentView.addSubview(action1Button)
        contentView.addSubview(action2Button)
        contentView.addSubview(verticalSeparator)
        addSubview(topSeparator)
        addSubview(bottomSeparator)

        // hide system separator so we can draw our own. We prefer the container UITableView to set separatorStyle = .none
        separatorInset = UIEdgeInsets(top: 0, left: CGFloat.greatestFiniteMagnitude, bottom: 0, right: 0)
        updateHorizontalSeparator(topSeparator, with: topSeparatorType)
        updateHorizontalSeparator(bottomSeparator, with: bottomSeparatorType)
        setupBackgroundColors()

        setupAction(action1Button)
        setupAction(action2Button)

        NotificationCenter.default.addObserver(self,
                                               selector: #selector(themeDidChange),
                                               name: .didChangeTheme,
                                               object: nil)

        // Update appearance whenever `tokenSet` changes.
        tokenSetSink = tokenSet.sinkChanges { [weak self] in
            self?.updateAppearance()
        }
    }

    public required init(coder aDecoder: NSCoder) {
        preconditionFailure("init(coder:) has not been implemented")
    }

    /// Sets up the action cell with 1 or 2 actions.
    ///
    /// - Parameters:
    ///   - action1Title: The title of the first action.
    ///   - action2Title: The title of the second action.
    ///   - action1Type: type describing if the first action has '.regular', '.destructive' or '.communication' color.
    ///   - action2Type: type describing if the second action has '.regular', '.destructive' or '.communication' color.
    @objc open func setup(action1Title: String, action2Title: String = "", action1Type: ActionType = .regular, action2Type: ActionType = .regular) {
        action1Button.setTitle(action1Title, for: .normal)
        self.action1Type = action1Type

        let hasAction = !action2Title.isEmpty
        if hasAction {
            action2Button.setTitle(action2Title, for: .normal)
            self.action2Type = action2Type
        }
        action2Button.isHidden = !hasAction
        verticalSeparator.isHidden = !hasAction

        updateActionTitleColors()
    }

    /// Sets up the action cell with 1 action
    @objc public func setup(action1Title: String, action1Type: ActionType = .regular) {
        setup(action1Title: action1Title, action2Title: "", action1Type: action1Type)
    }

    open override func layoutSubviews() {
        super.layoutSubviews()

        let actionCount: CGFloat = action2Button.isHidden ? 1 : 2
        let singleActionWidth = ceil(contentView.frame.width / actionCount)
        var left: CGFloat = 0

        action1Button.frame = CGRect(x: left, y: 0, width: singleActionWidth, height: frame.height)
        left += action1Button.frame.width

        if actionCount > 1 {
            action2Button.frame = CGRect(x: left, y: 0, width: frame.width - left, height: frame.height)
            verticalSeparator.frame = CGRect(x: left, y: 0, width: verticalSeparator.frame.width, height: frame.height)
        }

        layoutHorizontalSeparator(topSeparator, with: topSeparatorType, at: 0)
        layoutHorizontalSeparator(bottomSeparator, with: bottomSeparatorType, at: frame.height - bottomSeparator.frame.height)
    }

    open override func sizeThatFits(_ size: CGSize) -> CGSize {
        let maxWidth = size.width != 0 ? size.width : .infinity
        return CGSize(
            width: max(
                Self.preferredWidth(
                    action1Title: action1Button.currentTitle ?? "",
                    action2Title: action2Button.currentTitle ?? "",
                    tokenSet: tokenSet
                ),
                maxWidth
            ),
            height: Self.height(
                action1Title: action1Button.currentTitle ?? "",
                action2Title: action2Button.currentTitle ?? "",
                containerWidth: maxWidth,
                tokenSet: tokenSet
            )
        )
    }

    open override func didMoveToWindow() {
        super.didMoveToWindow()

        tokenSet.update(fluentTheme)
        updateAppearance()
    }

    open override func prepareForReuse() {
        super.prepareForReuse()
        updateAppearance()
        action1Button.removeTarget(nil, action: nil, for: .allEvents)
        action2Button.removeTarget(nil, action: nil, for: .allEvents)
    }

    open override func setHighlighted(_ highlighted: Bool, animated: Bool) { }

    open override func setSelected(_ selected: Bool, animated: Bool) { }

    private func setupAction(_ button: UIButton) {
        button.titleLabel?.font = UIFont.fluent(tokenSet[.titleFont].fontInfo)
        button.titleLabel?.numberOfLines = 0
        button.titleLabel?.textAlignment = .center
    }

<<<<<<< HEAD
    private func layoutHorizontalSeparator(_ separator: MSFDivider, with type: TableViewCell.SeparatorType, at verticalOffset: CGFloat) {
        let horizontalOffset = type == .inset ? safeAreaInsets.left + tokenSet[.horizontalSpacing].float : 0
=======
    private func layoutHorizontalSeparator(_ separator: Separator, with type: TableViewCell.SeparatorType, at verticalOffset: CGFloat) {
        let horizontalOffset = type == .inset ? safeAreaInsets.left + TableViewCellTokenSet.horizontalSpacing : 0
>>>>>>> 10bf7a46

        separator.frame = CGRect(
            x: horizontalOffset,
            y: verticalOffset,
            width: frame.width - horizontalOffset,
            height: separator.frame.height
        )
        separator.flipForRTL()
    }

    private func updateHorizontalSeparator(_ separator: MSFDivider, with type: TableViewCell.SeparatorType) {
        separator.isHidden = type == .none
        setNeedsLayout()
    }

    private func updateActionTitleColors() {
        action1Button.setTitleColor(action1Type.textColor(tokenSet: tokenSet), for: .normal)
        action1Button.setTitleColor(action1Type.highlightedTextColor(tokenSet: tokenSet), for: .highlighted)
        if !action2Button.isHidden {
            action2Button.setTitleColor(action2Type.textColor(tokenSet: tokenSet), for: .normal)
            action2Button.setTitleColor(action2Type.highlightedTextColor(tokenSet: tokenSet), for: .highlighted)
        }

    }

    private func setupBackgroundColors() {
        if backgroundStyleType != .custom {
            var customBackgroundConfig = UIBackgroundConfiguration.clear()
            customBackgroundConfig.backgroundColor = backgroundStyleType.defaultColor(tokenSet: tokenSet)
            backgroundConfiguration = customBackgroundConfig
        }
    }
}<|MERGE_RESOLUTION|>--- conflicted
+++ resolved
@@ -250,13 +250,8 @@
         button.titleLabel?.textAlignment = .center
     }
 
-<<<<<<< HEAD
     private func layoutHorizontalSeparator(_ separator: MSFDivider, with type: TableViewCell.SeparatorType, at verticalOffset: CGFloat) {
-        let horizontalOffset = type == .inset ? safeAreaInsets.left + tokenSet[.horizontalSpacing].float : 0
-=======
-    private func layoutHorizontalSeparator(_ separator: Separator, with type: TableViewCell.SeparatorType, at verticalOffset: CGFloat) {
         let horizontalOffset = type == .inset ? safeAreaInsets.left + TableViewCellTokenSet.horizontalSpacing : 0
->>>>>>> 10bf7a46
 
         separator.frame = CGRect(
             x: horizontalOffset,
