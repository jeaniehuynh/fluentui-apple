--- conflicted
+++ resolved
@@ -50,42 +50,26 @@
             return [[trailingItem]]
         }()
 
-<<<<<<< HEAD
-    @objc public init(itemGroups: [CommandBarItemGroup], leadingItemGroups: [CommandBarItemGroup]? = nil, trailingItemGroups: [CommandBarItemGroup]? = nil) {
-        self.itemGroups = itemGroups
-        self.leadingItemGroups = leadingItemGroups
-        self.trailingItemGroups = trailingItemGroups
-        self.tokenSet = CommandBarTokenSet()
-=======
         self.init(itemGroups: itemGroups,
                   leadingItemGroups: leadingItems,
                   trailingItemGroups: trailingItems)
     }
->>>>>>> 61702709
 
     @objc public init(itemGroups: [CommandBarItemGroup],
                       leadingItemGroups: [CommandBarItemGroup]? = nil,
                       trailingItemGroups: [CommandBarItemGroup]? = nil) {
+        self.tokenSet = CommandBarTokenSet()
+
         leadingCommandGroupsView = CommandBarCommandGroupsView(itemGroups: leadingItemGroups,
                                                                buttonsPersistSelection: false,
                                                                tokenSet: tokenSet)
         leadingCommandGroupsView.translatesAutoresizingMaskIntoConstraints = false
-<<<<<<< HEAD
-        mainCommandGroupsView = CommandBarCommandGroupsView(itemGroups: self.itemGroups,
+        mainCommandGroupsView = CommandBarCommandGroupsView(itemGroups: itemGroups,
                                                             tokenSet: tokenSet)
-=======
-        mainCommandGroupsView = CommandBarCommandGroupsView(itemGroups: itemGroups,
-                                                            tokens: tokens)
->>>>>>> 61702709
         mainCommandGroupsView.translatesAutoresizingMaskIntoConstraints = false
         trailingCommandGroupsView = CommandBarCommandGroupsView(itemGroups: trailingItemGroups,
                                                                 buttonsPersistSelection: false,
-<<<<<<< HEAD
                                                                 tokenSet: tokenSet)
-
-=======
-                                                                tokens: tokens)
->>>>>>> 61702709
         trailingCommandGroupsView.translatesAutoresizingMaskIntoConstraints = false
 
         commandBarContainerStackView = UIStackView()
