//
//  Copyright (c) Microsoft Corporation. All rights reserved.
//  Licensed under the MIT License.
//

import SwiftUI

/// Properties that can be used to customize the appearance of the `Notification`.
@objc public protocol MSFNotificationState: NSObjectProtocol {
    /// Style to draw the control.
    var style: MSFNotificationStyle { get set }

    /// Optional text for the main title area of the control. If there is a title, the message becomes subtext.
    var message: String? { get set }

    /// Optional attributed text for the main title area of the control. If there is a title, the message becomes subtext.
    var attributedMessage: NSAttributedString? { get set }

    /// Optional text to draw above the message area.
    var title: String? { get set }

    /// Optional attributed text to draw above the message area.
    var attributedTitle: NSAttributedString? { get set }

    /// Optional icon to draw at the leading edge of the control.
    var image: UIImage? { get set }

    /// Optional icon to display in the action button if no button title is provided.
    /// If the trailingImage is set, the trailingImageAccessibilityLabel should also be set.
    var trailingImage: UIImage? { get set }

    /// Optional localized accessibility label for the trailing image.
    var trailingImageAccessibilityLabel: String? { get set }

    /// Title to display in the action button on the trailing edge of the control.
    ///
    /// To show an action button, provide values for both `actionButtonTitle` and  `actionButtonAction`.
    var actionButtonTitle: String? { get set }

    /// Action to be dispatched by the action button on the trailing edge of the control.
    ///
    /// To show an action button, provide values for both `actionButtonTitle` and  `actionButtonAction`.
    var actionButtonAction: (() -> Void)? { get set }

    /// Bool to control if the Notification has a dismiss action by default.
    var showDefaultDismissActionButton: Bool { get set }

    /// Action to be dispatched by tapping on the toast/bar notification.
    var messageButtonAction: (() -> Void)? { get set }
<<<<<<< HEAD
=======

    /// Design token set for this control, to use in place of the control's default Fluent tokens.
    var overrideTokens: NotificationTokens? { get set }

    /// Defines whether the notification shows from the bottom of the presenting view or the top.
    var showFromBottom: Bool { get set }
>>>>>>> 6ce2878e
}

/// View that represents the Notification.
public struct FluentNotification: View, TokenizedControlView {
    public typealias TokenSetKeyType = NotificationTokenSet.Tokens
    @ObservedObject public var tokenSet: NotificationTokenSet

    /// Creates the FluentNotification
    /// - Parameters:
    ///   - style: `MSFNotificationStyle` enum value that defines the style of the Notification being presented.
    ///   - shouldSelfPresent: Whether the notification should  present itself (SwiftUI environment) or externally (UIKit environment).
    ///   - isFlexibleWidthToast: Whether the width of the toast is set based  on the width of the screen or on its contents.
    ///   - message: Optional text for the main title area of the control. If there is a title, the message becomes subtext.
    ///   - attributedMessage: Optional attributed text for the main title area of the control. If there is a title, the message becomes subtext. If set, it will override the message parameter.
    ///   - isPresented: Controls whether the Notification is being presented.
    ///   - title: Optional text to draw above the message area.
    ///   - attributedTitle: Optional attributed text to draw above the message area. If set, it will override the title parameter.
    ///   - image: Optional icon to draw at the leading edge of the control.
    ///   - trailingImage: Optional icon to show in the action button if no button title is provided.
    ///   - trailingImageAccessibilityLabel: Optional localized accessibility label for the trailing image.
    ///   - actionButtonTitle:Title to display in the action button on the trailing edge of the control.
    ///   - actionButtonAction: Action to be dispatched by the action button on the trailing edge of the control.
    ///   - showDefaultDismissActionButton: Bool to control if the Notification has a dismiss action by default.
    ///   - messageButtonAction: Action to be dispatched by tapping on the toast/bar notification.
    ///   - showFromBottom: Defines whether the notification shows from the bottom of the presenting view or the top.
    public init(style: MSFNotificationStyle,
                shouldSelfPresent: Bool = true,
                isFlexibleWidthToast: Bool = false,
                message: String? = nil,
                attributedMessage: NSAttributedString? = nil,
                isPresented: Binding<Bool>? = nil,
                title: String? = nil,
                attributedTitle: NSAttributedString? = nil,
                image: UIImage? = nil,
                trailingImage: UIImage? = nil,
                trailingImageAccessibilityLabel: String? = nil,
                actionButtonTitle: String? = nil,
                actionButtonAction: (() -> Void)? = nil,
                showDefaultDismissActionButton: Bool? = nil,
                messageButtonAction: (() -> Void)? = nil,
                showFromBottom: Bool = true) {
        let state = MSFNotificationStateImpl(style: style,
                                             message: message,
                                             attributedMessage: attributedMessage,
                                             title: title,
                                             attributedTitle: attributedTitle,
                                             image: image,
                                             trailingImage: trailingImage,
                                             trailingImageAccessibilityLabel: trailingImageAccessibilityLabel,
                                             actionButtonTitle: actionButtonTitle,
                                             actionButtonAction: actionButtonAction,
                                             showDefaultDismissActionButton: showDefaultDismissActionButton,
                                             messageButtonAction: messageButtonAction,
                                             showFromBottom: true)
        self.state = state
        self.shouldSelfPresent = shouldSelfPresent
        self.isFlexibleWidthToast = isFlexibleWidthToast && style.isToast

        self.tokenSet = NotificationTokenSet(style: { state.style })

        if let isPresented = isPresented {
            _isPresented = isPresented
        } else {
            _isPresented = .constant(true)
        }

        if _isPresented.wrappedValue == true {
            _opacity = .init(initialValue: 1)
        }
    }

    public var body: some View {
        @ViewBuilder
        var image: some View {
            if state.style.isToast {
                if let image = state.image {
                    let imageSize = image.size
                    Image(uiImage: image)
                        .renderingMode(.template)
                        .frame(width: imageSize.width,
                               height: imageSize.height,
                               alignment: .center)
<<<<<<< HEAD
                        .foregroundColor(Color(dynamicColor: tokenSet[.imageColor].dynamicColor))
=======
                        .foregroundColor(Color(dynamicColor: tokens.imageColor))
                        .padding(.vertical, tokens.verticalPadding)
>>>>>>> 6ce2878e
                }
            }
        }

        @ViewBuilder
        var titleLabel: some View {
            if state.style.isToast && hasSecondTextRow {
                if let attributedTitle = state.attributedTitle {
                    AttributedText(attributedTitle, attributedTitleSize.width)
                        .fixedSize(horizontal: isFlexibleWidthToast, vertical: true)
                        .onSizeChange { newSize in
                            attributedTitleSize = newSize
                        }
                        .accessibilityLabel(attributedTitle.string)
                } else if let title = state.title {
                    Text(title)
                        .font(.fluent(tokenSet[.boldTextFont].fontInfo))
                        .foregroundColor(Color(dynamicColor: tokenSet[.foregroundColor].dynamicColor))
                }
            }
        }

        @ViewBuilder
        var messageLabel: some View {
            if let attributedMessage = state.attributedMessage {
                AttributedText(attributedMessage, attributedMessageSize.width)
                    .fixedSize(horizontal: isFlexibleWidthToast, vertical: true)
                    .onSizeChange { newSize in
                        attributedMessageSize = newSize
                    }
                    .accessibilityLabel(attributedMessage.string)
            } else if let message = state.message {
                let messageFont = hasSecondTextRow ? tokenSet[.footnoteTextFont].fontInfo : (state.style.isToast ? tokenSet[.boldTextFont].fontInfo : tokenSet[.regularTextFont].fontInfo)
                Text(message)
                    .font(.fluent(messageFont))
                    .foregroundColor(Color(dynamicColor: tokenSet[.foregroundColor].dynamicColor))
            }
        }

        @ViewBuilder
        var textContainer: some View {
            VStack(alignment: .leading) {
                if hasSecondTextRow {
                    titleLabel
                }
                messageLabel
            }
<<<<<<< HEAD
            .padding(.vertical, hasSecondTextRow ? tokenSet[.verticalPadding].float : tokenSet[.verticalPaddingForOneLine].float)
=======
            .padding(.vertical, tokens.verticalPadding)
>>>>>>> 6ce2878e
        }

        @ViewBuilder
        var button: some View {
            let shouldHaveDefaultAction = state.showDefaultDismissActionButton && shouldSelfPresent
            if let buttonAction = state.actionButtonAction ?? (shouldHaveDefaultAction ? dismissAnimated : nil) {
                let foregroundColor = tokenSet[.foregroundColor].dynamicColor
                if let actionTitle = state.actionButtonTitle, !actionTitle.isEmpty {
                    SwiftUI.Button(actionTitle) {
                        isPresented = false
                        buttonAction()
                    }
                    .lineLimit(1)
                    .foregroundColor(Color(dynamicColor: foregroundColor))
                    .font(.fluent(tokenSet[.boldTextFont].fontInfo))
                    .hoverEffect()
                } else {
                    SwiftUI.Button(action: {
                        isPresented = false
                        buttonAction()
                    }, label: {
                        if let trailingImage = state.trailingImage {
                            Image(uiImage: trailingImage)
                                .accessibilityLabel(state.trailingImageAccessibilityLabel ?? "")
                        } else {
                            Image("dismiss-20x20", bundle: FluentUIFramework.resourceBundle)
                                .accessibilityLabel("Accessibility.Dismiss.Label".localized)
                        }
                    })
                    .foregroundColor(Color(dynamicColor: foregroundColor))
                    .hoverEffect()
                }
            }
        }

        let messageButtonAction = state.messageButtonAction
        @ViewBuilder
        var innerContents: some View {
            if hasCenteredText {
                HStack {
                    Spacer()
                    textContainer
                    Spacer()
                }
                .frame(minHeight: tokenSet[.minimumHeight].float)
            } else {
                let horizontalSpacing = tokenSet[.horizontalSpacing].float
                HStack(spacing: isFlexibleWidthToast ? horizontalSpacing : 0) {
                    HStack(spacing: horizontalSpacing) {
                        image
                        textContainer
                        if !isFlexibleWidthToast {
                            Spacer(minLength: horizontalSpacing)
                        }
                    }
                    .accessibilityElement(children: .combine)
                    .modifyIf(messageButtonAction != nil, { messageButton in
                        messageButton.accessibilityAddTraits(.isButton)
                            .hoverEffect()
                    })
                    button
                        .layoutPriority(1)
                }
                .onSizeChange { newSize in
                    innerContentsSize = newSize
                }
                .frame(minHeight: tokenSet[.minimumHeight].float)
                .padding(.horizontal, tokenSet[.horizontalPadding].float)
                .clipped()
            }
        }

        @ViewBuilder
        var notification: some View {
            let shadowInfo = tokenSet[.shadow].shadowInfo
            innerContents
                .background(
                    RoundedRectangle(cornerRadius: tokenSet[.cornerRadius].float)
                        .strokeBorder(Color(dynamicColor: tokenSet[.outlineColor].dynamicColor), lineWidth: tokenSet[.outlineWidth].float)
                        .background(
                            RoundedRectangle(cornerRadius: tokenSet[.cornerRadius].float)
                                .fill(Color(dynamicColor: tokenSet[.backgroundColor].dynamicColor))
                        )
                        .shadow(color: Color(dynamicColor: shadowInfo.colorOne),
                                radius: shadowInfo.blurOne,
                                x: shadowInfo.xOne,
                                y: shadowInfo.yOne)
                        .shadow(color: Color(dynamicColor: shadowInfo.colorTwo),
                                radius: shadowInfo.blurTwo,
                                x: shadowInfo.xTwo,
                                y: shadowInfo.yTwo)
                )
                .onTapGesture {
                    if let messageAction = messageButtonAction {
                        isPresented = false
                        messageAction()
                    }
                }
        }

        @ViewBuilder
        var presentableNotification: some View {
            if !shouldSelfPresent {
                notification
            } else {
                GeometryReader { proxy in
                    let proposedSize = proxy.size
                    let proposedWidth = proposedSize.width
<<<<<<< HEAD
                    let horizontalPadding = 2 * tokenSet[.presentationOffset].float
=======
                    // Get total horizontal padding by doubling the offset
                    let horizontalPadding = 2 * tokens.presentationOffset
>>>>>>> 6ce2878e
                    let calculatedNotificationWidth: CGFloat = {
                        let isHalfLength = state.style.isToast && horizontalSizeClass == .regular
                        return isHalfLength ? proposedWidth / 2 : proposedWidth - horizontalPadding
                    }()
                    let showFromBottom = state.showFromBottom

                    notification
                        .frame(idealWidth: isFlexibleWidthToast ? innerContentsSize.width - horizontalPadding : calculatedNotificationWidth,
                               maxWidth: isFlexibleWidthToast ? proposedWidth : calculatedNotificationWidth, alignment: .center)
                        .onChange(of: isPresented, perform: { present in
                            if present {
                                presentAnimated()
                            } else {
                                dismissAnimated()
                            }
                        })
<<<<<<< HEAD
                        .padding(.bottom, tokenSet[.bottomPresentationPadding].float)
                        .onSizeChange { newSize in
                            bottomOffsetForDismissedState = newSize.height + (tokenSet[.shadow].shadowInfo.yOne / 2)
                            // Bottom offset is only updated when the notification isn't presented to account for the new notification height (if presented, offset doesn't need to be updated since it grows upward vertically)
=======
                        .padding(showFromBottom ? .bottom : .top, tokens.bottomPresentationPadding)
                        .onSizeChange { newSize in
                            bottomOffsetForDismissedState = newSize.height
                            // Bottom offset is only updated when the notification
                            // isn't presented to account for the new notification
                            // height (if presented, offset doesn't need to be
                            // updated since it grows upward vertically)
>>>>>>> 6ce2878e
                            if !isPresented {
                                bottomOffset = bottomOffsetForDismissedState
                            }
                        }
                        .offset(y: showFromBottom ? bottomOffset : -bottomOffset)
                        .frame(width: proposedWidth, height: proposedSize.height, alignment: showFromBottom ? .bottom : .top)
                        .opacity(opacity)
                }
            }
        }

        return presentableNotification
            .fluentTokens(tokenSet, fluentTheme)
    }

    @Environment(\.fluentTheme) var fluentTheme: FluentTheme
    @ObservedObject var state: MSFNotificationStateImpl

    private var hasImage: Bool {
        state.style.isToast && state.image != nil
    }

    private var hasSecondTextRow: Bool {
        guard state.attributedTitle != nil || state.title != nil else {
            return false
        }

        return state.style.isToast
    }

    private var hasCenteredText: Bool {
        !state.style.isToast && state.actionButtonAction == nil
    }

    private func presentAnimated() {
        withAnimation(.spring(response: state.style.animationDurationForShow,
                              dampingFraction: state.style.animationDampingRatio,
                              blendDuration: 0)) {
            bottomOffset = 0
            opacity = 1
        }
    }

    private func dismissAnimated() {
        withAnimation(.linear(duration: state.style.animationDurationForHide)) {
            bottomOffset = bottomOffsetForDismissedState
            opacity = 0
        }
    }

    @Environment(\.horizontalSizeClass) private var horizontalSizeClass: UserInterfaceSizeClass?
    @Binding private var isPresented: Bool
    @State private var bottomOffsetForDismissedState: CGFloat = 0
    @State private var bottomOffset: CGFloat = 0
    @State private var innerContentsSize: CGSize = CGSize()
    @State private var attributedMessageSize: CGSize = CGSize()
    @State private var attributedTitleSize: CGSize = CGSize()
    @State private var opacity: CGFloat = 0

    // When true, the notification view will take up all proposed space
    // and automatically position itself within it.
    // isPresented only works when shouldSelfPresent is true.
    //
    // When false, the view will have a fitting, flexible width and self-sized height.
    // In this mode the notification should be positioned and presented externally.
    private let shouldSelfPresent: Bool

    // When true, the notification will fit the size of its contents.
    // When false, the notification will be fixed based on the size of the screen.
    private let isFlexibleWidthToast: Bool
}

class MSFNotificationStateImpl: ControlState, MSFNotificationState {
    @Published public var message: String?
    @Published public var attributedMessage: NSAttributedString?
    @Published public var title: String?
    @Published public var attributedTitle: NSAttributedString?
    @Published public var image: UIImage?
    @Published public var trailingImage: UIImage?
    @Published public var trailingImageAccessibilityLabel: String?
    @Published public var showDefaultDismissActionButton: Bool
    @Published public var showFromBottom: Bool = true

    /// Title to display in the action button on the trailing edge of the control.
    ///
    /// To show an action button, provide values for both `actionButtonTitle` and  `actionButtonAction`.
    @Published public var actionButtonTitle: String?

    /// Action to be dispatched by the action button on the trailing edge of the control.
    ///
    /// To show an action button, provide values for both `actionButtonTitle` and  `actionButtonAction`.
    @Published public var actionButtonAction: (() -> Void)?

    /// Action to be dispatched by tapping on the toast/bar notification.
    @Published public var messageButtonAction: (() -> Void)?

    /// Style to draw the control.
    @Published public var style: MSFNotificationStyle

    @objc convenience init(style: MSFNotificationStyle) {
        self.init(style: style,
                  message: nil,
                  attributedMessage: nil,
                  title: nil,
                  attributedTitle: nil,
                  image: nil,
                  trailingImage: nil,
                  trailingImageAccessibilityLabel: nil,
                  actionButtonTitle: nil,
                  actionButtonAction: nil,
                  showDefaultDismissActionButton: nil,
                  messageButtonAction: nil,
                  showFromBottom: true)
    }

    init(style: MSFNotificationStyle,
         message: String? = nil,
         attributedMessage: NSAttributedString? = nil,
         title: String? = nil,
         attributedTitle: NSAttributedString? = nil,
         image: UIImage? = nil,
         trailingImage: UIImage? = nil,
         trailingImageAccessibilityLabel: String? = nil,
         actionButtonTitle: String? = nil,
         actionButtonAction: (() -> Void)? = nil,
         showDefaultDismissActionButton: Bool? = nil,
         messageButtonAction: (() -> Void)? = nil,
         showFromBottom: Bool = true) {
        self.style = style
        self.message = message
        self.attributedMessage = attributedMessage
        self.title = title
        self.attributedTitle = attributedTitle
        self.image = image
        self.trailingImage = trailingImage
        self.trailingImageAccessibilityLabel = trailingImageAccessibilityLabel
        self.actionButtonTitle = actionButtonTitle
        self.actionButtonAction = actionButtonAction
        self.messageButtonAction = messageButtonAction
        self.showFromBottom = showFromBottom
        self.showDefaultDismissActionButton = showDefaultDismissActionButton ?? style.isToast

        super.init()
    }
}<|MERGE_RESOLUTION|>--- conflicted
+++ resolved
@@ -47,15 +47,6 @@
 
     /// Action to be dispatched by tapping on the toast/bar notification.
     var messageButtonAction: (() -> Void)? { get set }
-<<<<<<< HEAD
-=======
-
-    /// Design token set for this control, to use in place of the control's default Fluent tokens.
-    var overrideTokens: NotificationTokens? { get set }
-
-    /// Defines whether the notification shows from the bottom of the presenting view or the top.
-    var showFromBottom: Bool { get set }
->>>>>>> 6ce2878e
 }
 
 /// View that represents the Notification.
@@ -138,12 +129,7 @@
                         .frame(width: imageSize.width,
                                height: imageSize.height,
                                alignment: .center)
-<<<<<<< HEAD
                         .foregroundColor(Color(dynamicColor: tokenSet[.imageColor].dynamicColor))
-=======
-                        .foregroundColor(Color(dynamicColor: tokens.imageColor))
-                        .padding(.vertical, tokens.verticalPadding)
->>>>>>> 6ce2878e
                 }
             }
         }
@@ -191,11 +177,7 @@
                 }
                 messageLabel
             }
-<<<<<<< HEAD
             .padding(.vertical, hasSecondTextRow ? tokenSet[.verticalPadding].float : tokenSet[.verticalPaddingForOneLine].float)
-=======
-            .padding(.vertical, tokens.verticalPadding)
->>>>>>> 6ce2878e
         }
 
         @ViewBuilder
@@ -304,12 +286,7 @@
                 GeometryReader { proxy in
                     let proposedSize = proxy.size
                     let proposedWidth = proposedSize.width
-<<<<<<< HEAD
                     let horizontalPadding = 2 * tokenSet[.presentationOffset].float
-=======
-                    // Get total horizontal padding by doubling the offset
-                    let horizontalPadding = 2 * tokens.presentationOffset
->>>>>>> 6ce2878e
                     let calculatedNotificationWidth: CGFloat = {
                         let isHalfLength = state.style.isToast && horizontalSizeClass == .regular
                         return isHalfLength ? proposedWidth / 2 : proposedWidth - horizontalPadding
@@ -326,20 +303,10 @@
                                 dismissAnimated()
                             }
                         })
-<<<<<<< HEAD
                         .padding(.bottom, tokenSet[.bottomPresentationPadding].float)
                         .onSizeChange { newSize in
                             bottomOffsetForDismissedState = newSize.height + (tokenSet[.shadow].shadowInfo.yOne / 2)
                             // Bottom offset is only updated when the notification isn't presented to account for the new notification height (if presented, offset doesn't need to be updated since it grows upward vertically)
-=======
-                        .padding(showFromBottom ? .bottom : .top, tokens.bottomPresentationPadding)
-                        .onSizeChange { newSize in
-                            bottomOffsetForDismissedState = newSize.height
-                            // Bottom offset is only updated when the notification
-                            // isn't presented to account for the new notification
-                            // height (if presented, offset doesn't need to be
-                            // updated since it grows upward vertically)
->>>>>>> 6ce2878e
                             if !isPresented {
                                 bottomOffset = bottomOffsetForDismissedState
                             }
