--- conflicted
+++ resolved
@@ -166,16 +166,9 @@
                     }
                     .accessibilityLabel(attributedMessage.string)
             } else if let message = state.message {
-<<<<<<< HEAD
-                let messageFont = hasSecondTextRow ? tokenSet[.footnoteTextFont].fontInfo : (state.style.isToast ? tokenSet[.boldTextFont].fontInfo : tokenSet[.regularTextFont].fontInfo)
                 Text(message)
-                    .font(.fluent(messageFont))
+                    .font(.fluent(tokenSet[.regularTextFont].fontInfo))
                     .foregroundColor(Color(dynamicColor: tokenSet[.foregroundColor].dynamicColor))
-=======
-                Text(message)
-                    .font(.fluent(tokens.regularTextFont))
-                    .foregroundColor(Color(dynamicColor: tokens.foregroundColor))
->>>>>>> a792f218
             }
         }
 
