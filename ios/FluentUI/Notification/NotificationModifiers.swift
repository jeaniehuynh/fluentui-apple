//
//  Copyright (c) Microsoft Corporation. All rights reserved.
//  Licensed under the MIT License.
//

import SwiftUI

public extension View {
    /// Presents a Notification on top of the modified View.
    /// - Parameters:
    ///   - style: `MSFNotificationStyle` enum value that defines the style of the Notification being presented.
    ///   - isFlexibleWidthToast: Whether the width of the toast is set based on the width of the screen or on its contents/
    ///   - message: Optional text for the main title area of the control. If there is a title, the message becomes subtext.
    ///   - attributedMessage: Optional attributed text for the main title area of the control. If there is a title, the message becomes subtext.
    ///   - isBlocking: Whether the interaction with the view will be blocked while the Notification is being presented.
    ///   - isPresented: Controls whether the Notification is being presented.
    ///   - title: Optional text to draw above the message area.
    ///   - attributedTitle: Optional attributed text to draw above the message area.
    ///   - image: Optional icon to draw at the leading edge of the control.
    ///   - trailingImage: Optional icon to show in the action button if no button title is provided.
    ///   - trailingImageAccessibilityLabel: Optional localized accessibility label for the trailing image.
    ///   - actionButtonTitle:Title to display in the action button on the trailing edge of the control.
    ///   - actionButtonAction: Action to be dispatched by the action button on the trailing edge of the control.
    ///   - showDefaultDismissActionButton: Bool to control if the Notification has a dismiss action by default.
    ///   - messageButtonAction: Action to be dispatched by tapping on the toast/bar notification.
    ///   - showFromBottom: Defines whether the notification shows from the bottom of the presenting view or the top.
    ///   - overrideTokens: Custom NotificationTokens class that will override the default tokens.
    /// - Returns: The modified view with the capability of presenting a Notification.
    func presentNotification(style: MSFNotificationStyle,
                             isFlexibleWidthToast: Bool,
                             message: String? = nil,
                             attributedMessage: NSAttributedString? = nil,
                             isBlocking: Bool = true,
                             isPresented: Binding<Bool>,
                             title: String? = nil,
                             attributedTitle: NSAttributedString? = nil,
                             image: UIImage? = nil,
                             trailingImage: UIImage? = nil,
                             trailingImageAccessibilityLabel: String? = nil,
                             actionButtonTitle: String? = nil,
                             actionButtonAction: (() -> Void)? = nil,
                             showDefaultDismissActionButton: Bool? = nil,
                             messageButtonAction: (() -> Void)? = nil,
<<<<<<< HEAD
                             overrideTokens: [NotificationTokenSet.Tokens: ControlTokenValue]? = nil) -> some View {
=======
                             showFromBottom: Bool = true,
                             overrideTokens: NotificationTokens? = nil) -> some View {
>>>>>>> 6ce2878e
        self.presentingView(isPresented: isPresented,
                            isBlocking: isBlocking) {
            FluentNotification(style: style,
                               isFlexibleWidthToast: isFlexibleWidthToast,
                               message: message,
                               attributedMessage: attributedMessage,
                               isPresented: isPresented,
                               title: title,
                               attributedTitle: attributedTitle,
                               image: image,
                               trailingImage: trailingImage,
                               trailingImageAccessibilityLabel: trailingImageAccessibilityLabel,
                               actionButtonTitle: actionButtonTitle,
                               actionButtonAction: actionButtonAction,
                               showDefaultDismissActionButton: showDefaultDismissActionButton,
                               messageButtonAction: messageButtonAction,
                               showFromBottom: showFromBottom)
            .overrideTokens(overrideTokens)
        }
    }
}

public extension FluentNotification {
}<|MERGE_RESOLUTION|>--- conflicted
+++ resolved
@@ -41,12 +41,7 @@
                              actionButtonAction: (() -> Void)? = nil,
                              showDefaultDismissActionButton: Bool? = nil,
                              messageButtonAction: (() -> Void)? = nil,
-<<<<<<< HEAD
                              overrideTokens: [NotificationTokenSet.Tokens: ControlTokenValue]? = nil) -> some View {
-=======
-                             showFromBottom: Bool = true,
-                             overrideTokens: NotificationTokens? = nil) -> some View {
->>>>>>> 6ce2878e
         self.presentingView(isPresented: isPresented,
                             isBlocking: isBlocking) {
             FluentNotification(style: style,
