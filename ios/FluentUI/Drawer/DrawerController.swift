--- conflicted
+++ resolved
@@ -111,7 +111,6 @@
     }
 
     /// Set `backgroundColor` to customize background color of the drawer
-<<<<<<< HEAD
     @objc open var backgroundColor: UIColor {
         get {
             let color: DynamicColor
@@ -125,20 +124,16 @@
             return UIColor(dynamicColor: color)
         }
         set {
+            if isViewLoaded {
+                view.backgroundColor = backgroundColor
+            }
+
             guard let newColor = newValue.dynamicColor else {
                 return
             }
             tokenSet[.popoverContentBackground] = .dynamicColor { newColor }
             tokenSet[.navigationBarBackground] = .dynamicColor { newColor }
             tokenSet[.drawerContentBackground] = .dynamicColor { newColor }
-=======
-    @objc open var backgroundColor: UIColor = Colors.Drawer.background {
-        didSet {
-            useCustomBackgroundColor = true
-            if isViewLoaded {
-                view.backgroundColor = backgroundColor
-            }
->>>>>>> 5c1f8412
         }
     }
 
