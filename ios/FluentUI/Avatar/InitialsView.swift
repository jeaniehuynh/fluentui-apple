--- conflicted
+++ resolved
@@ -88,13 +88,8 @@
  The initials are generated from a provided primary text (e.g. a name) or secondary text (e.g. an email address) and placed as a label above a colored background.
  */
 class InitialsView: UIView {
-<<<<<<< HEAD
 
     static func initialsHashCode(fromPrimaryText primaryText: String?, secondaryText: String?) -> Int {
-=======
-    static func initialsColorSet(fromPrimaryText primaryText: String?, secondaryText: String?) -> ColorSet {
-        // Set the color based on the primary text and secondary text
->>>>>>> 672512ce
         var combined: String
         if let secondaryText = secondaryText, let primaryText = primaryText, secondaryText.count > 0 {
             combined = primaryText + secondaryText
@@ -118,7 +113,7 @@
         return colors[hashCode % colors.count]
     }
 
-    private static func initialsColorSet(fromPrimaryText primaryText: String?, secondaryText: String?) -> ColorSet {
+    static func initialsColorSet(fromPrimaryText primaryText: String?, secondaryText: String?) -> ColorSet {
         let hashCode = initialsHashCode(fromPrimaryText: primaryText, secondaryText: secondaryText)
         let colorSets = Colors.avatarColors
         return colorSets[hashCode % colorSets.count]
