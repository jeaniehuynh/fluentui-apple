--- conflicted
+++ resolved
@@ -187,13 +187,8 @@
 extension Colors {
     struct Avatar {
         // Should use physical color because this text is shown on physical avatar background
-<<<<<<< HEAD
         static var text: UIColor = textOnAccent
-        static var border = UIColor(light: .white, dark: gray900, darkElevated: gray800)
-=======
-        public static var text: UIColor = textOnAccent
-        public static var border = UIColor(light: gray300, dark: gray900, darkElevated: gray800)
->>>>>>> f0e5bb57
+        static var border = UIColor(light: gray300, dark: gray900, darkElevated: gray800)
     }
 }
 
@@ -477,27 +472,6 @@
         updateImageViewWithFallbackImage(style: fallbackStyle)
     }
 
-<<<<<<< HEAD
-    var borderWidth: CGFloat {
-        get {
-            return AvatarLegacyView.borderWidth(size: avatarSize, hasCustomBorder: hasCustomBorder)
-        }
-        set { }
-    }
-
-    static func borderWidth(size: AvatarLegacySize, hasCustomBorder: Bool) -> CGFloat {
-        var borderWidth: CGFloat = 0
-        if hasCustomBorder {
-            borderWidth = Constants.customBorderWidth
-        } else {
-            borderWidth = size == .extraExtraLarge ? Constants.extraExtraLargeBorderWidth : Constants.borderWidth
-        }
-
-        return borderWidth
-    }
-
-=======
->>>>>>> f0e5bb57
     private var hasBorder: Bool = false
     private var hasCustomBorder: Bool = false
     private var fallbackImageStyle: AvatarLegacyFallbackImageStyle?
@@ -774,17 +748,9 @@
 
 // MARK: - OverflowAvatarLegacyView
 
-<<<<<<< HEAD
 class OverflowAvatarLegacyView: AvatarLegacyView {
     @objc public init(overflowCount: UInt, avatarSize: AvatarLegacySize, withBorder hasBorder: Bool = false) {
-        self.hasBorder = hasBorder
-        borderView = UIView(frame: .zero)
-        super.init(avatarSize: avatarSize, withBorder: false, style: .circle, preferredFallbackImageStyle: .outlined)
-=======
-class OverflowAvatarView: AvatarView {
-    @objc public init(overflowCount: UInt, avatarSize: AvatarSize, withBorder hasBorder: Bool = false) {
         super.init(avatarSize: avatarSize, withBorder: hasBorder, style: .circle, preferredFallbackImageStyle: .outlined)
->>>>>>> f0e5bb57
 
         let overflowCountString = NumberFormatter.localizedString(from: NSNumber(value: overflowCount), number: .none)
 
@@ -804,59 +770,7 @@
     private func updateColors() {
         initialsView.setFontColor(UIColor(light: Colors.gray500, dark: Colors.gray100))
         initialsView.setBackgroundColor(UIColor(light: Colors.gray50, dark: Colors.gray600))
-<<<<<<< HEAD
-        if hasBorder {
-            borderView.backgroundColor = UIColor(light: Colors.gray200, dark: Colors.gray500)
-            initialsView.layer.borderWidth = avatarSize.insideBorder
-            initialsView.layer.borderColor = Colors.surfacePrimary.cgColor
-        } else {
-            borderView.backgroundColor = UIColor(light: Colors.gray50, dark: Colors.gray600)
-        }
-    }
-
-    private func updateBorder() {
-        let borderWidth = AvatarLegacyView.borderWidth(size: avatarSize, hasCustomBorder: false)
-        borderView.frame = hasBorder ? bounds.insetBy(dx: -borderWidth, dy: -borderWidth) : bounds
-        borderView.layer.cornerRadius = cornerRadius(for: borderView.frame.width)
-
-        var maskFrame = bounds
-        maskFrame.origin.x -= Constants.maskFrameOffset
-        maskFrame.origin.y -= Constants.maskFrameOffset
-        maskFrame.size.width += Constants.maskFrameOffset * 4
-        maskFrame.size.height += Constants.maskFrameOffset * 4
-
-        var avatarFrame = bounds
-        if hasBorder {
-            let borderOffset = Constants.borderSize - borderWidth
-            avatarFrame.origin.x = avatarSize.insideBorder
-            avatarFrame.origin.y = avatarSize.insideBorder
-            avatarFrame.size.width -= borderOffset / 4
-            avatarFrame.size.height -= borderOffset / 4
-
-            if avatarSize == .extraExtraLarge {
-                avatarFrame.size.width -= Constants.borderSize
-                avatarFrame.size.height -= Constants.borderSize
-            }
-        } else {
-            let borderSize = avatarSize == .extraExtraLarge ? Constants.extraExtraLargeBorderSize : Constants.borderSize
-            avatarFrame.origin.x += borderSize
-            avatarFrame.origin.y += borderSize
-            avatarFrame.size.width -= borderSize * 2
-            avatarFrame.size.height -= borderSize * 2
-        }
-
-        let path = UIBezierPath(rect: maskFrame)
-        path.append(UIBezierPath(ovalIn: avatarFrame))
-
-        let maskLayer = CAShapeLayer()
-        maskLayer.frame = bounds
-        maskLayer.fillRule = .evenOdd
-        maskLayer.path = path.cgPath
-
-        borderView.layer.mask = maskLayer
-=======
         borderColor = UIColor(light: Colors.gray200, dark: Colors.gray500)
->>>>>>> f0e5bb57
     }
 }
 
