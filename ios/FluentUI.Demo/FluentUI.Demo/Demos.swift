//
//  Copyright (c) Microsoft Corporation. All rights reserved.
//  Licensed under the MIT License.
//

import UIKit

/// Definition of a DemoController
struct DemoDescriptor: Identifiable {
    let title: String
    let controllerClass: UIViewController.Type
    let id = UUID()

    init(_ title: String, _ controllerClass: UIViewController.Type, debugOnly: Bool = false) {
        self.title = title
        self.controllerClass = controllerClass
    }
}

struct Demos {
    static let fluent2: [DemoDescriptor] = [
        DemoDescriptor("ActivityIndicator", ActivityIndicatorDemoController.self),
        DemoDescriptor("Avatar", AvatarDemoController.self),
        DemoDescriptor("AvatarGroup", AvatarGroupDemoController.self),
        DemoDescriptor("BottomSheetController", BottomSheetDemoController.self),
        DemoDescriptor("Button", ButtonDemoController.self),
        DemoDescriptor("CardNudge", CardNudgeDemoController.self),
        DemoDescriptor("ColorTokens", ColorTokensDemoController.self),
        DemoDescriptor("CommandBar", CommandBarDemoController.self),
        DemoDescriptor("DrawerController", DrawerDemoController.self),
        DemoDescriptor("HUD", HUDDemoController.self),
        DemoDescriptor("IndeterminateProgressBar", IndeterminateProgressBarDemoController.self),
        DemoDescriptor("LeftNav", LeftNavDemoController.self),
        DemoDescriptor("List", ListDemoController.self),
        DemoDescriptor("NotificationView", NotificationViewDemoController.self),
        DemoDescriptor("Other cells", OtherCellsDemoController.self),
        DemoDescriptor("PersonaButtonCarousel", PersonaButtonCarouselDemoController.self),
        DemoDescriptor("PillButton", PillButtonDemoController.self),
        DemoDescriptor("PillButtonBar", PillButtonBarDemoController.self),
        DemoDescriptor("PopupMenuController", PopupMenuDemoController.self),
        DemoDescriptor("SegmentedControl", SegmentedControlDemoController.self),
        DemoDescriptor("ShimmerView", ShimmerViewDemoController.self),
        DemoDescriptor("SideTabBar", SideTabBarDemoController.self),
        DemoDescriptor("TabBarView", TabBarViewDemoController.self),
        DemoDescriptor("TableViewCell", TableViewCellDemoController.self),
        DemoDescriptor("Tooltip", TooltipDemoController.self),
        DemoDescriptor("TypographyTokens", TypographyTokensDemoController.self)
    ]

    static let controls: [DemoDescriptor] = [
        DemoDescriptor("BadgeField", BadgeFieldDemoController.self),
        DemoDescriptor("BadgeView", BadgeViewDemoController.self),
        DemoDescriptor("BottomCommandingController", BottomCommandingDemoController.self),
<<<<<<< HEAD
        DemoDescriptor("Button", ButtonLegacyDemoController.self),
=======
        DemoDescriptor("BottomSheetController", BottomSheetDemoController.self),
        DemoDescriptor("Button (Legacy)", ButtonLegacyDemoController.self),
>>>>>>> 8aee68cb
        DemoDescriptor("Card", CardViewDemoController.self),
        DemoDescriptor("Color", ColorDemoController.self),
        DemoDescriptor("DateTimePicker", DateTimePickerDemoController.self),
        DemoDescriptor("Label", LabelDemoController.self),
        DemoDescriptor("NavigationController", NavigationControllerDemoController.self),
        DemoDescriptor("PeoplePicker", PeoplePickerDemoController.self),
        DemoDescriptor("PersonaListView", PersonaListViewDemoController.self),
        DemoDescriptor("SearchBar", SearchBarDemoController.self),
        DemoDescriptor("TableViewCellFileAccessoryView", TableViewCellFileAccessoryViewDemoController.self),
        DemoDescriptor("TableViewCellShimmer", TableViewCellShimmerDemoController.self),
        DemoDescriptor("TableViewHeaderFooterView", TableViewHeaderFooterViewDemoController.self)
    ]

    static let debug: [DemoDescriptor] = [
        DemoDescriptor("DEBUG: Objective-C Demos", ObjectiveCDemoController.self)
    ]
}<|MERGE_RESOLUTION|>--- conflicted
+++ resolved
@@ -51,12 +51,7 @@
         DemoDescriptor("BadgeField", BadgeFieldDemoController.self),
         DemoDescriptor("BadgeView", BadgeViewDemoController.self),
         DemoDescriptor("BottomCommandingController", BottomCommandingDemoController.self),
-<<<<<<< HEAD
-        DemoDescriptor("Button", ButtonLegacyDemoController.self),
-=======
-        DemoDescriptor("BottomSheetController", BottomSheetDemoController.self),
         DemoDescriptor("Button (Legacy)", ButtonLegacyDemoController.self),
->>>>>>> 8aee68cb
         DemoDescriptor("Card", CardViewDemoController.self),
         DemoDescriptor("Color", ColorDemoController.self),
         DemoDescriptor("DateTimePicker", DateTimePickerDemoController.self),
