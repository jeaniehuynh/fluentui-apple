--- conflicted
+++ resolved
@@ -37,28 +37,10 @@
     func updateBackgroundColor() {
         switch style {
         case .neutral:
-<<<<<<< HEAD
-            if let fluentTheme = window?.fluentTheme {
-                lightColor = UIColor(dynamicColor: fluentTheme.aliasTokens.backgroundColors[.neutral1])
-                darkColor = UIColor(dynamicColor: fluentTheme.aliasTokens.backgroundColors[.neutral4])
-            } else {
-                lightColor = UIColor(colorValue: GlobalTokens.neutralColors(.white))
-                darkColor = UIColor(colorValue: GlobalTokens.neutralColors(.grey16))
-            }
-        case .brand:
-            if let fluentTheme = window?.fluentTheme {
-                lightColor = UIColor(dynamicColor: fluentTheme.aliasTokens.backgroundColors[.brandRest])
-                darkColor = UIColor(dynamicColor: fluentTheme.aliasTokens.backgroundColors[.neutral4])
-            } else {
-                lightColor = UIColor(colorValue: GlobalTokens.brandColors(.comm80))
-                darkColor = UIColor(colorValue: GlobalTokens.neutralColors(.grey16))
-            }
-=======
             backgroundColor = UIColor(dynamicColor: fluentTheme.aliasTokens.colors[.background2])
         case .brand:
             backgroundColor = UIColor(dynamicColor: DynamicColor(light: GlobalTokens.brandColors(.comm80),
                                                                  dark: GlobalTokens.neutralColors(.grey12)))
->>>>>>> b276a16f
         }
     }
 
