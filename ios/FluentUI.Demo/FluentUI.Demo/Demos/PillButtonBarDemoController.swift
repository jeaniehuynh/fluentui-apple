--- conflicted
+++ resolved
@@ -95,7 +95,6 @@
             items.forEach { bar.disableItem($0) }
         }
 
-<<<<<<< HEAD
         let backgroundStyle: ColoredPillBackgroundStyle = {
             switch style {
             case .primary:
@@ -105,13 +104,6 @@
             }
         }()
         let backgroundView = ColoredPillBackgroundView(style: backgroundStyle)
-=======
-        let backgroundView = UIView()
-        if style == .primary {
-            backgroundView.backgroundColor = Colors.navigationBarBackground
-        }
->>>>>>> ef2b1b5a
-
         backgroundView.addSubview(bar)
         let margins = UIEdgeInsets(top: 16.0, left: 0, bottom: 16.0, right: 0.0)
         fitViewIntoSuperview(bar, margins: margins)
