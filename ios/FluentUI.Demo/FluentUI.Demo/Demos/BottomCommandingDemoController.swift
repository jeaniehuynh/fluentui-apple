--- conflicted
+++ resolved
@@ -169,25 +169,6 @@
         booleanCommands.forEach { $0.isOn.toggle() }
     }
 
-<<<<<<< HEAD
-=======
-    @objc private func incrementHeroCommands() {
-        let currentCount = bottomCommandingController?.heroItems.count ?? 0
-        if currentCount < 4 {
-            let newCount = currentCount + 1
-            bottomCommandingController?.heroItems = Array(heroItems[0..<newCount])
-        }
-    }
-
-    @objc private func decrementHeroCommands() {
-        let currentCount = bottomCommandingController?.heroItems.count ?? 0
-        if currentCount > 1 {
-            let newCount = currentCount - 1
-            bottomCommandingController?.heroItems = Array(heroItems[0..<newCount])
-        }
-    }
-
->>>>>>> 4c852f97
     @objc private func commandAction(item: CommandingItem) {
         if heroItems.contains(item) {
             showMessage("Hero command tapped")
@@ -212,7 +193,7 @@
             }
 
             let currentCount = strongSelf.bottomCommandingController?.heroItems.count ?? 0
-            if currentCount < 5 {
+            if currentCount < 4 {
                 let newCount = currentCount + 1
                 strongSelf.bottomCommandingController?.heroItems = Array(strongSelf.heroItems[0..<newCount])
             }
