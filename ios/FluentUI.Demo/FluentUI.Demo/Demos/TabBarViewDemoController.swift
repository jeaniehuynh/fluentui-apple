--- conflicted
+++ resolved
@@ -58,7 +58,8 @@
     override func viewDidLoad() {
         super.viewDidLoad()
 
-<<<<<<< HEAD
+        readmeString = "The tab bar lets people quickly move through the main sections of an app.\n\nTab bars don’t move people in relation to their current page. If you need to let people go back and forth from their current location, try the navigation bar. If your app has the space for it, you can use a left rail instead of a tab bar."
+
         container.addArrangedSubview(createButton(title: "Show tooltip for Home button", action: { [weak self] _ in
             guard let strongSelf = self,
                   let tabBarView = strongSelf.tabBarView,
@@ -72,11 +73,6 @@
                                 offset: .init(x: 0, y: 6),
                                 dismissOn: .tapAnywhere)
         }))
-=======
-        readmeString = "The tab bar lets people quickly move through the main sections of an app.\n\nTab bars don’t move people in relation to their current page. If you need to let people go back and forth from their current location, try the navigation bar. If your app has the space for it, you can use a left rail instead of a tab bar."
-
-        container.addArrangedSubview(createButton(title: "Show tooltip for Home button", action: #selector(showTooltipForHomeButton)))
->>>>>>> bfd21386
 
         container.topAnchor.constraint(equalTo: view.safeAreaLayoutGuide.topAnchor).isActive = true
 
