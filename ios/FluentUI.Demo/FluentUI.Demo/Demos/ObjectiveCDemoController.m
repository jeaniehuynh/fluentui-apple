--- conflicted
+++ resolved
@@ -39,15 +39,11 @@
         [[self.container widthAnchor] constraintEqualToAnchor:[self.scrollingContainer widthAnchor]],
     ]];
 
-<<<<<<< HEAD
     UILabel *buttonLabel = [[UILabel alloc] init];
     [buttonLabel setText:@"Button"];
     [self.container addArrangedSubview:buttonLabel];
 
     MSFButtonLegacy *testButton = [self createButtonWithTitle:@"Test" action:nil];
-=======
-    MSFButton *testButton = [self createButtonWithTitle:@"Test" action:@selector(buttonPressed:)];
->>>>>>> 43c3a803
     [self.container addArrangedSubview:testButton];
 
     UILabel *buttonVnextLabel = [[UILabel alloc] init];
