--- conflicted
+++ resolved
@@ -11,21 +11,15 @@
         super.viewDidLoad()
 
         addTitle(text: "Large Title with Primary style")
-<<<<<<< HEAD
+
         container.addArrangedSubview(createButton(title: "Show without accessory", action: { [weak self] _ in
             guard let strongSelf = self else {
                 return
             }
-=======
-        container.addArrangedSubview(createButton(title: "Show without accessory", action: #selector(showLargeTitle)))
-        container.addArrangedSubview(createButton(title: "Show with collapsible search bar", action: #selector(showLargeTitleWithShyAccessory)))
-        container.addArrangedSubview(createButton(title: "Show with fixed search bar", action: #selector(showLargeTitleWithFixedAccessory)))
-        container.addArrangedSubview(createButton(title: "Show without an avatar", action: #selector(showLargeTitleWithoutAvatar)))
-        container.addArrangedSubview(createButton(title: "Show with pill segmented control", action: #selector(showLargeTitleWithPillSegment)))
->>>>>>> f0e5bb57
 
             strongSelf.presentController(withLargeTitle: true)
         }).view)
+
         container.addArrangedSubview(createButton(title: "Show with collapsible search bar", action: { [weak self] _ in
             guard let strongSelf = self else {
                 return
@@ -53,6 +47,28 @@
                                          style: .primary,
                                          accessoryView: strongSelf.createAccessoryView(),
                                          showAvatar: false)
+        }).view)
+
+        container.addArrangedSubview(createButton(title: "Show with pill segmented control", action: { [weak self] _ in
+            guard let strongSelf = self else {
+                return
+            }
+
+            let segmentItems: [SegmentItem] = [
+                SegmentItem(title: "First"),
+                SegmentItem(title: "Second")]
+            let pillControl = SegmentedControl(items: segmentItems, style: .onBrandPill)
+            pillControl.shouldSetEqualWidthForSegments = false
+            pillControl.contentInset = .zero
+            let stackView = UIStackView()
+            stackView.addArrangedSubview(pillControl)
+            stackView.distribution = .equalCentering
+            stackView.alignment = .center
+            let button = UIButton(type: .system)
+            button.setImage(UIImage(named: "ic_fluent_filter_28"), for: .normal)
+            button.tintColor = UIColor(light: Colors.textOnAccent, dark: Colors.textPrimary)
+            stackView.addArrangedSubview(button)
+            strongSelf.presentController(withLargeTitle: true, accessoryView: stackView, contractNavigationBarOnScroll: false)
         }).view)
 
         addTitle(text: "Large Title with System style")
@@ -151,24 +167,6 @@
                                          showsTopAccessory: true,
                                          contractNavigationBarOnScroll: false)
         }).view)
-    }
-
-    @objc func showLargeTitleWithPillSegment() {
-        let segmentItems: [SegmentItem] = [
-            SegmentItem(title: "First"),
-            SegmentItem(title: "Second")]
-        let pillControl = SegmentedControl(items: segmentItems, style: .onBrandPill)
-        pillControl.shouldSetEqualWidthForSegments = false
-        pillControl.contentInset = .zero
-        let stackView = UIStackView()
-        stackView.addArrangedSubview(pillControl)
-        stackView.distribution = .equalCentering
-        stackView.alignment = .center
-        let button = UIButton(type: .system)
-        button.setImage(UIImage(named: "ic_fluent_filter_28"), for: .normal)
-        button.tintColor = UIColor(light: Colors.textOnAccent, dark: Colors.textPrimary)
-        stackView.addArrangedSubview(button)
-        presentController(withLargeTitle: true, accessoryView: stackView, contractNavigationBarOnScroll: false)
     }
 
     @discardableResult
