// !$*UTF8*$!
{
	archiveVersion = 1;
	classes = {
	};
	objectVersion = 54;
	objects = {

/* Begin PBXBuildFile section */
		0A3CD0B127BCA36000DBE728 /* HeaderModifiers.swift in Sources */ = {isa = PBXBuildFile; fileRef = 0A3CD0B027BCA36000DBE728 /* HeaderModifiers.swift */; };
		0A3CD0B327BDD26B00DBE728 /* MSFList.swift in Sources */ = {isa = PBXBuildFile; fileRef = 0A3CD0B227BDD26A00DBE728 /* MSFList.swift */; };
		0AA874162600237A00D47421 /* PersonaView.swift in Sources */ = {isa = PBXBuildFile; fileRef = 0AA874142600237A00D47421 /* PersonaView.swift */; };
		0AC8A8B227C72D4600D9FAF5 /* MSFPersonaView.swift in Sources */ = {isa = PBXBuildFile; fileRef = 0AC8A8B127C72D4600D9FAF5 /* MSFPersonaView.swift */; };
		0ACD82192620453B0035CD9F /* PersonaViewTokenSet.swift in Sources */ = {isa = PBXBuildFile; fileRef = 0ACD82172620453B0035CD9F /* PersonaViewTokenSet.swift */; };
		0AD70F5B26E80A5D008774EC /* CommandBarTokenSet.swift in Sources */ = {isa = PBXBuildFile; fileRef = 0AD70F5926E80A5D008774EC /* CommandBarTokenSet.swift */; };
		2A9745DE281733D700E1A1FD /* TableViewCellTokenSet.swift in Sources */ = {isa = PBXBuildFile; fileRef = 2A9745DD281733D700E1A1FD /* TableViewCellTokenSet.swift */; };
		43488C46270FAD1300124C71 /* FluentNotification.swift in Sources */ = {isa = PBXBuildFile; fileRef = 43488C44270FAD0200124C71 /* FluentNotification.swift */; };
		4B1596D3284ACB5F00C3D725 /* ShimmerTokenSet.swift in Sources */ = {isa = PBXBuildFile; fileRef = 4B1596D2284ACB5F00C3D725 /* ShimmerTokenSet.swift */; };
		4B53505F27F63E3F0033B47F /* NotificationModifiers.swift in Sources */ = {isa = PBXBuildFile; fileRef = 4B53505E27F63E3F0033B47F /* NotificationModifiers.swift */; };
<<<<<<< HEAD
		4BBD651F2755FD9500A8B09E /* MSFNotificationView.swift in Sources */ = {isa = PBXBuildFile; fileRef = 4BBD651E2755FD9500A8B09E /* MSFNotificationView.swift */; };
		4BF01D9A27B37CF8005B32F2 /* NotificationTokenSet.swift in Sources */ = {isa = PBXBuildFile; fileRef = 4BF01D9927B37CF8005B32F2 /* NotificationTokenSet.swift */; };
=======
		4BBD651F2755FD9500A8B09E /* MSFNotification.swift in Sources */ = {isa = PBXBuildFile; fileRef = 4BBD651E2755FD9500A8B09E /* MSFNotification.swift */; };
		4BF01D9A27B37CF8005B32F2 /* NotificationTokens.swift in Sources */ = {isa = PBXBuildFile; fileRef = 4BF01D9927B37CF8005B32F2 /* NotificationTokens.swift */; };
>>>>>>> 61702709
		4BF01DA027B3A862005B32F2 /* UIApplication+Extensions.swift in Sources */ = {isa = PBXBuildFile; fileRef = 4BF01D9F27B3A861005B32F2 /* UIApplication+Extensions.swift */; };
		5303259B26B31B6B00611D05 /* AvatarModifiers.swift in Sources */ = {isa = PBXBuildFile; fileRef = 5303259926B31B6B00611D05 /* AvatarModifiers.swift */; };
		5306075326A1E6A4002D49CF /* AvatarGroupTokenSet.swift in Sources */ = {isa = PBXBuildFile; fileRef = 5306074F26A1E6A4002D49CF /* AvatarGroupTokenSet.swift */; };
		5306075726A1E6A4002D49CF /* AvatarGroup.swift in Sources */ = {isa = PBXBuildFile; fileRef = 5306075126A1E6A4002D49CF /* AvatarGroup.swift */; };
		5306076126A201C8002D49CF /* Persona.swift in Sources */ = {isa = PBXBuildFile; fileRef = B4EF53C2215AF1AB00573E8F /* Persona.swift */; };
		53097D05270288FB00A6E4DC /* MSFButton.swift in Sources */ = {isa = PBXBuildFile; fileRef = 53097CFF270288FB00A6E4DC /* MSFButton.swift */; };
		53097D09270288FB00A6E4DC /* Button.swift in Sources */ = {isa = PBXBuildFile; fileRef = 53097D01270288FB00A6E4DC /* Button.swift */; };
		53097D0B270288FB00A6E4DC /* ButtonModifiers.swift in Sources */ = {isa = PBXBuildFile; fileRef = 53097D02270288FB00A6E4DC /* ButtonModifiers.swift */; };
		53097D0D270288FB00A6E4DC /* ButtonTokenSet.swift in Sources */ = {isa = PBXBuildFile; fileRef = 53097D03270288FB00A6E4DC /* ButtonTokenSet.swift */; };
		53097D172702890900A6E4DC /* HeaderTokenSet.swift in Sources */ = {isa = PBXBuildFile; fileRef = 53097D0E2702890800A6E4DC /* HeaderTokenSet.swift */; };
		53097D192702890900A6E4DC /* List.swift in Sources */ = {isa = PBXBuildFile; fileRef = 53097D0F2702890800A6E4DC /* List.swift */; };
		53097D1D2702890900A6E4DC /* ListCellTokenSet.swift in Sources */ = {isa = PBXBuildFile; fileRef = 53097D112702890800A6E4DC /* ListCellTokenSet.swift */; };
		53097D212702890900A6E4DC /* ListHeader.swift in Sources */ = {isa = PBXBuildFile; fileRef = 53097D132702890800A6E4DC /* ListHeader.swift */; };
		53097D252702890900A6E4DC /* ListCell.swift in Sources */ = {isa = PBXBuildFile; fileRef = 53097D152702890900A6E4DC /* ListCell.swift */; };
		53097D4727028B1200A6E4DC /* ButtonLegacy.swift in Sources */ = {isa = PBXBuildFile; fileRef = 53097D4527028B1100A6E4DC /* ButtonLegacy.swift */; };
		530D9C5127EE388200BDCBBF /* SwiftUI+ViewPresentation.swift in Sources */ = {isa = PBXBuildFile; fileRef = 530D9C5027EE388200BDCBBF /* SwiftUI+ViewPresentation.swift */; };
		530D9C5327EE7B2C00BDCBBF /* SwiftUI+ViewAnimation.swift in Sources */ = {isa = PBXBuildFile; fileRef = 530D9C5227EE7B2C00BDCBBF /* SwiftUI+ViewAnimation.swift */; };
		5314E01625F00CF70099271A /* BarButtonItems.swift in Sources */ = {isa = PBXBuildFile; fileRef = A52648DB2316F4F9003342A0 /* BarButtonItems.swift */; };
		5314E02825F00DA80099271A /* BlurringView.swift in Sources */ = {isa = PBXBuildFile; fileRef = FDA1AF8B21484625001AE720 /* BlurringView.swift */; };
		5314E03125F00DDD0099271A /* CardView.swift in Sources */ = {isa = PBXBuildFile; fileRef = CCC18C2B2501B22F00BE830E /* CardView.swift */; };
		5314E03A25F00E3D0099271A /* BadgeView.swift in Sources */ = {isa = PBXBuildFile; fileRef = B444D6B52183A9740002B4D4 /* BadgeView.swift */; };
		5314E03B25F00E3D0099271A /* BadgeStringExtractor.swift in Sources */ = {isa = PBXBuildFile; fileRef = B4A8BBCC21BF6D6900D5E3ED /* BadgeStringExtractor.swift */; };
		5314E03C25F00E3D0099271A /* BadgeField.swift in Sources */ = {isa = PBXBuildFile; fileRef = B45EB78F219E310F008646A2 /* BadgeField.swift */; };
		5314E05925F00EF50099271A /* CalendarViewDataSource.swift in Sources */ = {isa = PBXBuildFile; fileRef = FD599D0B2134AB1E008845EE /* CalendarViewDataSource.swift */; };
		5314E05A25F00EF50099271A /* CalendarViewLayout.swift in Sources */ = {isa = PBXBuildFile; fileRef = FD599D092134AB15008845EE /* CalendarViewLayout.swift */; };
		5314E05B25F00EF50099271A /* CalendarView.swift in Sources */ = {isa = PBXBuildFile; fileRef = FD599D0121348439008845EE /* CalendarView.swift */; };
		5314E06025F00EFD0099271A /* CalendarViewWeekdayHeadingView.swift in Sources */ = {isa = PBXBuildFile; fileRef = FD599D072134AB0E008845EE /* CalendarViewWeekdayHeadingView.swift */; };
		5314E06125F00EFD0099271A /* CalendarViewDayCell.swift in Sources */ = {isa = PBXBuildFile; fileRef = FDFB8AEE21361C9D0046850A /* CalendarViewDayCell.swift */; };
		5314E06225F00EFD0099271A /* CalendarViewDayTodayCell.swift in Sources */ = {isa = PBXBuildFile; fileRef = FDFB8AEC21361C9D0046850A /* CalendarViewDayTodayCell.swift */; };
		5314E06325F00EFD0099271A /* CalendarViewDayMonthYearCell.swift in Sources */ = {isa = PBXBuildFile; fileRef = FDFB8AEF21361C9D0046850A /* CalendarViewDayMonthYearCell.swift */; };
		5314E06425F00EFD0099271A /* CalendarViewMonthBannerView.swift in Sources */ = {isa = PBXBuildFile; fileRef = FDFB8AEA21361C950046850A /* CalendarViewMonthBannerView.swift */; };
		5314E06525F00EFD0099271A /* CalendarViewDayMonthCell.swift in Sources */ = {isa = PBXBuildFile; fileRef = FDFB8AED21361C9D0046850A /* CalendarViewDayMonthCell.swift */; };
		5314E06A25F00F100099271A /* GenericDateTimePicker.swift in Sources */ = {isa = PBXBuildFile; fileRef = FD1FAE1A2272464B00A5DBA4 /* GenericDateTimePicker.swift */; };
		5314E06B25F00F100099271A /* DateTimePicker.swift in Sources */ = {isa = PBXBuildFile; fileRef = FD77752F21A490BA00033D58 /* DateTimePicker.swift */; };
		5314E07025F00F140099271A /* DatePickerController.swift in Sources */ = {isa = PBXBuildFile; fileRef = FD4F2A1F214AE20400C437D6 /* DatePickerController.swift */; };
		5314E07125F00F140099271A /* DatePickerSelectionManager.swift in Sources */ = {isa = PBXBuildFile; fileRef = FD256C5A2183B90B00EC9588 /* DatePickerSelectionManager.swift */; };
		5314E07625F00F160099271A /* DateTimePickerController.swift in Sources */ = {isa = PBXBuildFile; fileRef = FD5ADBF32190CDC80005A9AF /* DateTimePickerController.swift */; };
		5314E07B25F00F1A0099271A /* DateTimePickerViewDataSource.swift in Sources */ = {isa = PBXBuildFile; fileRef = FD9758072191118E00B67319 /* DateTimePickerViewDataSource.swift */; };
		5314E07C25F00F1A0099271A /* DateTimePickerViewLayout.swift in Sources */ = {isa = PBXBuildFile; fileRef = FD77752C219E62E100033D58 /* DateTimePickerViewLayout.swift */; };
		5314E07D25F00F1A0099271A /* DateTimePickerViewComponentTableView.swift in Sources */ = {isa = PBXBuildFile; fileRef = FD9758082191118E00B67319 /* DateTimePickerViewComponentTableView.swift */; };
		5314E07E25F00F1A0099271A /* DateTimePickerView.swift in Sources */ = {isa = PBXBuildFile; fileRef = FD9758062191118D00B67319 /* DateTimePickerView.swift */; };
		5314E07F25F00F1A0099271A /* DateTimePickerViewComponentCell.swift in Sources */ = {isa = PBXBuildFile; fileRef = FD97580A2191118E00B67319 /* DateTimePickerViewComponentCell.swift */; };
		5314E08025F00F1A0099271A /* DateTimePickerViewComponent.swift in Sources */ = {isa = PBXBuildFile; fileRef = FD9758092191118E00B67319 /* DateTimePickerViewComponent.swift */; };
		5314E08925F00F2D0099271A /* CommandBarButtonGroupView.swift in Sources */ = {isa = PBXBuildFile; fileRef = FC414E242588798000069E73 /* CommandBarButtonGroupView.swift */; };
		5314E08A25F00F2D0099271A /* CommandBar.swift in Sources */ = {isa = PBXBuildFile; fileRef = FC414E1E258876FB00069E73 /* CommandBar.swift */; };
		5314E08B25F00F2D0099271A /* CommandBarItem.swift in Sources */ = {isa = PBXBuildFile; fileRef = FC414E4E2588B65C00069E73 /* CommandBarItem.swift */; };
		5314E08C25F00F2D0099271A /* CommandBarButton.swift in Sources */ = {isa = PBXBuildFile; fileRef = FC414E2A25887A4B00069E73 /* CommandBarButton.swift */; };
		5314E09525F00FA30099271A /* DimmingView.swift in Sources */ = {isa = PBXBuildFile; fileRef = A5B87B03211E22B70038C37C /* DimmingView.swift */; };
		5314E09E25F00FE20099271A /* DotView.swift in Sources */ = {isa = PBXBuildFile; fileRef = FDD454ED21405B390006E84E /* DotView.swift */; };
		5314E0A725F010070099271A /* DrawerController.swift in Sources */ = {isa = PBXBuildFile; fileRef = A5B87AF3211E16360038C37C /* DrawerController.swift */; };
		5314E0A825F010070099271A /* DrawerPresentationController.swift in Sources */ = {isa = PBXBuildFile; fileRef = A5B87AF5211E16360038C37C /* DrawerPresentationController.swift */; };
		5314E0A925F010070099271A /* DrawerTransitionAnimator.swift in Sources */ = {isa = PBXBuildFile; fileRef = A5B87AF4211E16360038C37C /* DrawerTransitionAnimator.swift */; };
		5314E0AA25F010070099271A /* DrawerShadowView.swift in Sources */ = {isa = PBXBuildFile; fileRef = A5237ACC21ED6CA70040BF27 /* DrawerShadowView.swift */; };
		5314E0B325F010400099271A /* EasyTapButton.swift in Sources */ = {isa = PBXBuildFile; fileRef = FD5BBE42214C73CE008964B4 /* EasyTapButton.swift */; };
		5314E0CF25F011F10099271A /* Label.swift in Sources */ = {isa = PBXBuildFile; fileRef = A589F853211BA03200471C23 /* Label.swift */; };
		5314E0E425F012C00099271A /* NavigationController.swift in Sources */ = {isa = PBXBuildFile; fileRef = FD41C87F22DD13230086F899 /* NavigationController.swift */; };
		5314E0E525F012C00099271A /* NavigationBar.swift in Sources */ = {isa = PBXBuildFile; fileRef = FD41C87B22DD13230086F899 /* NavigationBar.swift */; };
		5314E0E625F012C00099271A /* UIViewController+Navigation.swift in Sources */ = {isa = PBXBuildFile; fileRef = FD9DA7B4232C33A80013E41B /* UIViewController+Navigation.swift */; };
		5314E0E725F012C00099271A /* UINavigationItem+Navigation.swift in Sources */ = {isa = PBXBuildFile; fileRef = FD41C8BD22DD47120086F899 /* UINavigationItem+Navigation.swift */; };
		5314E0EC25F012C40099271A /* NavigationAnimator.swift in Sources */ = {isa = PBXBuildFile; fileRef = FD41C88022DD13230086F899 /* NavigationAnimator.swift */; };
		5314E0ED25F012C40099271A /* ContentScrollViewTraits.swift in Sources */ = {isa = PBXBuildFile; fileRef = FD41C86E22DD13230086F899 /* ContentScrollViewTraits.swift */; };
		5314E0F225F012C80099271A /* ShyHeaderView.swift in Sources */ = {isa = PBXBuildFile; fileRef = FD41C87122DD13230086F899 /* ShyHeaderView.swift */; };
		5314E0F325F012C80099271A /* ShyHeaderController.swift in Sources */ = {isa = PBXBuildFile; fileRef = FD41C87022DD13230086F899 /* ShyHeaderController.swift */; };
		5314E0F825F012CB0099271A /* LargeTitleView.swift in Sources */ = {isa = PBXBuildFile; fileRef = FD41C87A22DD13230086F899 /* LargeTitleView.swift */; };
		5314E10A25F014600099271A /* Obscurable.swift in Sources */ = {isa = PBXBuildFile; fileRef = 53BCB0CD253A4E8C00620960 /* Obscurable.swift */; };
		5314E11625F015EA0099271A /* PersonaBadgeViewDataSource.swift in Sources */ = {isa = PBXBuildFile; fileRef = B4BA27872319DC0D0001563C /* PersonaBadgeViewDataSource.swift */; };
		5314E11725F015EA0099271A /* PersonaCell.swift in Sources */ = {isa = PBXBuildFile; fileRef = B46D3F922151D95F0029772C /* PersonaCell.swift */; };
		5314E11825F015EA0099271A /* PeoplePicker.swift in Sources */ = {isa = PBXBuildFile; fileRef = B47B58B722F8E5840078DE38 /* PeoplePicker.swift */; };
		5314E11B25F015EA0099271A /* PersonaListView.swift in Sources */ = {isa = PBXBuildFile; fileRef = B46D3F9C215985AC0029772C /* PersonaListView.swift */; };
		5314E12925F016230099271A /* PillButtonStyle.swift in Sources */ = {isa = PBXBuildFile; fileRef = 86AF4F7425AFC746005D4253 /* PillButtonStyle.swift */; };
		5314E12A25F016230099271A /* PillButton.swift in Sources */ = {isa = PBXBuildFile; fileRef = 497DC2D824185885008D86F8 /* PillButton.swift */; };
		5314E12B25F016230099271A /* PillButtonBar.swift in Sources */ = {isa = PBXBuildFile; fileRef = 497DC2D724185885008D86F8 /* PillButtonBar.swift */; };
		5314E13425F016370099271A /* PopupMenuItem.swift in Sources */ = {isa = PBXBuildFile; fileRef = A5961F9E218A256B00E2A506 /* PopupMenuItem.swift */; };
		5314E13525F016370099271A /* PopupMenuItemCell.swift in Sources */ = {isa = PBXBuildFile; fileRef = A5961FA2218A25D100E2A506 /* PopupMenuItemCell.swift */; };
		5314E13625F016370099271A /* PopupMenuSectionHeaderView.swift in Sources */ = {isa = PBXBuildFile; fileRef = A5961FA4218A260500E2A506 /* PopupMenuSectionHeaderView.swift */; };
		5314E13725F016370099271A /* PopupMenuProtocols.swift in Sources */ = {isa = PBXBuildFile; fileRef = 0BCEFADD2485FEC00088CEE5 /* PopupMenuProtocols.swift */; };
		5314E13825F016370099271A /* PopupMenuSection.swift in Sources */ = {isa = PBXBuildFile; fileRef = A5961FA0218A25C400E2A506 /* PopupMenuSection.swift */; };
		5314E13925F016370099271A /* PopupMenuController.swift in Sources */ = {isa = PBXBuildFile; fileRef = A5961F9C218A254D00E2A506 /* PopupMenuController.swift */; };
		5314E14225F016860099271A /* CardPresenterNavigationController.swift in Sources */ = {isa = PBXBuildFile; fileRef = FD0D29D52151A3D700E8655E /* CardPresenterNavigationController.swift */; };
		5314E14325F016860099271A /* CardTransitionAnimator.swift in Sources */ = {isa = PBXBuildFile; fileRef = FDA1AF90214871B5001AE720 /* CardTransitionAnimator.swift */; };
		5314E14425F016860099271A /* PageCardPresenterController.swift in Sources */ = {isa = PBXBuildFile; fileRef = FD4F2A1A2148937100C437D6 /* PageCardPresenterController.swift */; };
		5314E14525F016860099271A /* CardPresentationController.swift in Sources */ = {isa = PBXBuildFile; fileRef = FDA1AF9221487225001AE720 /* CardPresentationController.swift */; };
		5314E14E25F016CD0099271A /* ResizingHandleView.swift in Sources */ = {isa = PBXBuildFile; fileRef = A5237ACA21DED7030040BF27 /* ResizingHandleView.swift */; };
		5314E16925F017940099271A /* SegmentedControl.swift in Sources */ = {isa = PBXBuildFile; fileRef = ECEBA8FB25EDF3380048EE24 /* SegmentedControl.swift */; };
		5314E17225F0191C0099271A /* Separator.swift in Sources */ = {isa = PBXBuildFile; fileRef = A5DCA76321224026005F4CB7 /* Separator.swift */; };
		5314E18D25F0195C0099271A /* ShimmerView.swift in Sources */ = {isa = PBXBuildFile; fileRef = C0EAAEAC2347E1DF00C7244E /* ShimmerView.swift */; };
		5314E18E25F0195C0099271A /* ShimmerLinesView.swift in Sources */ = {isa = PBXBuildFile; fileRef = C0A0D76B233AEF6C00F432FD /* ShimmerLinesView.swift */; };
		5314E19525F019650099271A /* TabBarItemView.swift in Sources */ = {isa = PBXBuildFile; fileRef = 1168630222E131CF0088B302 /* TabBarItemView.swift */; };
		5314E19625F019650099271A /* TabBarView.swift in Sources */ = {isa = PBXBuildFile; fileRef = 1168630322E131CF0088B302 /* TabBarView.swift */; };
		5314E19725F019650099271A /* TabBarItem.swift in Sources */ = {isa = PBXBuildFile; fileRef = 118D9847230BBA2300BC0B72 /* TabBarItem.swift */; };
		5314E19825F019650099271A /* SideTabBar.swift in Sources */ = {isa = PBXBuildFile; fileRef = 7D0931C224AAAC8C0072458A /* SideTabBar.swift */; };
		5314E1A125F01A7C0099271A /* TableViewCellFileAccessoryView.swift in Sources */ = {isa = PBXBuildFile; fileRef = 7DC2FB2724C0ED1100367A55 /* TableViewCellFileAccessoryView.swift */; };
		5314E1A225F01A7C0099271A /* ActivityIndicatorCell.swift in Sources */ = {isa = PBXBuildFile; fileRef = B4E782C221793AB200A7DFCE /* ActivityIndicatorCell.swift */; };
		5314E1A325F01A7C0099271A /* TableViewHeaderFooterView.swift in Sources */ = {isa = PBXBuildFile; fileRef = B4EF66502294A664007FEAB0 /* TableViewHeaderFooterView.swift */; };
		5314E1A425F01A7C0099271A /* CenteredLabelCell.swift in Sources */ = {isa = PBXBuildFile; fileRef = B4E782C62179509A00A7DFCE /* CenteredLabelCell.swift */; };
		5314E1A525F01A7C0099271A /* TableViewCell.swift in Sources */ = {isa = PBXBuildFile; fileRef = B498141321E424920077B48D /* TableViewCell.swift */; };
		5314E1A625F01A7C0099271A /* BooleanCell.swift in Sources */ = {isa = PBXBuildFile; fileRef = B441478C228CDA130040E88E /* BooleanCell.swift */; };
		5314E1A725F01A7C0099271A /* ActionsCell.swift in Sources */ = {isa = PBXBuildFile; fileRef = B4E782C02176AD5E00A7DFCE /* ActionsCell.swift */; };
		5314E1B025F01A980099271A /* Tooltip.swift in Sources */ = {isa = PBXBuildFile; fileRef = FD7DF05B21FA7F5000857267 /* Tooltip.swift */; };
		5314E1B125F01A980099271A /* TooltipView.swift in Sources */ = {isa = PBXBuildFile; fileRef = FD7DF05D21FA7FC100857267 /* TooltipView.swift */; };
		5314E1B225F01A980099271A /* TooltipPositionController.swift in Sources */ = {isa = PBXBuildFile; fileRef = FD7DF05F21FA83C900857267 /* TooltipPositionController.swift */; };
		5314E1BB25F01B070099271A /* TouchForwardingView.swift in Sources */ = {isa = PBXBuildFile; fileRef = B483323621DEB5A00022B4CC /* TouchForwardingView.swift */; };
		5314E1C425F01B4E0099271A /* TwoLineTitleView.swift in Sources */ = {isa = PBXBuildFile; fileRef = FD5BBE40214C6AF3008964B4 /* TwoLineTitleView.swift */; };
		5314E1CD25F01B730099271A /* AnimationSynchronizer.swift in Sources */ = {isa = PBXBuildFile; fileRef = C0938E43235E8ED500256251 /* AnimationSynchronizer.swift */; };
		5314E1D625F01E4A0099271A /* SearchBar.swift in Sources */ = {isa = PBXBuildFile; fileRef = FD41C87E22DD13230086F899 /* SearchBar.swift */; };
		5314E21E25F022120099271A /* UIView+Extensions.swift in Sources */ = {isa = PBXBuildFile; fileRef = A5B87B05211E23650038C37C /* UIView+Extensions.swift */; };
		5314E22725F022310099271A /* UITableViewCell+Extension.swift in Sources */ = {isa = PBXBuildFile; fileRef = B444D6B02181403C0002B4D4 /* UITableViewCell+Extension.swift */; };
		5314E23025F022C80099271A /* UIScrollView+Extensions.swift in Sources */ = {isa = PBXBuildFile; fileRef = FD41C8B122DD3BB70086F899 /* UIScrollView+Extensions.swift */; };
		5314E24B25F0232F0099271A /* UIScreen+Extension.swift in Sources */ = {isa = PBXBuildFile; fileRef = A5B87B01211E20B50038C37C /* UIScreen+Extension.swift */; };
		5314E25425F023650099271A /* UIImage+Extensions.swift in Sources */ = {isa = PBXBuildFile; fileRef = A5961FA6218A2E4500E2A506 /* UIImage+Extensions.swift */; };
		5314E25D25F0238E0099271A /* UIFont+Extension.swift in Sources */ = {isa = PBXBuildFile; fileRef = A5B87AF0211BD4380038C37C /* UIFont+Extension.swift */; };
		5314E26625F023B20099271A /* UIColor+Extensions.swift in Sources */ = {isa = PBXBuildFile; fileRef = A56CE7B522E68A7800AA77EE /* UIColor+Extensions.swift */; };
		5314E28125F0240D0099271A /* DateComponents+Extensions.swift in Sources */ = {isa = PBXBuildFile; fileRef = FD9A5C862179464F00D224D9 /* DateComponents+Extensions.swift */; };
		5314E28E25F024590099271A /* Date+Extensions.swift in Sources */ = {isa = PBXBuildFile; fileRef = FD5BBE3A214B2F44008964B4 /* Date+Extensions.swift */; };
		5314E29725F024760099271A /* String+Extension.swift in Sources */ = {isa = PBXBuildFile; fileRef = A559BB7D212B6D100055E107 /* String+Extension.swift */; };
		5314E2A025F024860099271A /* NSLayoutConstraint+Extensions.swift in Sources */ = {isa = PBXBuildFile; fileRef = FD41C8B422DD3EA20086F899 /* NSLayoutConstraint+Extensions.swift */; };
		5314E2B225F024B60099271A /* Calendar+Extensions.swift in Sources */ = {isa = PBXBuildFile; fileRef = FD7254E82147059D002F4069 /* Calendar+Extensions.swift */; };
		5314E2BB25F024C60099271A /* CALayer+Extensions.swift in Sources */ = {isa = PBXBuildFile; fileRef = A54D97D9217A5FC10072681A /* CALayer+Extensions.swift */; };
		5314E2DA25F025370099271A /* Fonts.swift in Sources */ = {isa = PBXBuildFile; fileRef = A5CEC16E20D98F340016922A /* Fonts.swift */; };
		5314E2E325F025500099271A /* FluentUIFramework.swift in Sources */ = {isa = PBXBuildFile; fileRef = A559BB82212B7D870055E107 /* FluentUIFramework.swift */; };
		5314E2EC25F025710099271A /* DayOfMonth.swift in Sources */ = {isa = PBXBuildFile; fileRef = FD777528219E3F6C00033D58 /* DayOfMonth.swift */; };
		5314E2F525F025C60099271A /* CalendarConfiguration.swift in Sources */ = {isa = PBXBuildFile; fileRef = FDF41ED82141A02200EC527C /* CalendarConfiguration.swift */; };
		5314E30225F0260E0099271A /* AccessibilityContainerView.swift in Sources */ = {isa = PBXBuildFile; fileRef = FD77752A219E455A00033D58 /* AccessibilityContainerView.swift */; };
		5314E30325F0260E0099271A /* AccessibleViewDelegate.swift in Sources */ = {isa = PBXBuildFile; fileRef = FD599D052134A682008845EE /* AccessibleViewDelegate.swift */; };
		53229A0027FE108400C016A2 /* MSFHeadsUpDisplay.swift in Sources */ = {isa = PBXBuildFile; fileRef = 532299FF27FE108400C016A2 /* MSFHeadsUpDisplay.swift */; };
		5328D97126FBA3D700F3723B /* IndeterminateProgressBarTokenSet.swift in Sources */ = {isa = PBXBuildFile; fileRef = 5328D96C26FBA3D600F3723B /* IndeterminateProgressBarTokenSet.swift */; };
		5328D97326FBA3D700F3723B /* IndeterminateProgressBarModifiers.swift in Sources */ = {isa = PBXBuildFile; fileRef = 5328D96D26FBA3D600F3723B /* IndeterminateProgressBarModifiers.swift */; };
		5328D97726FBA3D700F3723B /* IndeterminateProgressBar.swift in Sources */ = {isa = PBXBuildFile; fileRef = 5328D96F26FBA3D700F3723B /* IndeterminateProgressBar.swift */; };
		532FE3D426EA6D74007539C0 /* ActivityIndicatorTokenSet.swift in Sources */ = {isa = PBXBuildFile; fileRef = 532FE3CE26EA6D73007539C0 /* ActivityIndicatorTokenSet.swift */; };
		532FE3D626EA6D74007539C0 /* ActivityIndicatorModifiers.swift in Sources */ = {isa = PBXBuildFile; fileRef = 532FE3CF26EA6D73007539C0 /* ActivityIndicatorModifiers.swift */; };
		532FE3D826EA6D74007539C0 /* ActivityIndicator.swift in Sources */ = {isa = PBXBuildFile; fileRef = 532FE3D026EA6D74007539C0 /* ActivityIndicator.swift */; };
		5336B17627F77EB800B01E0D /* HUDModifiers.swift in Sources */ = {isa = PBXBuildFile; fileRef = 5336B17027F77EB700B01E0D /* HUDModifiers.swift */; };
		5336B17827F77EB800B01E0D /* HUD.swift in Sources */ = {isa = PBXBuildFile; fileRef = 5336B17227F77EB700B01E0D /* HUD.swift */; };
		5336B17927F77EB800B01E0D /* HeadsUpDisplay.swift in Sources */ = {isa = PBXBuildFile; fileRef = 5336B17327F77EB700B01E0D /* HeadsUpDisplay.swift */; };
		5336B18027FB6D9B00B01E0D /* HUDTokens.swift in Sources */ = {isa = PBXBuildFile; fileRef = 5336B17F27FB6D9B00B01E0D /* HUDTokens.swift */; };
		535559E42711411E0094A871 /* FluentUIHostingController.swift in Sources */ = {isa = PBXBuildFile; fileRef = 535559E22711411E0094A871 /* FluentUIHostingController.swift */; };
		5373D5652694D65C0032A3B4 /* AvatarTokenSet.swift in Sources */ = {isa = PBXBuildFile; fileRef = 5373D5602694D65C0032A3B4 /* AvatarTokenSet.swift */; };
		5373D5672694D65C0032A3B4 /* Avatar.swift in Sources */ = {isa = PBXBuildFile; fileRef = 5373D5612694D65C0032A3B4 /* Avatar.swift */; };
		5373D56B2694D65C0032A3B4 /* MSFAvatarPresence.swift in Sources */ = {isa = PBXBuildFile; fileRef = 5373D5632694D65C0032A3B4 /* MSFAvatarPresence.swift */; };
		5373D5732694D66F0032A3B4 /* UIKit+SwiftUI_interoperability.swift in Sources */ = {isa = PBXBuildFile; fileRef = 5373D56D2694D66F0032A3B4 /* UIKit+SwiftUI_interoperability.swift */; };
		5373D5772694D66F0032A3B4 /* SwiftUI+ViewModifiers.swift in Sources */ = {isa = PBXBuildFile; fileRef = 5373D56F2694D66F0032A3B4 /* SwiftUI+ViewModifiers.swift */; };
		539D280B2822E90F00640018 /* DividerModifiers.swift in Sources */ = {isa = PBXBuildFile; fileRef = ECA92183279A177D00B66117 /* DividerModifiers.swift */; };
		53E2EE0527860D010086D30D /* MSFActivityIndicator.swift in Sources */ = {isa = PBXBuildFile; fileRef = 53E2EE0427860D010086D30D /* MSFActivityIndicator.swift */; };
		53E2EE07278799B30086D30D /* MSFIndeterminateProgressBar.swift in Sources */ = {isa = PBXBuildFile; fileRef = 53E2EE06278799B30086D30D /* MSFIndeterminateProgressBar.swift */; };
		6EB4B25F270ED6B30005B808 /* BadgeLabel.swift in Sources */ = {isa = PBXBuildFile; fileRef = 6EB4B25D270ED6450005B808 /* BadgeLabel.swift */; };
		6ED5E55126D3D39400D8BE81 /* BadgeLabelButton.swift in Sources */ = {isa = PBXBuildFile; fileRef = 6ED4C11C2696AE4000C30BD6 /* BadgeLabelButton.swift */; };
		6ED5E55226D3D39400D8BE81 /* UIBarButtonItem+BadgeValue.swift in Sources */ = {isa = PBXBuildFile; fileRef = 6ED4C11A2695A6E800C30BD6 /* UIBarButtonItem+BadgeValue.swift */; };
		8035CAB62633A4DB007B3FD1 /* BottomCommandingController.swift in Sources */ = {isa = PBXBuildFile; fileRef = 8035CAAA2633A442007B3FD1 /* BottomCommandingController.swift */; };
		8035CAD026377C17007B3FD1 /* CommandingItem.swift in Sources */ = {isa = PBXBuildFile; fileRef = 8035CACA26377C14007B3FD1 /* CommandingItem.swift */; };
		8035CADE2638E435007B3FD1 /* CommandingSection.swift in Sources */ = {isa = PBXBuildFile; fileRef = 8035CADC2638E435007B3FD1 /* CommandingSection.swift */; };
		80AECC21263339E3005AF2F3 /* BottomSheetController.swift in Sources */ = {isa = PBXBuildFile; fileRef = 80AECBD82629F18E005AF2F3 /* BottomSheetController.swift */; };
		80AECC22263339E5005AF2F3 /* BottomSheetPassthroughView.swift in Sources */ = {isa = PBXBuildFile; fileRef = 80AECBF1262FC34E005AF2F3 /* BottomSheetPassthroughView.swift */; };
		8FA3CB5B246B19EA0049E431 /* ColorTests.swift in Sources */ = {isa = PBXBuildFile; fileRef = 8FA3CB5A246B19EA0049E431 /* ColorTests.swift */; };
		8FD01188228A82A600D25925 /* Colors.swift in Sources */ = {isa = PBXBuildFile; fileRef = A5CEC16C20D98EE70016922A /* Colors.swift */; };
		92088EF92666DB2C003F571A /* PersonaButton.swift in Sources */ = {isa = PBXBuildFile; fileRef = 92088EF72666DB2C003F571A /* PersonaButton.swift */; };
		920945492703DDA000B38E1A /* CardNudgeTokenSet.swift in Sources */ = {isa = PBXBuildFile; fileRef = 920945472703DDA000B38E1A /* CardNudgeTokenSet.swift */; };
		922A34DF27BB87990062721F /* TokenizedControlView.swift in Sources */ = {isa = PBXBuildFile; fileRef = 922A34DE27BB87990062721F /* TokenizedControlView.swift */; };
		923DB9D4274CB65700D8E58A /* TokenizedControl.swift in Sources */ = {isa = PBXBuildFile; fileRef = 923DB9D2274CB65700D8E58A /* TokenizedControl.swift */; };
		923DB9D5274CB65700D8E58A /* FluentTheme.swift in Sources */ = {isa = PBXBuildFile; fileRef = 923DB9D3274CB65700D8E58A /* FluentTheme.swift */; };
		923DB9D7274CB66D00D8E58A /* ControlHostingView.swift in Sources */ = {isa = PBXBuildFile; fileRef = 923DB9D6274CB66D00D8E58A /* ControlHostingView.swift */; };
		923DF2E72712B6AB00637646 /* libFluentUI.a in Frameworks */ = {isa = PBXBuildFile; fileRef = 8FD01166228A820600D25925 /* libFluentUI.a */; };
		923DF2E82712B6C400637646 /* FluentUIResources-ios.bundle in Resources */ = {isa = PBXBuildFile; fileRef = A5DA88FC226FAA01000A8EA8 /* FluentUIResources-ios.bundle */; };
		924268A2277AD9F700C5A452 /* FontTests.swift in Sources */ = {isa = PBXBuildFile; fileRef = 924268A1277AD9F700C5A452 /* FontTests.swift */; };
		925728F7276D6AF800EE1019 /* ShadowInfo.swift in Sources */ = {isa = PBXBuildFile; fileRef = 925728F6276D6AF800EE1019 /* ShadowInfo.swift */; };
		925728F9276D6B5800EE1019 /* FontInfo.swift in Sources */ = {isa = PBXBuildFile; fileRef = 925728F8276D6B5800EE1019 /* FontInfo.swift */; };
		925D461D26FD133600179583 /* GlobalTokens.swift in Sources */ = {isa = PBXBuildFile; fileRef = 925D461B26FD133600179583 /* GlobalTokens.swift */; };
		925D462026FD18B200179583 /* AliasTokens.swift in Sources */ = {isa = PBXBuildFile; fileRef = 925D461E26FD18B200179583 /* AliasTokens.swift */; };
		9275105626815A7100F12730 /* MSFPersonaButtonCarousel.swift in Sources */ = {isa = PBXBuildFile; fileRef = 9275105426815A7100F12730 /* MSFPersonaButtonCarousel.swift */; };
		927EB2BD278627440069753D /* PersonaButtonModifiers.swift in Sources */ = {isa = PBXBuildFile; fileRef = 927EB2BC278627440069753D /* PersonaButtonModifiers.swift */; };
		9298798B2669A875002B1EB4 /* PersonaButtonTokenSet.swift in Sources */ = {isa = PBXBuildFile; fileRef = 927E34C62668350800998031 /* PersonaButtonTokenSet.swift */; };
		929DD257266ED3AC00E8175E /* PersonaButtonCarouselTokenSet.swift in Sources */ = {isa = PBXBuildFile; fileRef = 929DD255266ED3AC00E8175E /* PersonaButtonCarouselTokenSet.swift */; };
		929DD25A266ED3B600E8175E /* PersonaButtonCarousel.swift in Sources */ = {isa = PBXBuildFile; fileRef = 929DD258266ED3B600E8175E /* PersonaButtonCarousel.swift */; };
		92A1E4F526A791590007ED60 /* MSFCardNudge.swift in Sources */ = {isa = PBXBuildFile; fileRef = 92A1E4F326A791590007ED60 /* MSFCardNudge.swift */; };
		92B7E6A326864AE900EFC15E /* MSFPersonaButton.swift in Sources */ = {isa = PBXBuildFile; fileRef = 92B7E6A12684262900EFC15E /* MSFPersonaButton.swift */; };
		92D49054278FF4E50085C018 /* PersonaButtonCarouselModifiers.swift in Sources */ = {isa = PBXBuildFile; fileRef = 92D49053278FF4E50085C018 /* PersonaButtonCarouselModifiers.swift */; };
		92D5598226A0FD2800328FD3 /* CardNudge.swift in Sources */ = {isa = PBXBuildFile; fileRef = 92D5598026A0FD2800328FD3 /* CardNudge.swift */; };
		92DEE2252723D34400E31ED0 /* ControlTokenSet.swift in Sources */ = {isa = PBXBuildFile; fileRef = 92DEE2232723D34400E31ED0 /* ControlTokenSet.swift */; };
		92E7AD5026FE51FF00AE7FF8 /* DynamicColor.swift in Sources */ = {isa = PBXBuildFile; fileRef = 92E7AD4E26FE51FF00AE7FF8 /* DynamicColor.swift */; };
		92EE82AE27025A94009D52B5 /* TokenSet.swift in Sources */ = {isa = PBXBuildFile; fileRef = 92EE82AC27025A94009D52B5 /* TokenSet.swift */; };
		92F8054E272B2DF3000EAFDB /* CardNudgeModifiers.swift in Sources */ = {isa = PBXBuildFile; fileRef = 92079C8E26B66E5100D688DA /* CardNudgeModifiers.swift */; };
		94A7EC1A2836DCB200BFFBAE /* CommandBarCommandGroupsView.swift in Sources */ = {isa = PBXBuildFile; fileRef = 94A7EC192836DCB100BFFBAE /* CommandBarCommandGroupsView.swift */; };
		A257F82A251D98DD002CAA6E /* FluentUI-apple.xcassets in Resources */ = {isa = PBXBuildFile; fileRef = A257F829251D98DD002CAA6E /* FluentUI-apple.xcassets */; };
		A257F82C251D98F3002CAA6E /* FluentUI-ios.xcassets in Resources */ = {isa = PBXBuildFile; fileRef = A257F82B251D98F3002CAA6E /* FluentUI-ios.xcassets */; };
		A542A9D7226FC01100204A52 /* Localizable.strings in Resources */ = {isa = PBXBuildFile; fileRef = A559BB81212B6FA40055E107 /* Localizable.strings */; };
		A542A9D8226FC01700204A52 /* Localizable.stringsdict in Resources */ = {isa = PBXBuildFile; fileRef = A5DF1EAD2213B26900CC741A /* Localizable.stringsdict */; };
		A5CEC16020D980B30016922A /* FluentUITests.swift in Sources */ = {isa = PBXBuildFile; fileRef = A5CEC15F20D980B30016922A /* FluentUITests.swift */; };
		C708B05F260A8778007190FA /* SegmentPillButton.swift in Sources */ = {isa = PBXBuildFile; fileRef = C708B055260A86FA007190FA /* SegmentPillButton.swift */; };
		C708B064260A87F7007190FA /* SegmentItem.swift in Sources */ = {isa = PBXBuildFile; fileRef = C708B04B260A8696007190FA /* SegmentItem.swift */; };
		C77A04B825F03DD1001B3EB6 /* String+Date.swift in Sources */ = {isa = PBXBuildFile; fileRef = C77A04B625F03DD1001B3EB6 /* String+Date.swift */; };
		C77A04EE25F046EB001B3EB6 /* Date+CellFileAccessoryView.swift in Sources */ = {isa = PBXBuildFile; fileRef = C77A04EC25F046EB001B3EB6 /* Date+CellFileAccessoryView.swift */; };
		D64D8E10283BFAEC00D8D7D1 /* TabBarItemTokenSet.swift in Sources */ = {isa = PBXBuildFile; fileRef = D64D8E0F283BFAEC00D8D7D1 /* TabBarItemTokenSet.swift */; };
		D64D8E12283D798D00D8D7D1 /* SideTabBarTokenSet.swift in Sources */ = {isa = PBXBuildFile; fileRef = D64D8E11283D798D00D8D7D1 /* SideTabBarTokenSet.swift */; };
		D6A0124A2810764B00C90535 /* TabBarTokenSet.swift in Sources */ = {isa = PBXBuildFile; fileRef = D6A012492810764B00C90535 /* TabBarTokenSet.swift */; };
		D6F4098927470E7F001B80D4 /* PillButtonTokenSet.swift in Sources */ = {isa = PBXBuildFile; fileRef = D6F4098827470E7F001B80D4 /* PillButtonTokenSet.swift */; };
		D6F4098F274F1A1C001B80D4 /* PillButtonBarTokenSet.swift in Sources */ = {isa = PBXBuildFile; fileRef = D6F4098E274F1A1C001B80D4 /* PillButtonBarTokenSet.swift */; };
		EC02A5F327472EF400E81B3E /* DividerTokenSet.swift in Sources */ = {isa = PBXBuildFile; fileRef = EC02A5F227472EF400E81B3E /* DividerTokenSet.swift */; };
		EC02A5F5274DD19600E81B3E /* MSFDivider.swift in Sources */ = {isa = PBXBuildFile; fileRef = EC02A5F4274DD19500E81B3E /* MSFDivider.swift */; };
		EC27B8662807A63C00A40B9A /* ResizingHandleTokenSet.swift in Sources */ = {isa = PBXBuildFile; fileRef = EC27B8652807A63C00A40B9A /* ResizingHandleTokenSet.swift */; };
		EC5982D827BF348700FD048D /* MSFAvatar.swift in Sources */ = {isa = PBXBuildFile; fileRef = EC5982D727BF348700FD048D /* MSFAvatar.swift */; };
		EC5982DA27C703EE00FD048D /* CircleCutout.swift in Sources */ = {isa = PBXBuildFile; fileRef = EC5982D927C703ED00FD048D /* CircleCutout.swift */; };
		EC5982DC27CEC02100FD048D /* DrawerTokenSet.swift in Sources */ = {isa = PBXBuildFile; fileRef = EC5982DB27CEC02100FD048D /* DrawerTokenSet.swift */; };
		EC5982DE27D2EA6100FD048D /* SegmentedControlTokenSet.swift in Sources */ = {isa = PBXBuildFile; fileRef = EC5982DD27D2EA6100FD048D /* SegmentedControlTokenSet.swift */; };
		EC6A71EA273DBA520076A586 /* Divider.swift in Sources */ = {isa = PBXBuildFile; fileRef = EC6A71E9273DBA520076A586 /* Divider.swift */; };
		ECA9218627A3301C00B66117 /* MSFAvatarGroup.swift in Sources */ = {isa = PBXBuildFile; fileRef = ECA9218527A3301C00B66117 /* MSFAvatarGroup.swift */; };
		ECA9218A27A33A2D00B66117 /* AvatarGroupModifiers.swift in Sources */ = {isa = PBXBuildFile; fileRef = ECA9218927A33A2D00B66117 /* AvatarGroupModifiers.swift */; };
		ECA921C627B5D10B00B66117 /* ButtonDynamicColors.swift in Sources */ = {isa = PBXBuildFile; fileRef = ECA921C527B5D10A00B66117 /* ButtonDynamicColors.swift */; };
		F5784DBA285D031800DBEAD6 /* docs in Resources */ = {isa = PBXBuildFile; fileRef = F5784DB9285D031800DBEAD6 /* docs */; };
		FD053A352224CA33009B6378 /* DatePickerControllerTests.swift in Sources */ = {isa = PBXBuildFile; fileRef = FD053A342224CA33009B6378 /* DatePickerControllerTests.swift */; };
/* End PBXBuildFile section */

/* Begin PBXContainerItemProxy section */
		8FD011C7228A831700D25925 /* PBXContainerItemProxy */ = {
			isa = PBXContainerItemProxy;
			containerPortal = A5CEC14820D980B20016922A /* Project object */;
			proxyType = 1;
			remoteGlobalIDString = A5DA88FB226FAA01000A8EA8;
			remoteInfo = OfficeUIFabricResources;
		};
/* End PBXContainerItemProxy section */

/* Begin PBXFileReference section */
		0A3CD0B027BCA36000DBE728 /* HeaderModifiers.swift */ = {isa = PBXFileReference; lastKnownFileType = sourcecode.swift; path = HeaderModifiers.swift; sourceTree = "<group>"; };
		0A3CD0B227BDD26A00DBE728 /* MSFList.swift */ = {isa = PBXFileReference; lastKnownFileType = sourcecode.swift; path = MSFList.swift; sourceTree = "<group>"; };
		0AA874142600237A00D47421 /* PersonaView.swift */ = {isa = PBXFileReference; lastKnownFileType = sourcecode.swift; path = PersonaView.swift; sourceTree = "<group>"; };
		0AC8A8B127C72D4600D9FAF5 /* MSFPersonaView.swift */ = {isa = PBXFileReference; lastKnownFileType = sourcecode.swift; path = MSFPersonaView.swift; sourceTree = "<group>"; };
		0ACD82172620453B0035CD9F /* PersonaViewTokenSet.swift */ = {isa = PBXFileReference; lastKnownFileType = sourcecode.swift; path = PersonaViewTokenSet.swift; sourceTree = "<group>"; };
		0AD70F5926E80A5D008774EC /* CommandBarTokenSet.swift */ = {isa = PBXFileReference; lastKnownFileType = sourcecode.swift; path = CommandBarTokenSet.swift; sourceTree = "<group>"; };
		0AE866A626BA05D000E92108 /* Locale+Extensions.swift */ = {isa = PBXFileReference; lastKnownFileType = sourcecode.swift; path = "Locale+Extensions.swift"; sourceTree = "<group>"; };
		0BCEFADD2485FEC00088CEE5 /* PopupMenuProtocols.swift */ = {isa = PBXFileReference; lastKnownFileType = sourcecode.swift; path = PopupMenuProtocols.swift; sourceTree = "<group>"; };
		1168630222E131CF0088B302 /* TabBarItemView.swift */ = {isa = PBXFileReference; fileEncoding = 4; lastKnownFileType = sourcecode.swift; path = TabBarItemView.swift; sourceTree = "<group>"; };
		1168630322E131CF0088B302 /* TabBarView.swift */ = {isa = PBXFileReference; fileEncoding = 4; lastKnownFileType = sourcecode.swift; path = TabBarView.swift; sourceTree = "<group>"; };
		118D9847230BBA2300BC0B72 /* TabBarItem.swift */ = {isa = PBXFileReference; lastKnownFileType = sourcecode.swift; path = TabBarItem.swift; sourceTree = "<group>"; };
		2A9745DD281733D700E1A1FD /* TableViewCellTokenSet.swift */ = {isa = PBXFileReference; lastKnownFileType = sourcecode.swift; path = TableViewCellTokenSet.swift; sourceTree = "<group>"; };
		43488C44270FAD0200124C71 /* FluentNotification.swift */ = {isa = PBXFileReference; lastKnownFileType = sourcecode.swift; path = FluentNotification.swift; sourceTree = "<group>"; };
		497DC2D724185885008D86F8 /* PillButtonBar.swift */ = {isa = PBXFileReference; fileEncoding = 4; lastKnownFileType = sourcecode.swift; path = PillButtonBar.swift; sourceTree = "<group>"; };
		497DC2D824185885008D86F8 /* PillButton.swift */ = {isa = PBXFileReference; fileEncoding = 4; lastKnownFileType = sourcecode.swift; path = PillButton.swift; sourceTree = "<group>"; };
		4B1596D2284ACB5F00C3D725 /* ShimmerTokenSet.swift */ = {isa = PBXFileReference; lastKnownFileType = sourcecode.swift; path = ShimmerTokenSet.swift; sourceTree = "<group>"; };
		4B53505E27F63E3F0033B47F /* NotificationModifiers.swift */ = {isa = PBXFileReference; lastKnownFileType = sourcecode.swift; path = NotificationModifiers.swift; sourceTree = "<group>"; };
<<<<<<< HEAD
		4BBD651E2755FD9500A8B09E /* MSFNotificationView.swift */ = {isa = PBXFileReference; lastKnownFileType = sourcecode.swift; path = MSFNotificationView.swift; sourceTree = "<group>"; };
		4BF01D9927B37CF8005B32F2 /* NotificationTokenSet.swift */ = {isa = PBXFileReference; fileEncoding = 4; lastKnownFileType = sourcecode.swift; path = NotificationTokenSet.swift; sourceTree = "<group>"; };
=======
		4BBD651E2755FD9500A8B09E /* MSFNotification.swift */ = {isa = PBXFileReference; lastKnownFileType = sourcecode.swift; path = MSFNotification.swift; sourceTree = "<group>"; };
		4BF01D9927B37CF8005B32F2 /* NotificationTokens.swift */ = {isa = PBXFileReference; fileEncoding = 4; lastKnownFileType = sourcecode.swift; path = NotificationTokens.swift; sourceTree = "<group>"; };
>>>>>>> 61702709
		4BF01D9F27B3A861005B32F2 /* UIApplication+Extensions.swift */ = {isa = PBXFileReference; lastKnownFileType = sourcecode.swift; path = "UIApplication+Extensions.swift"; sourceTree = "<group>"; };
		5303259926B31B6B00611D05 /* AvatarModifiers.swift */ = {isa = PBXFileReference; fileEncoding = 4; lastKnownFileType = sourcecode.swift; path = AvatarModifiers.swift; sourceTree = "<group>"; };
		5306074F26A1E6A4002D49CF /* AvatarGroupTokenSet.swift */ = {isa = PBXFileReference; fileEncoding = 4; lastKnownFileType = sourcecode.swift; path = AvatarGroupTokenSet.swift; sourceTree = "<group>"; };
		5306075126A1E6A4002D49CF /* AvatarGroup.swift */ = {isa = PBXFileReference; fileEncoding = 4; lastKnownFileType = sourcecode.swift; path = AvatarGroup.swift; sourceTree = "<group>"; };
		53097CFF270288FB00A6E4DC /* MSFButton.swift */ = {isa = PBXFileReference; fileEncoding = 4; lastKnownFileType = sourcecode.swift; path = MSFButton.swift; sourceTree = "<group>"; };
		53097D01270288FB00A6E4DC /* Button.swift */ = {isa = PBXFileReference; fileEncoding = 4; lastKnownFileType = sourcecode.swift; path = Button.swift; sourceTree = "<group>"; };
		53097D02270288FB00A6E4DC /* ButtonModifiers.swift */ = {isa = PBXFileReference; fileEncoding = 4; lastKnownFileType = sourcecode.swift; path = ButtonModifiers.swift; sourceTree = "<group>"; };
		53097D03270288FB00A6E4DC /* ButtonTokenSet.swift */ = {isa = PBXFileReference; fileEncoding = 4; lastKnownFileType = sourcecode.swift; path = ButtonTokenSet.swift; sourceTree = "<group>"; };
		53097D0E2702890800A6E4DC /* HeaderTokenSet.swift */ = {isa = PBXFileReference; fileEncoding = 4; lastKnownFileType = sourcecode.swift; path = HeaderTokenSet.swift; sourceTree = "<group>"; };
		53097D0F2702890800A6E4DC /* List.swift */ = {isa = PBXFileReference; fileEncoding = 4; lastKnownFileType = sourcecode.swift; path = List.swift; sourceTree = "<group>"; };
		53097D112702890800A6E4DC /* ListCellTokenSet.swift */ = {isa = PBXFileReference; fileEncoding = 4; lastKnownFileType = sourcecode.swift; path = ListCellTokenSet.swift; sourceTree = "<group>"; };
		53097D132702890800A6E4DC /* ListHeader.swift */ = {isa = PBXFileReference; fileEncoding = 4; lastKnownFileType = sourcecode.swift; path = ListHeader.swift; sourceTree = "<group>"; };
		53097D152702890900A6E4DC /* ListCell.swift */ = {isa = PBXFileReference; fileEncoding = 4; lastKnownFileType = sourcecode.swift; path = ListCell.swift; sourceTree = "<group>"; };
		53097D4527028B1100A6E4DC /* ButtonLegacy.swift */ = {isa = PBXFileReference; fileEncoding = 4; lastKnownFileType = sourcecode.swift; path = ButtonLegacy.swift; sourceTree = "<group>"; };
		530D9C5027EE388200BDCBBF /* SwiftUI+ViewPresentation.swift */ = {isa = PBXFileReference; fileEncoding = 4; lastKnownFileType = sourcecode.swift; path = "SwiftUI+ViewPresentation.swift"; sourceTree = "<group>"; };
		530D9C5227EE7B2C00BDCBBF /* SwiftUI+ViewAnimation.swift */ = {isa = PBXFileReference; fileEncoding = 4; lastKnownFileType = sourcecode.swift; path = "SwiftUI+ViewAnimation.swift"; sourceTree = "<group>"; };
		532299FF27FE108400C016A2 /* MSFHeadsUpDisplay.swift */ = {isa = PBXFileReference; fileEncoding = 4; lastKnownFileType = sourcecode.swift; path = MSFHeadsUpDisplay.swift; sourceTree = "<group>"; };
		5328D96C26FBA3D600F3723B /* IndeterminateProgressBarTokenSet.swift */ = {isa = PBXFileReference; fileEncoding = 4; lastKnownFileType = sourcecode.swift; path = IndeterminateProgressBarTokenSet.swift; sourceTree = "<group>"; };
		5328D96D26FBA3D600F3723B /* IndeterminateProgressBarModifiers.swift */ = {isa = PBXFileReference; fileEncoding = 4; lastKnownFileType = sourcecode.swift; path = IndeterminateProgressBarModifiers.swift; sourceTree = "<group>"; };
		5328D96F26FBA3D700F3723B /* IndeterminateProgressBar.swift */ = {isa = PBXFileReference; fileEncoding = 4; lastKnownFileType = sourcecode.swift; path = IndeterminateProgressBar.swift; sourceTree = "<group>"; };
		532FE3CE26EA6D73007539C0 /* ActivityIndicatorTokenSet.swift */ = {isa = PBXFileReference; fileEncoding = 4; lastKnownFileType = sourcecode.swift; path = ActivityIndicatorTokenSet.swift; sourceTree = "<group>"; };
		532FE3CF26EA6D73007539C0 /* ActivityIndicatorModifiers.swift */ = {isa = PBXFileReference; fileEncoding = 4; lastKnownFileType = sourcecode.swift; path = ActivityIndicatorModifiers.swift; sourceTree = "<group>"; };
		532FE3D026EA6D74007539C0 /* ActivityIndicator.swift */ = {isa = PBXFileReference; fileEncoding = 4; lastKnownFileType = sourcecode.swift; path = ActivityIndicator.swift; sourceTree = "<group>"; };
		5336B17027F77EB700B01E0D /* HUDModifiers.swift */ = {isa = PBXFileReference; fileEncoding = 4; lastKnownFileType = sourcecode.swift; path = HUDModifiers.swift; sourceTree = "<group>"; };
		5336B17227F77EB700B01E0D /* HUD.swift */ = {isa = PBXFileReference; fileEncoding = 4; lastKnownFileType = sourcecode.swift; path = HUD.swift; sourceTree = "<group>"; };
		5336B17327F77EB700B01E0D /* HeadsUpDisplay.swift */ = {isa = PBXFileReference; fileEncoding = 4; lastKnownFileType = sourcecode.swift; path = HeadsUpDisplay.swift; sourceTree = "<group>"; };
		5336B17427F77EB700B01E0D /* HUD.resources.xcfilelist */ = {isa = PBXFileReference; fileEncoding = 4; lastKnownFileType = text.xcfilelist; path = HUD.resources.xcfilelist; sourceTree = "<group>"; };
		5336B17F27FB6D9B00B01E0D /* HUDTokens.swift */ = {isa = PBXFileReference; fileEncoding = 4; lastKnownFileType = sourcecode.swift; path = HUDTokens.swift; sourceTree = "<group>"; };
		535559E22711411E0094A871 /* FluentUIHostingController.swift */ = {isa = PBXFileReference; fileEncoding = 4; lastKnownFileType = sourcecode.swift; path = FluentUIHostingController.swift; sourceTree = "<group>"; };
		5373D5602694D65C0032A3B4 /* AvatarTokenSet.swift */ = {isa = PBXFileReference; fileEncoding = 4; lastKnownFileType = sourcecode.swift; path = AvatarTokenSet.swift; sourceTree = "<group>"; };
		5373D5612694D65C0032A3B4 /* Avatar.swift */ = {isa = PBXFileReference; fileEncoding = 4; lastKnownFileType = sourcecode.swift; path = Avatar.swift; sourceTree = "<group>"; };
		5373D5632694D65C0032A3B4 /* MSFAvatarPresence.swift */ = {isa = PBXFileReference; fileEncoding = 4; lastKnownFileType = sourcecode.swift; path = MSFAvatarPresence.swift; sourceTree = "<group>"; };
		5373D56D2694D66F0032A3B4 /* UIKit+SwiftUI_interoperability.swift */ = {isa = PBXFileReference; fileEncoding = 4; lastKnownFileType = sourcecode.swift; path = "UIKit+SwiftUI_interoperability.swift"; sourceTree = "<group>"; };
		5373D56F2694D66F0032A3B4 /* SwiftUI+ViewModifiers.swift */ = {isa = PBXFileReference; fileEncoding = 4; lastKnownFileType = sourcecode.swift; path = "SwiftUI+ViewModifiers.swift"; sourceTree = "<group>"; };
		53BCB0CD253A4E8C00620960 /* Obscurable.swift */ = {isa = PBXFileReference; fileEncoding = 4; lastKnownFileType = sourcecode.swift; path = Obscurable.swift; sourceTree = "<group>"; };
		53E2EE0427860D010086D30D /* MSFActivityIndicator.swift */ = {isa = PBXFileReference; fileEncoding = 4; lastKnownFileType = sourcecode.swift; path = MSFActivityIndicator.swift; sourceTree = "<group>"; };
		53E2EE06278799B30086D30D /* MSFIndeterminateProgressBar.swift */ = {isa = PBXFileReference; fileEncoding = 4; lastKnownFileType = sourcecode.swift; path = MSFIndeterminateProgressBar.swift; sourceTree = "<group>"; };
		53FC90C02567300A008A06FD /* FluentUI_common.xcconfig */ = {isa = PBXFileReference; lastKnownFileType = text.xcconfig; path = FluentUI_common.xcconfig; sourceTree = "<group>"; };
		53FC90F525673626008A06FD /* FluentUI_release.xcconfig */ = {isa = PBXFileReference; lastKnownFileType = text.xcconfig; path = FluentUI_release.xcconfig; sourceTree = "<group>"; };
		53FC90F625673626008A06FD /* FluentUI_debug.xcconfig */ = {isa = PBXFileReference; lastKnownFileType = text.xcconfig; path = FluentUI_debug.xcconfig; sourceTree = "<group>"; };
		53FC90F725673626008A06FD /* FluentUITests.xcconfig */ = {isa = PBXFileReference; lastKnownFileType = text.xcconfig; path = FluentUITests.xcconfig; sourceTree = "<group>"; };
		53FC90F925673627008A06FD /* FluentUILib_common.xcconfig */ = {isa = PBXFileReference; lastKnownFileType = text.xcconfig; path = FluentUILib_common.xcconfig; sourceTree = "<group>"; };
		53FC90FA25673627008A06FD /* FluentUIResources.xcconfig */ = {isa = PBXFileReference; lastKnownFileType = text.xcconfig; path = FluentUIResources.xcconfig; sourceTree = "<group>"; };
		6EB4B25D270ED6450005B808 /* BadgeLabel.swift */ = {isa = PBXFileReference; lastKnownFileType = sourcecode.swift; path = BadgeLabel.swift; sourceTree = "<group>"; };
		6ED4C11A2695A6E800C30BD6 /* UIBarButtonItem+BadgeValue.swift */ = {isa = PBXFileReference; lastKnownFileType = sourcecode.swift; path = "UIBarButtonItem+BadgeValue.swift"; sourceTree = "<group>"; };
		6ED4C11C2696AE4000C30BD6 /* BadgeLabelButton.swift */ = {isa = PBXFileReference; lastKnownFileType = sourcecode.swift; path = BadgeLabelButton.swift; sourceTree = "<group>"; };
		7D0931C224AAAC8C0072458A /* SideTabBar.swift */ = {isa = PBXFileReference; lastKnownFileType = sourcecode.swift; path = SideTabBar.swift; sourceTree = "<group>"; };
		7DC2FB2724C0ED1100367A55 /* TableViewCellFileAccessoryView.swift */ = {isa = PBXFileReference; lastKnownFileType = sourcecode.swift; path = TableViewCellFileAccessoryView.swift; sourceTree = "<group>"; };
		8035CAAA2633A442007B3FD1 /* BottomCommandingController.swift */ = {isa = PBXFileReference; fileEncoding = 4; lastKnownFileType = sourcecode.swift; path = BottomCommandingController.swift; sourceTree = "<group>"; };
		8035CACA26377C14007B3FD1 /* CommandingItem.swift */ = {isa = PBXFileReference; lastKnownFileType = sourcecode.swift; path = CommandingItem.swift; sourceTree = "<group>"; };
		8035CADC2638E435007B3FD1 /* CommandingSection.swift */ = {isa = PBXFileReference; lastKnownFileType = sourcecode.swift; path = CommandingSection.swift; sourceTree = "<group>"; };
		80AECBD82629F18E005AF2F3 /* BottomSheetController.swift */ = {isa = PBXFileReference; fileEncoding = 4; lastKnownFileType = sourcecode.swift; path = BottomSheetController.swift; sourceTree = "<group>"; };
		80AECBF1262FC34E005AF2F3 /* BottomSheetPassthroughView.swift */ = {isa = PBXFileReference; lastKnownFileType = sourcecode.swift; path = BottomSheetPassthroughView.swift; sourceTree = "<group>"; };
		86AF4F7425AFC746005D4253 /* PillButtonStyle.swift */ = {isa = PBXFileReference; lastKnownFileType = sourcecode.swift; path = PillButtonStyle.swift; sourceTree = "<group>"; };
		8FA3CB5A246B19EA0049E431 /* ColorTests.swift */ = {isa = PBXFileReference; lastKnownFileType = sourcecode.swift; path = ColorTests.swift; sourceTree = "<group>"; };
		8FD01166228A820600D25925 /* libFluentUI.a */ = {isa = PBXFileReference; explicitFileType = archive.ar; includeInIndex = 0; path = libFluentUI.a; sourceTree = BUILT_PRODUCTS_DIR; };
		92079C8E26B66E5100D688DA /* CardNudgeModifiers.swift */ = {isa = PBXFileReference; lastKnownFileType = sourcecode.swift; path = CardNudgeModifiers.swift; sourceTree = "<group>"; };
		92088EF72666DB2C003F571A /* PersonaButton.swift */ = {isa = PBXFileReference; lastKnownFileType = sourcecode.swift; path = PersonaButton.swift; sourceTree = "<group>"; };
		920945472703DDA000B38E1A /* CardNudgeTokenSet.swift */ = {isa = PBXFileReference; lastKnownFileType = sourcecode.swift; path = CardNudgeTokenSet.swift; sourceTree = "<group>"; };
		922A34DE27BB87990062721F /* TokenizedControlView.swift */ = {isa = PBXFileReference; lastKnownFileType = sourcecode.swift; path = TokenizedControlView.swift; sourceTree = "<group>"; };
		923DB9D2274CB65700D8E58A /* TokenizedControl.swift */ = {isa = PBXFileReference; fileEncoding = 4; lastKnownFileType = sourcecode.swift; path = TokenizedControl.swift; sourceTree = "<group>"; };
		923DB9D3274CB65700D8E58A /* FluentTheme.swift */ = {isa = PBXFileReference; fileEncoding = 4; lastKnownFileType = sourcecode.swift; path = FluentTheme.swift; sourceTree = "<group>"; };
		923DB9D6274CB66D00D8E58A /* ControlHostingView.swift */ = {isa = PBXFileReference; fileEncoding = 4; lastKnownFileType = sourcecode.swift; path = ControlHostingView.swift; sourceTree = "<group>"; };
		924268A1277AD9F700C5A452 /* FontTests.swift */ = {isa = PBXFileReference; lastKnownFileType = sourcecode.swift; path = FontTests.swift; sourceTree = "<group>"; };
		925728F6276D6AF800EE1019 /* ShadowInfo.swift */ = {isa = PBXFileReference; lastKnownFileType = sourcecode.swift; path = ShadowInfo.swift; sourceTree = "<group>"; };
		925728F8276D6B5800EE1019 /* FontInfo.swift */ = {isa = PBXFileReference; lastKnownFileType = sourcecode.swift; path = FontInfo.swift; sourceTree = "<group>"; };
		925D461B26FD133600179583 /* GlobalTokens.swift */ = {isa = PBXFileReference; lastKnownFileType = sourcecode.swift; path = GlobalTokens.swift; sourceTree = "<group>"; };
		925D461E26FD18B200179583 /* AliasTokens.swift */ = {isa = PBXFileReference; lastKnownFileType = sourcecode.swift; path = AliasTokens.swift; sourceTree = "<group>"; };
		9275105426815A7100F12730 /* MSFPersonaButtonCarousel.swift */ = {isa = PBXFileReference; lastKnownFileType = sourcecode.swift; path = MSFPersonaButtonCarousel.swift; sourceTree = "<group>"; };
		927E34C62668350800998031 /* PersonaButtonTokenSet.swift */ = {isa = PBXFileReference; lastKnownFileType = sourcecode.swift; path = PersonaButtonTokenSet.swift; sourceTree = "<group>"; };
		927EB2BC278627440069753D /* PersonaButtonModifiers.swift */ = {isa = PBXFileReference; lastKnownFileType = sourcecode.swift; path = PersonaButtonModifiers.swift; sourceTree = "<group>"; };
		929DD255266ED3AC00E8175E /* PersonaButtonCarouselTokenSet.swift */ = {isa = PBXFileReference; fileEncoding = 4; lastKnownFileType = sourcecode.swift; path = PersonaButtonCarouselTokenSet.swift; sourceTree = "<group>"; };
		929DD258266ED3B600E8175E /* PersonaButtonCarousel.swift */ = {isa = PBXFileReference; fileEncoding = 4; lastKnownFileType = sourcecode.swift; path = PersonaButtonCarousel.swift; sourceTree = "<group>"; };
		92A1E4F326A791590007ED60 /* MSFCardNudge.swift */ = {isa = PBXFileReference; lastKnownFileType = sourcecode.swift; path = MSFCardNudge.swift; sourceTree = "<group>"; };
		92B7E6A12684262900EFC15E /* MSFPersonaButton.swift */ = {isa = PBXFileReference; lastKnownFileType = sourcecode.swift; path = MSFPersonaButton.swift; sourceTree = "<group>"; };
		92D49053278FF4E50085C018 /* PersonaButtonCarouselModifiers.swift */ = {isa = PBXFileReference; lastKnownFileType = sourcecode.swift; path = PersonaButtonCarouselModifiers.swift; sourceTree = "<group>"; };
		92D5598026A0FD2800328FD3 /* CardNudge.swift */ = {isa = PBXFileReference; lastKnownFileType = sourcecode.swift; path = CardNudge.swift; sourceTree = "<group>"; };
		92DEE2232723D34400E31ED0 /* ControlTokenSet.swift */ = {isa = PBXFileReference; lastKnownFileType = sourcecode.swift; path = ControlTokenSet.swift; sourceTree = "<group>"; };
		92E7AD4E26FE51FF00AE7FF8 /* DynamicColor.swift */ = {isa = PBXFileReference; lastKnownFileType = sourcecode.swift; path = DynamicColor.swift; sourceTree = "<group>"; };
		92EE82AC27025A94009D52B5 /* TokenSet.swift */ = {isa = PBXFileReference; lastKnownFileType = sourcecode.swift; path = TokenSet.swift; sourceTree = "<group>"; };
		94A7EC192836DCB100BFFBAE /* CommandBarCommandGroupsView.swift */ = {isa = PBXFileReference; lastKnownFileType = sourcecode.swift; path = CommandBarCommandGroupsView.swift; sourceTree = "<group>"; };
		A257F829251D98DD002CAA6E /* FluentUI-apple.xcassets */ = {isa = PBXFileReference; lastKnownFileType = folder.assetcatalog; name = "FluentUI-apple.xcassets"; path = "../apple/Resources/FluentUI-apple.xcassets"; sourceTree = "<group>"; };
		A257F82B251D98F3002CAA6E /* FluentUI-ios.xcassets */ = {isa = PBXFileReference; lastKnownFileType = folder.assetcatalog; name = "FluentUI-ios.xcassets"; path = "FluentUI/Resources/FluentUI-ios.xcassets"; sourceTree = "<group>"; };
		A5237ACA21DED7030040BF27 /* ResizingHandleView.swift */ = {isa = PBXFileReference; lastKnownFileType = sourcecode.swift; path = ResizingHandleView.swift; sourceTree = "<group>"; };
		A5237ACC21ED6CA70040BF27 /* DrawerShadowView.swift */ = {isa = PBXFileReference; lastKnownFileType = sourcecode.swift; path = DrawerShadowView.swift; sourceTree = "<group>"; };
		A52648DB2316F4F9003342A0 /* BarButtonItems.swift */ = {isa = PBXFileReference; lastKnownFileType = sourcecode.swift; path = BarButtonItems.swift; sourceTree = "<group>"; };
		A54D97D9217A5FC10072681A /* CALayer+Extensions.swift */ = {isa = PBXFileReference; lastKnownFileType = sourcecode.swift; path = "CALayer+Extensions.swift"; sourceTree = "<group>"; };
		A559BB7D212B6D100055E107 /* String+Extension.swift */ = {isa = PBXFileReference; lastKnownFileType = sourcecode.swift; path = "String+Extension.swift"; sourceTree = "<group>"; };
		A559BB80212B6FA40055E107 /* en */ = {isa = PBXFileReference; lastKnownFileType = text.plist.strings; name = en; path = en.lproj/Localizable.strings; sourceTree = "<group>"; };
		A559BB82212B7D870055E107 /* FluentUIFramework.swift */ = {isa = PBXFileReference; lastKnownFileType = sourcecode.swift; path = FluentUIFramework.swift; sourceTree = "<group>"; };
		A56CE7B522E68A7800AA77EE /* UIColor+Extensions.swift */ = {isa = PBXFileReference; lastKnownFileType = sourcecode.swift; path = "UIColor+Extensions.swift"; sourceTree = "<group>"; };
		A589F853211BA03200471C23 /* Label.swift */ = {isa = PBXFileReference; lastKnownFileType = sourcecode.swift; path = Label.swift; sourceTree = "<group>"; };
		A5961F9C218A254D00E2A506 /* PopupMenuController.swift */ = {isa = PBXFileReference; lastKnownFileType = sourcecode.swift; path = PopupMenuController.swift; sourceTree = "<group>"; };
		A5961F9E218A256B00E2A506 /* PopupMenuItem.swift */ = {isa = PBXFileReference; lastKnownFileType = sourcecode.swift; path = PopupMenuItem.swift; sourceTree = "<group>"; };
		A5961FA0218A25C400E2A506 /* PopupMenuSection.swift */ = {isa = PBXFileReference; lastKnownFileType = sourcecode.swift; path = PopupMenuSection.swift; sourceTree = "<group>"; };
		A5961FA2218A25D100E2A506 /* PopupMenuItemCell.swift */ = {isa = PBXFileReference; lastKnownFileType = sourcecode.swift; path = PopupMenuItemCell.swift; sourceTree = "<group>"; };
		A5961FA4218A260500E2A506 /* PopupMenuSectionHeaderView.swift */ = {isa = PBXFileReference; lastKnownFileType = sourcecode.swift; path = PopupMenuSectionHeaderView.swift; sourceTree = "<group>"; };
		A5961FA6218A2E4500E2A506 /* UIImage+Extensions.swift */ = {isa = PBXFileReference; lastKnownFileType = sourcecode.swift; path = "UIImage+Extensions.swift"; sourceTree = "<group>"; };
		A5B87AF0211BD4380038C37C /* UIFont+Extension.swift */ = {isa = PBXFileReference; lastKnownFileType = sourcecode.swift; path = "UIFont+Extension.swift"; sourceTree = "<group>"; };
		A5B87AF3211E16360038C37C /* DrawerController.swift */ = {isa = PBXFileReference; fileEncoding = 4; lastKnownFileType = sourcecode.swift; path = DrawerController.swift; sourceTree = "<group>"; };
		A5B87AF4211E16360038C37C /* DrawerTransitionAnimator.swift */ = {isa = PBXFileReference; fileEncoding = 4; lastKnownFileType = sourcecode.swift; path = DrawerTransitionAnimator.swift; sourceTree = "<group>"; };
		A5B87AF5211E16360038C37C /* DrawerPresentationController.swift */ = {isa = PBXFileReference; fileEncoding = 4; lastKnownFileType = sourcecode.swift; path = DrawerPresentationController.swift; sourceTree = "<group>"; };
		A5B87B01211E20B50038C37C /* UIScreen+Extension.swift */ = {isa = PBXFileReference; lastKnownFileType = sourcecode.swift; path = "UIScreen+Extension.swift"; sourceTree = "<group>"; };
		A5B87B03211E22B70038C37C /* DimmingView.swift */ = {isa = PBXFileReference; lastKnownFileType = sourcecode.swift; path = DimmingView.swift; sourceTree = "<group>"; };
		A5B87B05211E23650038C37C /* UIView+Extensions.swift */ = {isa = PBXFileReference; lastKnownFileType = sourcecode.swift; path = "UIView+Extensions.swift"; sourceTree = "<group>"; };
		A5CEC15420D980B20016922A /* FluentUI.h */ = {isa = PBXFileReference; lastKnownFileType = sourcecode.c.h; path = FluentUI.h; sourceTree = "<group>"; };
		A5CEC15A20D980B30016922A /* FluentUITests.xctest */ = {isa = PBXFileReference; explicitFileType = wrapper.cfbundle; includeInIndex = 0; path = FluentUITests.xctest; sourceTree = BUILT_PRODUCTS_DIR; };
		A5CEC15F20D980B30016922A /* FluentUITests.swift */ = {isa = PBXFileReference; lastKnownFileType = sourcecode.swift; path = FluentUITests.swift; sourceTree = "<group>"; };
		A5CEC16120D980B30016922A /* Info.plist */ = {isa = PBXFileReference; lastKnownFileType = text.plist.xml; path = Info.plist; sourceTree = "<group>"; };
		A5CEC16C20D98EE70016922A /* Colors.swift */ = {isa = PBXFileReference; lastKnownFileType = sourcecode.swift; path = Colors.swift; sourceTree = "<group>"; };
		A5CEC16E20D98F340016922A /* Fonts.swift */ = {isa = PBXFileReference; lastKnownFileType = sourcecode.swift; path = Fonts.swift; sourceTree = "<group>"; };
		A5DA88FC226FAA01000A8EA8 /* FluentUIResources-ios.bundle */ = {isa = PBXFileReference; explicitFileType = wrapper.cfbundle; includeInIndex = 0; path = "FluentUIResources-ios.bundle"; sourceTree = BUILT_PRODUCTS_DIR; };
		A5DA88FE226FAA01000A8EA8 /* Info.plist */ = {isa = PBXFileReference; lastKnownFileType = text.plist.xml; path = Info.plist; sourceTree = "<group>"; };
		A5DCA76321224026005F4CB7 /* Separator.swift */ = {isa = PBXFileReference; lastKnownFileType = sourcecode.swift; path = Separator.swift; sourceTree = "<group>"; };
		A5DF1EAC2213B26900CC741A /* en */ = {isa = PBXFileReference; lastKnownFileType = text.plist.stringsdict; name = en; path = en.lproj/Localizable.stringsdict; sourceTree = "<group>"; };
		B441478C228CDA130040E88E /* BooleanCell.swift */ = {isa = PBXFileReference; lastKnownFileType = sourcecode.swift; path = BooleanCell.swift; sourceTree = "<group>"; };
		B444D6B02181403C0002B4D4 /* UITableViewCell+Extension.swift */ = {isa = PBXFileReference; lastKnownFileType = sourcecode.swift; path = "UITableViewCell+Extension.swift"; sourceTree = "<group>"; };
		B444D6B52183A9740002B4D4 /* BadgeView.swift */ = {isa = PBXFileReference; lastKnownFileType = sourcecode.swift; path = BadgeView.swift; sourceTree = "<group>"; };
		B45EB78F219E310F008646A2 /* BadgeField.swift */ = {isa = PBXFileReference; lastKnownFileType = sourcecode.swift; path = BadgeField.swift; sourceTree = "<group>"; };
		B46D3F922151D95F0029772C /* PersonaCell.swift */ = {isa = PBXFileReference; lastKnownFileType = sourcecode.swift; path = PersonaCell.swift; sourceTree = "<group>"; };
		B46D3F9C215985AC0029772C /* PersonaListView.swift */ = {isa = PBXFileReference; lastKnownFileType = sourcecode.swift; path = PersonaListView.swift; sourceTree = "<group>"; };
		B47B58B722F8E5840078DE38 /* PeoplePicker.swift */ = {isa = PBXFileReference; lastKnownFileType = sourcecode.swift; path = PeoplePicker.swift; sourceTree = "<group>"; };
		B483323621DEB5A00022B4CC /* TouchForwardingView.swift */ = {isa = PBXFileReference; lastKnownFileType = sourcecode.swift; path = TouchForwardingView.swift; sourceTree = "<group>"; };
		B498141321E424920077B48D /* TableViewCell.swift */ = {isa = PBXFileReference; lastKnownFileType = sourcecode.swift; path = TableViewCell.swift; sourceTree = "<group>"; };
		B4A8BBCC21BF6D6900D5E3ED /* BadgeStringExtractor.swift */ = {isa = PBXFileReference; lastKnownFileType = sourcecode.swift; path = BadgeStringExtractor.swift; sourceTree = "<group>"; };
		B4BA27872319DC0D0001563C /* PersonaBadgeViewDataSource.swift */ = {isa = PBXFileReference; lastKnownFileType = sourcecode.swift; path = PersonaBadgeViewDataSource.swift; sourceTree = "<group>"; };
		B4E782C02176AD5E00A7DFCE /* ActionsCell.swift */ = {isa = PBXFileReference; lastKnownFileType = sourcecode.swift; path = ActionsCell.swift; sourceTree = "<group>"; };
		B4E782C221793AB200A7DFCE /* ActivityIndicatorCell.swift */ = {isa = PBXFileReference; lastKnownFileType = sourcecode.swift; path = ActivityIndicatorCell.swift; sourceTree = "<group>"; };
		B4E782C62179509A00A7DFCE /* CenteredLabelCell.swift */ = {isa = PBXFileReference; lastKnownFileType = sourcecode.swift; path = CenteredLabelCell.swift; sourceTree = "<group>"; };
		B4EF53C2215AF1AB00573E8F /* Persona.swift */ = {isa = PBXFileReference; lastKnownFileType = sourcecode.swift; path = Persona.swift; sourceTree = "<group>"; };
		B4EF66502294A664007FEAB0 /* TableViewHeaderFooterView.swift */ = {isa = PBXFileReference; lastKnownFileType = sourcecode.swift; path = TableViewHeaderFooterView.swift; sourceTree = "<group>"; };
		C0938E43235E8ED500256251 /* AnimationSynchronizer.swift */ = {isa = PBXFileReference; lastKnownFileType = sourcecode.swift; path = AnimationSynchronizer.swift; sourceTree = "<group>"; };
		C0A0D76B233AEF6C00F432FD /* ShimmerLinesView.swift */ = {isa = PBXFileReference; fileEncoding = 4; lastKnownFileType = sourcecode.swift; path = ShimmerLinesView.swift; sourceTree = "<group>"; };
		C0EAAEAC2347E1DF00C7244E /* ShimmerView.swift */ = {isa = PBXFileReference; lastKnownFileType = sourcecode.swift; path = ShimmerView.swift; sourceTree = "<group>"; };
		C708B04B260A8696007190FA /* SegmentItem.swift */ = {isa = PBXFileReference; lastKnownFileType = sourcecode.swift; path = SegmentItem.swift; sourceTree = "<group>"; };
		C708B055260A86FA007190FA /* SegmentPillButton.swift */ = {isa = PBXFileReference; lastKnownFileType = sourcecode.swift; path = SegmentPillButton.swift; sourceTree = "<group>"; };
		C7752C7B2790C1F40012F860 /* FluentUILib_release.xcconfig */ = {isa = PBXFileReference; lastKnownFileType = text.xcconfig; path = FluentUILib_release.xcconfig; sourceTree = "<group>"; };
		C7752C7C2790C1F40012F860 /* FluentUILib_debug.xcconfig */ = {isa = PBXFileReference; lastKnownFileType = text.xcconfig; path = FluentUILib_debug.xcconfig; sourceTree = "<group>"; };
		C77A04B625F03DD1001B3EB6 /* String+Date.swift */ = {isa = PBXFileReference; lastKnownFileType = sourcecode.swift; path = "String+Date.swift"; sourceTree = "<group>"; };
		C77A04EC25F046EB001B3EB6 /* Date+CellFileAccessoryView.swift */ = {isa = PBXFileReference; lastKnownFileType = sourcecode.swift; path = "Date+CellFileAccessoryView.swift"; sourceTree = "<group>"; };
		CCC18C2B2501B22F00BE830E /* CardView.swift */ = {isa = PBXFileReference; lastKnownFileType = sourcecode.swift; path = CardView.swift; sourceTree = "<group>"; };
		D64D8E0F283BFAEC00D8D7D1 /* TabBarItemTokenSet.swift */ = {isa = PBXFileReference; lastKnownFileType = sourcecode.swift; path = TabBarItemTokenSet.swift; sourceTree = "<group>"; };
		D64D8E11283D798D00D8D7D1 /* SideTabBarTokenSet.swift */ = {isa = PBXFileReference; lastKnownFileType = sourcecode.swift; path = SideTabBarTokenSet.swift; sourceTree = "<group>"; };
		D6A012492810764B00C90535 /* TabBarTokenSet.swift */ = {isa = PBXFileReference; fileEncoding = 4; lastKnownFileType = sourcecode.swift; path = TabBarTokenSet.swift; sourceTree = "<group>"; };
		D6F4098827470E7F001B80D4 /* PillButtonTokenSet.swift */ = {isa = PBXFileReference; fileEncoding = 4; lastKnownFileType = sourcecode.swift; path = PillButtonTokenSet.swift; sourceTree = "<group>"; };
		D6F4098E274F1A1C001B80D4 /* PillButtonBarTokenSet.swift */ = {isa = PBXFileReference; fileEncoding = 4; lastKnownFileType = sourcecode.swift; path = PillButtonBarTokenSet.swift; sourceTree = "<group>"; };
		EC02A5F227472EF400E81B3E /* DividerTokenSet.swift */ = {isa = PBXFileReference; lastKnownFileType = sourcecode.swift; path = DividerTokenSet.swift; sourceTree = "<group>"; };
		EC02A5F4274DD19500E81B3E /* MSFDivider.swift */ = {isa = PBXFileReference; lastKnownFileType = sourcecode.swift; path = MSFDivider.swift; sourceTree = "<group>"; };
		EC27B8652807A63C00A40B9A /* ResizingHandleTokenSet.swift */ = {isa = PBXFileReference; lastKnownFileType = sourcecode.swift; path = ResizingHandleTokenSet.swift; sourceTree = "<group>"; };
		EC5982D727BF348700FD048D /* MSFAvatar.swift */ = {isa = PBXFileReference; lastKnownFileType = sourcecode.swift; path = MSFAvatar.swift; sourceTree = "<group>"; };
		EC5982D927C703ED00FD048D /* CircleCutout.swift */ = {isa = PBXFileReference; lastKnownFileType = sourcecode.swift; path = CircleCutout.swift; sourceTree = "<group>"; };
		EC5982DB27CEC02100FD048D /* DrawerTokenSet.swift */ = {isa = PBXFileReference; lastKnownFileType = sourcecode.swift; path = DrawerTokenSet.swift; sourceTree = "<group>"; };
		EC5982DD27D2EA6100FD048D /* SegmentedControlTokenSet.swift */ = {isa = PBXFileReference; lastKnownFileType = sourcecode.swift; path = SegmentedControlTokenSet.swift; sourceTree = "<group>"; };
		EC6A71E9273DBA520076A586 /* Divider.swift */ = {isa = PBXFileReference; lastKnownFileType = sourcecode.swift; path = Divider.swift; sourceTree = "<group>"; };
		ECA92183279A177D00B66117 /* DividerModifiers.swift */ = {isa = PBXFileReference; lastKnownFileType = sourcecode.swift; path = DividerModifiers.swift; sourceTree = "<group>"; };
		ECA9218527A3301C00B66117 /* MSFAvatarGroup.swift */ = {isa = PBXFileReference; lastKnownFileType = sourcecode.swift; path = MSFAvatarGroup.swift; sourceTree = "<group>"; };
		ECA9218927A33A2D00B66117 /* AvatarGroupModifiers.swift */ = {isa = PBXFileReference; lastKnownFileType = sourcecode.swift; path = AvatarGroupModifiers.swift; sourceTree = "<group>"; };
		ECA921C527B5D10A00B66117 /* ButtonDynamicColors.swift */ = {isa = PBXFileReference; lastKnownFileType = sourcecode.swift; path = ButtonDynamicColors.swift; sourceTree = "<group>"; };
		ECEBA8FB25EDF3380048EE24 /* SegmentedControl.swift */ = {isa = PBXFileReference; fileEncoding = 4; lastKnownFileType = sourcecode.swift; path = SegmentedControl.swift; sourceTree = "<group>"; };
		F5784DB9285D031800DBEAD6 /* docs */ = {isa = PBXFileReference; lastKnownFileType = folder; path = docs; sourceTree = "<group>"; };
		FC414E1E258876FB00069E73 /* CommandBar.swift */ = {isa = PBXFileReference; lastKnownFileType = sourcecode.swift; path = CommandBar.swift; sourceTree = "<group>"; };
		FC414E242588798000069E73 /* CommandBarButtonGroupView.swift */ = {isa = PBXFileReference; lastKnownFileType = sourcecode.swift; path = CommandBarButtonGroupView.swift; sourceTree = "<group>"; };
		FC414E2A25887A4B00069E73 /* CommandBarButton.swift */ = {isa = PBXFileReference; lastKnownFileType = sourcecode.swift; path = CommandBarButton.swift; sourceTree = "<group>"; };
		FC414E4E2588B65C00069E73 /* CommandBarItem.swift */ = {isa = PBXFileReference; lastKnownFileType = sourcecode.swift; path = CommandBarItem.swift; sourceTree = "<group>"; };
		FD053A342224CA33009B6378 /* DatePickerControllerTests.swift */ = {isa = PBXFileReference; lastKnownFileType = sourcecode.swift; path = DatePickerControllerTests.swift; sourceTree = "<group>"; };
		FD0D29D52151A3D700E8655E /* CardPresenterNavigationController.swift */ = {isa = PBXFileReference; lastKnownFileType = sourcecode.swift; path = CardPresenterNavigationController.swift; sourceTree = "<group>"; };
		FD1FAE1A2272464B00A5DBA4 /* GenericDateTimePicker.swift */ = {isa = PBXFileReference; lastKnownFileType = sourcecode.swift; path = GenericDateTimePicker.swift; sourceTree = "<group>"; };
		FD256C5A2183B90B00EC9588 /* DatePickerSelectionManager.swift */ = {isa = PBXFileReference; lastKnownFileType = sourcecode.swift; path = DatePickerSelectionManager.swift; sourceTree = "<group>"; };
		FD41C86E22DD13230086F899 /* ContentScrollViewTraits.swift */ = {isa = PBXFileReference; fileEncoding = 4; lastKnownFileType = sourcecode.swift; path = ContentScrollViewTraits.swift; sourceTree = "<group>"; };
		FD41C87022DD13230086F899 /* ShyHeaderController.swift */ = {isa = PBXFileReference; fileEncoding = 4; lastKnownFileType = sourcecode.swift; path = ShyHeaderController.swift; sourceTree = "<group>"; };
		FD41C87122DD13230086F899 /* ShyHeaderView.swift */ = {isa = PBXFileReference; fileEncoding = 4; lastKnownFileType = sourcecode.swift; path = ShyHeaderView.swift; sourceTree = "<group>"; };
		FD41C87A22DD13230086F899 /* LargeTitleView.swift */ = {isa = PBXFileReference; fileEncoding = 4; lastKnownFileType = sourcecode.swift; path = LargeTitleView.swift; sourceTree = "<group>"; };
		FD41C87B22DD13230086F899 /* NavigationBar.swift */ = {isa = PBXFileReference; fileEncoding = 4; lastKnownFileType = sourcecode.swift; path = NavigationBar.swift; sourceTree = "<group>"; };
		FD41C87E22DD13230086F899 /* SearchBar.swift */ = {isa = PBXFileReference; fileEncoding = 4; lastKnownFileType = sourcecode.swift; path = SearchBar.swift; sourceTree = "<group>"; };
		FD41C87F22DD13230086F899 /* NavigationController.swift */ = {isa = PBXFileReference; fileEncoding = 4; lastKnownFileType = sourcecode.swift; path = NavigationController.swift; sourceTree = "<group>"; };
		FD41C88022DD13230086F899 /* NavigationAnimator.swift */ = {isa = PBXFileReference; fileEncoding = 4; lastKnownFileType = sourcecode.swift; path = NavigationAnimator.swift; sourceTree = "<group>"; };
		FD41C8B122DD3BB70086F899 /* UIScrollView+Extensions.swift */ = {isa = PBXFileReference; lastKnownFileType = sourcecode.swift; path = "UIScrollView+Extensions.swift"; sourceTree = "<group>"; };
		FD41C8B422DD3EA20086F899 /* NSLayoutConstraint+Extensions.swift */ = {isa = PBXFileReference; lastKnownFileType = sourcecode.swift; path = "NSLayoutConstraint+Extensions.swift"; sourceTree = "<group>"; };
		FD41C8BD22DD47120086F899 /* UINavigationItem+Navigation.swift */ = {isa = PBXFileReference; lastKnownFileType = sourcecode.swift; path = "UINavigationItem+Navigation.swift"; sourceTree = "<group>"; };
		FD4F2A1A2148937100C437D6 /* PageCardPresenterController.swift */ = {isa = PBXFileReference; lastKnownFileType = sourcecode.swift; path = PageCardPresenterController.swift; sourceTree = "<group>"; };
		FD4F2A1F214AE20400C437D6 /* DatePickerController.swift */ = {isa = PBXFileReference; fileEncoding = 4; lastKnownFileType = sourcecode.swift; path = DatePickerController.swift; sourceTree = "<group>"; };
		FD599D0121348439008845EE /* CalendarView.swift */ = {isa = PBXFileReference; lastKnownFileType = sourcecode.swift; path = CalendarView.swift; sourceTree = "<group>"; };
		FD599D052134A682008845EE /* AccessibleViewDelegate.swift */ = {isa = PBXFileReference; fileEncoding = 4; lastKnownFileType = sourcecode.swift; path = AccessibleViewDelegate.swift; sourceTree = "<group>"; };
		FD599D072134AB0E008845EE /* CalendarViewWeekdayHeadingView.swift */ = {isa = PBXFileReference; fileEncoding = 4; lastKnownFileType = sourcecode.swift; path = CalendarViewWeekdayHeadingView.swift; sourceTree = "<group>"; };
		FD599D092134AB15008845EE /* CalendarViewLayout.swift */ = {isa = PBXFileReference; fileEncoding = 4; lastKnownFileType = sourcecode.swift; path = CalendarViewLayout.swift; sourceTree = "<group>"; };
		FD599D0B2134AB1E008845EE /* CalendarViewDataSource.swift */ = {isa = PBXFileReference; fileEncoding = 4; lastKnownFileType = sourcecode.swift; path = CalendarViewDataSource.swift; sourceTree = "<group>"; };
		FD5ADBF32190CDC80005A9AF /* DateTimePickerController.swift */ = {isa = PBXFileReference; lastKnownFileType = sourcecode.swift; path = DateTimePickerController.swift; sourceTree = "<group>"; };
		FD5BBE3A214B2F44008964B4 /* Date+Extensions.swift */ = {isa = PBXFileReference; lastKnownFileType = sourcecode.swift; path = "Date+Extensions.swift"; sourceTree = "<group>"; };
		FD5BBE40214C6AF3008964B4 /* TwoLineTitleView.swift */ = {isa = PBXFileReference; lastKnownFileType = sourcecode.swift; path = TwoLineTitleView.swift; sourceTree = "<group>"; };
		FD5BBE42214C73CE008964B4 /* EasyTapButton.swift */ = {isa = PBXFileReference; lastKnownFileType = sourcecode.swift; path = EasyTapButton.swift; sourceTree = "<group>"; };
		FD7254E82147059D002F4069 /* Calendar+Extensions.swift */ = {isa = PBXFileReference; fileEncoding = 4; lastKnownFileType = sourcecode.swift; path = "Calendar+Extensions.swift"; sourceTree = "<group>"; };
		FD777528219E3F6C00033D58 /* DayOfMonth.swift */ = {isa = PBXFileReference; lastKnownFileType = sourcecode.swift; path = DayOfMonth.swift; sourceTree = "<group>"; };
		FD77752A219E455A00033D58 /* AccessibilityContainerView.swift */ = {isa = PBXFileReference; lastKnownFileType = sourcecode.swift; path = AccessibilityContainerView.swift; sourceTree = "<group>"; };
		FD77752C219E62E100033D58 /* DateTimePickerViewLayout.swift */ = {isa = PBXFileReference; lastKnownFileType = sourcecode.swift; path = DateTimePickerViewLayout.swift; sourceTree = "<group>"; };
		FD77752F21A490BA00033D58 /* DateTimePicker.swift */ = {isa = PBXFileReference; lastKnownFileType = sourcecode.swift; path = DateTimePicker.swift; sourceTree = "<group>"; };
		FD7DF05B21FA7F5000857267 /* Tooltip.swift */ = {isa = PBXFileReference; lastKnownFileType = sourcecode.swift; path = Tooltip.swift; sourceTree = "<group>"; };
		FD7DF05D21FA7FC100857267 /* TooltipView.swift */ = {isa = PBXFileReference; lastKnownFileType = sourcecode.swift; path = TooltipView.swift; sourceTree = "<group>"; };
		FD7DF05F21FA83C900857267 /* TooltipPositionController.swift */ = {isa = PBXFileReference; lastKnownFileType = sourcecode.swift; path = TooltipPositionController.swift; sourceTree = "<group>"; };
		FD8D26422253FF330078E1D3 /* ar */ = {isa = PBXFileReference; lastKnownFileType = text.plist.strings; name = ar; path = ar.lproj/Localizable.strings; sourceTree = "<group>"; };
		FD8D26432253FF330078E1D3 /* ar */ = {isa = PBXFileReference; lastKnownFileType = text.plist.stringsdict; name = ar; path = ar.lproj/Localizable.stringsdict; sourceTree = "<group>"; };
		FD8D26442253FF3E0078E1D3 /* ca */ = {isa = PBXFileReference; lastKnownFileType = text.plist.strings; name = ca; path = ca.lproj/Localizable.strings; sourceTree = "<group>"; };
		FD8D26452253FF3F0078E1D3 /* ca */ = {isa = PBXFileReference; lastKnownFileType = text.plist.stringsdict; name = ca; path = ca.lproj/Localizable.stringsdict; sourceTree = "<group>"; };
		FD8D26462253FF470078E1D3 /* cs */ = {isa = PBXFileReference; lastKnownFileType = text.plist.strings; name = cs; path = cs.lproj/Localizable.strings; sourceTree = "<group>"; };
		FD8D26472253FF470078E1D3 /* cs */ = {isa = PBXFileReference; lastKnownFileType = text.plist.stringsdict; name = cs; path = cs.lproj/Localizable.stringsdict; sourceTree = "<group>"; };
		FD8D26482253FF4F0078E1D3 /* da */ = {isa = PBXFileReference; lastKnownFileType = text.plist.strings; name = da; path = da.lproj/Localizable.strings; sourceTree = "<group>"; };
		FD8D26492253FF500078E1D3 /* da */ = {isa = PBXFileReference; lastKnownFileType = text.plist.stringsdict; name = da; path = da.lproj/Localizable.stringsdict; sourceTree = "<group>"; };
		FD8D264A2254013E0078E1D3 /* de */ = {isa = PBXFileReference; lastKnownFileType = text.plist.strings; name = de; path = de.lproj/Localizable.strings; sourceTree = "<group>"; };
		FD8D264B2254013E0078E1D3 /* de */ = {isa = PBXFileReference; lastKnownFileType = text.plist.stringsdict; name = de; path = de.lproj/Localizable.stringsdict; sourceTree = "<group>"; };
		FD8D264C225401660078E1D3 /* el */ = {isa = PBXFileReference; lastKnownFileType = text.plist.strings; name = el; path = el.lproj/Localizable.strings; sourceTree = "<group>"; };
		FD8D264D225401660078E1D3 /* el */ = {isa = PBXFileReference; lastKnownFileType = text.plist.stringsdict; name = el; path = el.lproj/Localizable.stringsdict; sourceTree = "<group>"; };
		FD8D264E225401880078E1D3 /* en-GB */ = {isa = PBXFileReference; lastKnownFileType = text.plist.strings; name = "en-GB"; path = "en-GB.lproj/Localizable.strings"; sourceTree = "<group>"; };
		FD8D264F225401880078E1D3 /* en-GB */ = {isa = PBXFileReference; lastKnownFileType = text.plist.stringsdict; name = "en-GB"; path = "en-GB.lproj/Localizable.stringsdict"; sourceTree = "<group>"; };
		FD8D2650225401A10078E1D3 /* es-MX */ = {isa = PBXFileReference; lastKnownFileType = text.plist.strings; name = "es-MX"; path = "es-MX.lproj/Localizable.strings"; sourceTree = "<group>"; };
		FD8D2651225401A10078E1D3 /* es-MX */ = {isa = PBXFileReference; lastKnownFileType = text.plist.stringsdict; name = "es-MX"; path = "es-MX.lproj/Localizable.stringsdict"; sourceTree = "<group>"; };
		FD8D2652225401AA0078E1D3 /* es */ = {isa = PBXFileReference; lastKnownFileType = text.plist.strings; name = es; path = es.lproj/Localizable.strings; sourceTree = "<group>"; };
		FD8D2653225401AA0078E1D3 /* es */ = {isa = PBXFileReference; lastKnownFileType = text.plist.stringsdict; name = es; path = es.lproj/Localizable.stringsdict; sourceTree = "<group>"; };
		FD8D2654225401B90078E1D3 /* fi */ = {isa = PBXFileReference; lastKnownFileType = text.plist.strings; name = fi; path = fi.lproj/Localizable.strings; sourceTree = "<group>"; };
		FD8D2655225401B90078E1D3 /* fi */ = {isa = PBXFileReference; lastKnownFileType = text.plist.stringsdict; name = fi; path = fi.lproj/Localizable.stringsdict; sourceTree = "<group>"; };
		FD8D2656225401C10078E1D3 /* fr */ = {isa = PBXFileReference; lastKnownFileType = text.plist.strings; name = fr; path = fr.lproj/Localizable.strings; sourceTree = "<group>"; };
		FD8D2657225401C20078E1D3 /* fr */ = {isa = PBXFileReference; lastKnownFileType = text.plist.stringsdict; name = fr; path = fr.lproj/Localizable.stringsdict; sourceTree = "<group>"; };
		FD8D2658225401CD0078E1D3 /* he */ = {isa = PBXFileReference; lastKnownFileType = text.plist.strings; name = he; path = he.lproj/Localizable.strings; sourceTree = "<group>"; };
		FD8D2659225401CD0078E1D3 /* he */ = {isa = PBXFileReference; lastKnownFileType = text.plist.stringsdict; name = he; path = he.lproj/Localizable.stringsdict; sourceTree = "<group>"; };
		FD8D265A225401D90078E1D3 /* hi */ = {isa = PBXFileReference; lastKnownFileType = text.plist.strings; name = hi; path = hi.lproj/Localizable.strings; sourceTree = "<group>"; };
		FD8D265B225401D90078E1D3 /* hi */ = {isa = PBXFileReference; lastKnownFileType = text.plist.stringsdict; name = hi; path = hi.lproj/Localizable.stringsdict; sourceTree = "<group>"; };
		FD8D265C225401E50078E1D3 /* hr */ = {isa = PBXFileReference; lastKnownFileType = text.plist.strings; name = hr; path = hr.lproj/Localizable.strings; sourceTree = "<group>"; };
		FD8D265D225401E50078E1D3 /* hr */ = {isa = PBXFileReference; lastKnownFileType = text.plist.stringsdict; name = hr; path = hr.lproj/Localizable.stringsdict; sourceTree = "<group>"; };
		FD8D265E225401F20078E1D3 /* hu */ = {isa = PBXFileReference; lastKnownFileType = text.plist.strings; name = hu; path = hu.lproj/Localizable.strings; sourceTree = "<group>"; };
		FD8D265F225401F30078E1D3 /* hu */ = {isa = PBXFileReference; lastKnownFileType = text.plist.stringsdict; name = hu; path = hu.lproj/Localizable.stringsdict; sourceTree = "<group>"; };
		FD8D2660225401FA0078E1D3 /* id */ = {isa = PBXFileReference; lastKnownFileType = text.plist.strings; name = id; path = id.lproj/Localizable.strings; sourceTree = "<group>"; };
		FD8D2661225401FB0078E1D3 /* id */ = {isa = PBXFileReference; lastKnownFileType = text.plist.stringsdict; name = id; path = id.lproj/Localizable.stringsdict; sourceTree = "<group>"; };
		FD8D2662225402020078E1D3 /* it */ = {isa = PBXFileReference; lastKnownFileType = text.plist.strings; name = it; path = it.lproj/Localizable.strings; sourceTree = "<group>"; };
		FD8D2663225402030078E1D3 /* it */ = {isa = PBXFileReference; lastKnownFileType = text.plist.stringsdict; name = it; path = it.lproj/Localizable.stringsdict; sourceTree = "<group>"; };
		FD8D26642254020E0078E1D3 /* ja */ = {isa = PBXFileReference; lastKnownFileType = text.plist.strings; name = ja; path = ja.lproj/Localizable.strings; sourceTree = "<group>"; };
		FD8D26652254020E0078E1D3 /* ja */ = {isa = PBXFileReference; lastKnownFileType = text.plist.stringsdict; name = ja; path = ja.lproj/Localizable.stringsdict; sourceTree = "<group>"; };
		FD8D2666225402160078E1D3 /* ko */ = {isa = PBXFileReference; lastKnownFileType = text.plist.strings; name = ko; path = ko.lproj/Localizable.strings; sourceTree = "<group>"; };
		FD8D2667225402160078E1D3 /* ko */ = {isa = PBXFileReference; lastKnownFileType = text.plist.stringsdict; name = ko; path = ko.lproj/Localizable.stringsdict; sourceTree = "<group>"; };
		FD8D26682254021D0078E1D3 /* ms */ = {isa = PBXFileReference; lastKnownFileType = text.plist.strings; name = ms; path = ms.lproj/Localizable.strings; sourceTree = "<group>"; };
		FD8D26692254021E0078E1D3 /* ms */ = {isa = PBXFileReference; lastKnownFileType = text.plist.stringsdict; name = ms; path = ms.lproj/Localizable.stringsdict; sourceTree = "<group>"; };
		FD8D266A2254022E0078E1D3 /* nb-NO */ = {isa = PBXFileReference; lastKnownFileType = text.plist.strings; name = "nb-NO"; path = "nb-NO.lproj/Localizable.strings"; sourceTree = "<group>"; };
		FD8D266B2254022E0078E1D3 /* nb-NO */ = {isa = PBXFileReference; lastKnownFileType = text.plist.stringsdict; name = "nb-NO"; path = "nb-NO.lproj/Localizable.stringsdict"; sourceTree = "<group>"; };
		FD8D266C225402DC0078E1D3 /* nl */ = {isa = PBXFileReference; lastKnownFileType = text.plist.strings; name = nl; path = nl.lproj/Localizable.strings; sourceTree = "<group>"; };
		FD8D266D225402DC0078E1D3 /* nl */ = {isa = PBXFileReference; lastKnownFileType = text.plist.stringsdict; name = nl; path = nl.lproj/Localizable.stringsdict; sourceTree = "<group>"; };
		FD8D266E225402E60078E1D3 /* pl */ = {isa = PBXFileReference; lastKnownFileType = text.plist.strings; name = pl; path = pl.lproj/Localizable.strings; sourceTree = "<group>"; };
		FD8D266F225402E60078E1D3 /* pl */ = {isa = PBXFileReference; lastKnownFileType = text.plist.stringsdict; name = pl; path = pl.lproj/Localizable.stringsdict; sourceTree = "<group>"; };
		FD8D2670225402F00078E1D3 /* pt-BR */ = {isa = PBXFileReference; lastKnownFileType = text.plist.strings; name = "pt-BR"; path = "pt-BR.lproj/Localizable.strings"; sourceTree = "<group>"; };
		FD8D2671225402F10078E1D3 /* pt-BR */ = {isa = PBXFileReference; lastKnownFileType = text.plist.stringsdict; name = "pt-BR"; path = "pt-BR.lproj/Localizable.stringsdict"; sourceTree = "<group>"; };
		FD8D2672225402F60078E1D3 /* pt-PT */ = {isa = PBXFileReference; lastKnownFileType = text.plist.strings; name = "pt-PT"; path = "pt-PT.lproj/Localizable.strings"; sourceTree = "<group>"; };
		FD8D2673225402F60078E1D3 /* pt-PT */ = {isa = PBXFileReference; lastKnownFileType = text.plist.stringsdict; name = "pt-PT"; path = "pt-PT.lproj/Localizable.stringsdict"; sourceTree = "<group>"; };
		FD8D2674225403000078E1D3 /* ro */ = {isa = PBXFileReference; lastKnownFileType = text.plist.strings; name = ro; path = ro.lproj/Localizable.strings; sourceTree = "<group>"; };
		FD8D2675225403000078E1D3 /* ro */ = {isa = PBXFileReference; lastKnownFileType = text.plist.stringsdict; name = ro; path = ro.lproj/Localizable.stringsdict; sourceTree = "<group>"; };
		FD8D2676225403070078E1D3 /* ru */ = {isa = PBXFileReference; lastKnownFileType = text.plist.strings; name = ru; path = ru.lproj/Localizable.strings; sourceTree = "<group>"; };
		FD8D2677225403070078E1D3 /* ru */ = {isa = PBXFileReference; lastKnownFileType = text.plist.stringsdict; name = ru; path = ru.lproj/Localizable.stringsdict; sourceTree = "<group>"; };
		FD8D26782254030E0078E1D3 /* sk */ = {isa = PBXFileReference; lastKnownFileType = text.plist.strings; name = sk; path = sk.lproj/Localizable.strings; sourceTree = "<group>"; };
		FD8D26792254030E0078E1D3 /* sk */ = {isa = PBXFileReference; lastKnownFileType = text.plist.stringsdict; name = sk; path = sk.lproj/Localizable.stringsdict; sourceTree = "<group>"; };
		FD8D267A225403160078E1D3 /* sv */ = {isa = PBXFileReference; lastKnownFileType = text.plist.strings; name = sv; path = sv.lproj/Localizable.strings; sourceTree = "<group>"; };
		FD8D267B225403160078E1D3 /* sv */ = {isa = PBXFileReference; lastKnownFileType = text.plist.stringsdict; name = sv; path = sv.lproj/Localizable.stringsdict; sourceTree = "<group>"; };
		FD8D267C2254031B0078E1D3 /* th */ = {isa = PBXFileReference; lastKnownFileType = text.plist.strings; name = th; path = th.lproj/Localizable.strings; sourceTree = "<group>"; };
		FD8D267D2254031B0078E1D3 /* th */ = {isa = PBXFileReference; lastKnownFileType = text.plist.stringsdict; name = th; path = th.lproj/Localizable.stringsdict; sourceTree = "<group>"; };
		FD8D267E225403210078E1D3 /* tr */ = {isa = PBXFileReference; lastKnownFileType = text.plist.strings; name = tr; path = tr.lproj/Localizable.strings; sourceTree = "<group>"; };
		FD8D267F225403220078E1D3 /* tr */ = {isa = PBXFileReference; lastKnownFileType = text.plist.stringsdict; name = tr; path = tr.lproj/Localizable.stringsdict; sourceTree = "<group>"; };
		FD8D2680225403290078E1D3 /* uk */ = {isa = PBXFileReference; lastKnownFileType = text.plist.strings; name = uk; path = uk.lproj/Localizable.strings; sourceTree = "<group>"; };
		FD8D26812254032A0078E1D3 /* uk */ = {isa = PBXFileReference; lastKnownFileType = text.plist.stringsdict; name = uk; path = uk.lproj/Localizable.stringsdict; sourceTree = "<group>"; };
		FD8D2682225403300078E1D3 /* vi */ = {isa = PBXFileReference; lastKnownFileType = text.plist.strings; name = vi; path = vi.lproj/Localizable.strings; sourceTree = "<group>"; };
		FD8D2683225403300078E1D3 /* vi */ = {isa = PBXFileReference; lastKnownFileType = text.plist.stringsdict; name = vi; path = vi.lproj/Localizable.stringsdict; sourceTree = "<group>"; };
		FD8D2684225403360078E1D3 /* zh-Hans */ = {isa = PBXFileReference; lastKnownFileType = text.plist.strings; name = "zh-Hans"; path = "zh-Hans.lproj/Localizable.strings"; sourceTree = "<group>"; };
		FD8D2685225403360078E1D3 /* zh-Hans */ = {isa = PBXFileReference; lastKnownFileType = text.plist.stringsdict; name = "zh-Hans"; path = "zh-Hans.lproj/Localizable.stringsdict"; sourceTree = "<group>"; };
		FD8D26862254033B0078E1D3 /* zh-Hant */ = {isa = PBXFileReference; lastKnownFileType = text.plist.strings; name = "zh-Hant"; path = "zh-Hant.lproj/Localizable.strings"; sourceTree = "<group>"; };
		FD8D26872254033B0078E1D3 /* zh-Hant */ = {isa = PBXFileReference; lastKnownFileType = text.plist.stringsdict; name = "zh-Hant"; path = "zh-Hant.lproj/Localizable.stringsdict"; sourceTree = "<group>"; };
		FD9758062191118D00B67319 /* DateTimePickerView.swift */ = {isa = PBXFileReference; fileEncoding = 4; lastKnownFileType = sourcecode.swift; path = DateTimePickerView.swift; sourceTree = "<group>"; };
		FD9758072191118E00B67319 /* DateTimePickerViewDataSource.swift */ = {isa = PBXFileReference; fileEncoding = 4; lastKnownFileType = sourcecode.swift; path = DateTimePickerViewDataSource.swift; sourceTree = "<group>"; };
		FD9758082191118E00B67319 /* DateTimePickerViewComponentTableView.swift */ = {isa = PBXFileReference; fileEncoding = 4; lastKnownFileType = sourcecode.swift; path = DateTimePickerViewComponentTableView.swift; sourceTree = "<group>"; };
		FD9758092191118E00B67319 /* DateTimePickerViewComponent.swift */ = {isa = PBXFileReference; fileEncoding = 4; lastKnownFileType = sourcecode.swift; path = DateTimePickerViewComponent.swift; sourceTree = "<group>"; };
		FD97580A2191118E00B67319 /* DateTimePickerViewComponentCell.swift */ = {isa = PBXFileReference; fileEncoding = 4; lastKnownFileType = sourcecode.swift; path = DateTimePickerViewComponentCell.swift; sourceTree = "<group>"; };
		FD9A5C862179464F00D224D9 /* DateComponents+Extensions.swift */ = {isa = PBXFileReference; lastKnownFileType = sourcecode.swift; path = "DateComponents+Extensions.swift"; sourceTree = "<group>"; };
		FD9DA7B4232C33A80013E41B /* UIViewController+Navigation.swift */ = {isa = PBXFileReference; fileEncoding = 4; lastKnownFileType = sourcecode.swift; path = "UIViewController+Navigation.swift"; sourceTree = "<group>"; };
		FDA1AF8B21484625001AE720 /* BlurringView.swift */ = {isa = PBXFileReference; fileEncoding = 4; lastKnownFileType = sourcecode.swift; path = BlurringView.swift; sourceTree = "<group>"; };
		FDA1AF90214871B5001AE720 /* CardTransitionAnimator.swift */ = {isa = PBXFileReference; lastKnownFileType = sourcecode.swift; path = CardTransitionAnimator.swift; sourceTree = "<group>"; };
		FDA1AF9221487225001AE720 /* CardPresentationController.swift */ = {isa = PBXFileReference; lastKnownFileType = sourcecode.swift; path = CardPresentationController.swift; sourceTree = "<group>"; };
		FDD454ED21405B390006E84E /* DotView.swift */ = {isa = PBXFileReference; lastKnownFileType = sourcecode.swift; path = DotView.swift; sourceTree = "<group>"; };
		FDF41ED82141A02200EC527C /* CalendarConfiguration.swift */ = {isa = PBXFileReference; lastKnownFileType = sourcecode.swift; path = CalendarConfiguration.swift; sourceTree = "<group>"; };
		FDFB8AEA21361C950046850A /* CalendarViewMonthBannerView.swift */ = {isa = PBXFileReference; fileEncoding = 4; lastKnownFileType = sourcecode.swift; path = CalendarViewMonthBannerView.swift; sourceTree = "<group>"; };
		FDFB8AEC21361C9D0046850A /* CalendarViewDayTodayCell.swift */ = {isa = PBXFileReference; fileEncoding = 4; lastKnownFileType = sourcecode.swift; path = CalendarViewDayTodayCell.swift; sourceTree = "<group>"; };
		FDFB8AED21361C9D0046850A /* CalendarViewDayMonthCell.swift */ = {isa = PBXFileReference; fileEncoding = 4; lastKnownFileType = sourcecode.swift; path = CalendarViewDayMonthCell.swift; sourceTree = "<group>"; };
		FDFB8AEE21361C9D0046850A /* CalendarViewDayCell.swift */ = {isa = PBXFileReference; fileEncoding = 4; lastKnownFileType = sourcecode.swift; path = CalendarViewDayCell.swift; sourceTree = "<group>"; };
		FDFB8AEF21361C9D0046850A /* CalendarViewDayMonthYearCell.swift */ = {isa = PBXFileReference; fileEncoding = 4; lastKnownFileType = sourcecode.swift; path = CalendarViewDayMonthYearCell.swift; sourceTree = "<group>"; };
/* End PBXFileReference section */

/* Begin PBXFrameworksBuildPhase section */
		A5CEC15720D980B30016922A /* Frameworks */ = {
			isa = PBXFrameworksBuildPhase;
			buildActionMask = 2147483647;
			files = (
				923DF2E72712B6AB00637646 /* libFluentUI.a in Frameworks */,
			);
			runOnlyForDeploymentPostprocessing = 0;
		};
/* End PBXFrameworksBuildPhase section */

/* Begin PBXGroup section */
		0AA8741326001F0500D47421 /* Persona */ = {
			isa = PBXGroup;
			children = (
				0AA874142600237A00D47421 /* PersonaView.swift */,
				0ACD82172620453B0035CD9F /* PersonaViewTokenSet.swift */,
				0AC8A8B127C72D4600D9FAF5 /* MSFPersonaView.swift */,
			);
			path = Persona;
			sourceTree = "<group>";
		};
		1168630122E131A20088B302 /* Tab Bar */ = {
			isa = PBXGroup;
			children = (
				7D0931C224AAAC8C0072458A /* SideTabBar.swift */,
				D64D8E11283D798D00D8D7D1 /* SideTabBarTokenSet.swift */,
				118D9847230BBA2300BC0B72 /* TabBarItem.swift */,
				D64D8E0F283BFAEC00D8D7D1 /* TabBarItemTokenSet.swift */,
				1168630222E131CF0088B302 /* TabBarItemView.swift */,
				D6A012492810764B00C90535 /* TabBarTokenSet.swift */,
				1168630322E131CF0088B302 /* TabBarView.swift */,
			);
			path = "Tab Bar";
			sourceTree = "<group>";
		};
		497DC2D62418585D008D86F8 /* Pill Button Bar */ = {
			isa = PBXGroup;
			children = (
				497DC2D824185885008D86F8 /* PillButton.swift */,
				497DC2D724185885008D86F8 /* PillButtonBar.swift */,
				D6F4098E274F1A1C001B80D4 /* PillButtonBarTokenSet.swift */,
				D6F4098827470E7F001B80D4 /* PillButtonTokenSet.swift */,
				86AF4F7425AFC746005D4253 /* PillButtonStyle.swift */,
			);
			path = "Pill Button Bar";
			sourceTree = "<group>";
		};
		4BA9B8B5279F2940007536F5 /* Notification */ = {
			isa = PBXGroup;
			children = (
				43488C44270FAD0200124C71 /* FluentNotification.swift */,
				4BBD651E2755FD9500A8B09E /* MSFNotification.swift */,
				4B53505E27F63E3F0033B47F /* NotificationModifiers.swift */,
				4BF01D9927B37CF8005B32F2 /* NotificationTokenSet.swift */,
			);
			path = Notification;
			sourceTree = "<group>";
		};
		5306074E26A1E6A4002D49CF /* AvatarGroup */ = {
			isa = PBXGroup;
			children = (
				5306075126A1E6A4002D49CF /* AvatarGroup.swift */,
				ECA9218927A33A2D00B66117 /* AvatarGroupModifiers.swift */,
				ECA9218527A3301C00B66117 /* MSFAvatarGroup.swift */,
				5306074F26A1E6A4002D49CF /* AvatarGroupTokenSet.swift */,
			);
			path = AvatarGroup;
			sourceTree = "<group>";
		};
		5314DFE625F000740099271A /* Separator */ = {
			isa = PBXGroup;
			children = (
				A5DCA76321224026005F4CB7 /* Separator.swift */,
			);
			path = Separator;
			sourceTree = "<group>";
		};
		5314DFEB25F002240099271A /* ActivityIndicator */ = {
			isa = PBXGroup;
			children = (
				532FE3D026EA6D74007539C0 /* ActivityIndicator.swift */,
				532FE3CF26EA6D73007539C0 /* ActivityIndicatorModifiers.swift */,
				532FE3CE26EA6D73007539C0 /* ActivityIndicatorTokenSet.swift */,
				53E2EE0427860D010086D30D /* MSFActivityIndicator.swift */,
			);
			path = ActivityIndicator;
			sourceTree = "<group>";
		};
		5314DFEC25F0029C0099271A /* Button */ = {
			isa = PBXGroup;
			children = (
				53097D4527028B1100A6E4DC /* ButtonLegacy.swift */,
			);
			path = Button;
			sourceTree = "<group>";
		};
		5314DFEF25F003C60099271A /* DotView */ = {
			isa = PBXGroup;
			children = (
				FDD454ED21405B390006E84E /* DotView.swift */,
			);
			path = DotView;
			sourceTree = "<group>";
		};
		5314DFF025F0042E0099271A /* Label */ = {
			isa = PBXGroup;
			children = (
				A589F853211BA03200471C23 /* Label.swift */,
				6EB4B25D270ED6450005B808 /* BadgeLabel.swift */,
			);
			path = Label;
			sourceTree = "<group>";
		};
		5314DFF325F006060099271A /* TouchForwardingView */ = {
			isa = PBXGroup;
			children = (
				B483323621DEB5A00022B4CC /* TouchForwardingView.swift */,
			);
			path = TouchForwardingView;
			sourceTree = "<group>";
		};
		5314DFF425F0069C0099271A /* IndeterminateProgressBar */ = {
			isa = PBXGroup;
			children = (
				5328D96F26FBA3D700F3723B /* IndeterminateProgressBar.swift */,
				5328D96D26FBA3D600F3723B /* IndeterminateProgressBarModifiers.swift */,
				5328D96C26FBA3D600F3723B /* IndeterminateProgressBarTokenSet.swift */,
				53E2EE06278799B30086D30D /* MSFIndeterminateProgressBar.swift */,
			);
			path = IndeterminateProgressBar;
			sourceTree = "<group>";
		};
		5314DFF525F007020099271A /* EasyTapButton */ = {
			isa = PBXGroup;
			children = (
				FD5BBE42214C73CE008964B4 /* EasyTapButton.swift */,
			);
			path = EasyTapButton;
			sourceTree = "<group>";
		};
		5314DFF625F0079B0099271A /* BarButtonItems */ = {
			isa = PBXGroup;
			children = (
				A52648DB2316F4F9003342A0 /* BarButtonItems.swift */,
			);
			path = BarButtonItems;
			sourceTree = "<group>";
		};
		5314DFF725F007FF0099271A /* ResizingHandleView */ = {
			isa = PBXGroup;
			children = (
				A5237ACA21DED7030040BF27 /* ResizingHandleView.swift */,
				EC27B8652807A63C00A40B9A /* ResizingHandleTokenSet.swift */,
			);
			path = ResizingHandleView;
			sourceTree = "<group>";
		};
		5314DFF825F008870099271A /* TwoLineTitleView */ = {
			isa = PBXGroup;
			children = (
				FD5BBE40214C6AF3008964B4 /* TwoLineTitleView.swift */,
			);
			path = TwoLineTitleView;
			sourceTree = "<group>";
		};
		5314DFF925F008F10099271A /* Obscurable */ = {
			isa = PBXGroup;
			children = (
				FDA1AF8B21484625001AE720 /* BlurringView.swift */,
				A5B87B03211E22B70038C37C /* DimmingView.swift */,
				53BCB0CD253A4E8C00620960 /* Obscurable.swift */,
			);
			path = Obscurable;
			sourceTree = "<group>";
		};
		5336B16E27F77EB700B01E0D /* HUD */ = {
			isa = PBXGroup;
			children = (
				5336B17327F77EB700B01E0D /* HeadsUpDisplay.swift */,
				5336B17227F77EB700B01E0D /* HUD.swift */,
				5336B17027F77EB700B01E0D /* HUDModifiers.swift */,
				5336B17F27FB6D9B00B01E0D /* HUDTokens.swift */,
				532299FF27FE108400C016A2 /* MSFHeadsUpDisplay.swift */,
				5336B17427F77EB700B01E0D /* HUD.resources.xcfilelist */,
			);
			path = HUD;
			sourceTree = "<group>";
		};
		5340828B26CFF298007716E1 /* Recovered References */ = {
			isa = PBXGroup;
			children = (
				0AE866A626BA05D000E92108 /* Locale+Extensions.swift */,
			);
			name = "Recovered References";
			sourceTree = "<group>";
		};
		536AEF2125F1EC0300A36206 /* Vnext */ = {
			isa = PBXGroup;
			children = (
				536AEF2E25F1EC0300A36206 /* Button */,
				EC6A71E8273DB98F0076A586 /* Divider */,
				5336B16E27F77EB700B01E0D /* HUD */,
				536AEF3225F1EC0300A36206 /* List */,
				0AA8741326001F0500D47421 /* Persona */,
			);
			path = Vnext;
			sourceTree = "<group>";
		};
		536AEF2E25F1EC0300A36206 /* Button */ = {
			isa = PBXGroup;
			children = (
				53097D01270288FB00A6E4DC /* Button.swift */,
				53097D02270288FB00A6E4DC /* ButtonModifiers.swift */,
				53097D03270288FB00A6E4DC /* ButtonTokenSet.swift */,
				53097CFF270288FB00A6E4DC /* MSFButton.swift */,
			);
			path = Button;
			sourceTree = "<group>";
		};
		536AEF3225F1EC0300A36206 /* List */ = {
			isa = PBXGroup;
			children = (
				0A3CD0B027BCA36000DBE728 /* HeaderModifiers.swift */,
				53097D0E2702890800A6E4DC /* HeaderTokenSet.swift */,
				53097D0F2702890800A6E4DC /* List.swift */,
				53097D152702890900A6E4DC /* ListCell.swift */,
				53097D112702890800A6E4DC /* ListCellTokenSet.swift */,
				53097D132702890800A6E4DC /* ListHeader.swift */,
				0A3CD0B227BDD26A00DBE728 /* MSFList.swift */,
			);
			path = List;
			sourceTree = "<group>";
		};
		53FC90BE25672F97008A06FD /* xcode */ = {
			isa = PBXGroup;
			children = (
				53FC90C02567300A008A06FD /* FluentUI_common.xcconfig */,
				53FC90F625673626008A06FD /* FluentUI_debug.xcconfig */,
				53FC90F525673626008A06FD /* FluentUI_release.xcconfig */,
				53FC90F925673627008A06FD /* FluentUILib_common.xcconfig */,
				C7752C7C2790C1F40012F860 /* FluentUILib_debug.xcconfig */,
				C7752C7B2790C1F40012F860 /* FluentUILib_release.xcconfig */,
				53FC90FA25673627008A06FD /* FluentUIResources.xcconfig */,
				53FC90F725673626008A06FD /* FluentUITests.xcconfig */,
			);
			path = xcode;
			sourceTree = "<group>";
		};
		80B1F6F52628CDEB004DFEE5 /* Bottom Sheet */ = {
			isa = PBXGroup;
			children = (
				80AECBD82629F18E005AF2F3 /* BottomSheetController.swift */,
				80AECBF1262FC34E005AF2F3 /* BottomSheetPassthroughView.swift */,
			);
			path = "Bottom Sheet";
			sourceTree = "<group>";
		};
		80B52538264CA5BC00E3FD32 /* Bottom Commanding */ = {
			isa = PBXGroup;
			children = (
				8035CAAA2633A442007B3FD1 /* BottomCommandingController.swift */,
				8035CACA26377C14007B3FD1 /* CommandingItem.swift */,
				8035CADC2638E435007B3FD1 /* CommandingSection.swift */,
			);
			path = "Bottom Commanding";
			sourceTree = "<group>";
		};
		922AF01926615B03005DB168 /* PersonaButton */ = {
			isa = PBXGroup;
			children = (
				92B7E6A12684262900EFC15E /* MSFPersonaButton.swift */,
				92088EF72666DB2C003F571A /* PersonaButton.swift */,
				927EB2BC278627440069753D /* PersonaButtonModifiers.swift */,
				927E34C62668350800998031 /* PersonaButtonTokenSet.swift */,
			);
			path = PersonaButton;
			sourceTree = "<group>";
		};
		923DF2E62712B6AB00637646 /* Frameworks */ = {
			isa = PBXGroup;
			children = (
			);
			name = Frameworks;
			sourceTree = "<group>";
		};
		925D461926FD124B00179583 /* Theme */ = {
			isa = PBXGroup;
			children = (
				925D461A26FD126800179583 /* Tokens */,
				923DB9D3274CB65700D8E58A /* FluentTheme.swift */,
			);
			path = Theme;
			sourceTree = "<group>";
		};
		925D461A26FD126800179583 /* Tokens */ = {
			isa = PBXGroup;
			children = (
				925D461E26FD18B200179583 /* AliasTokens.swift */,
				ECA921C527B5D10A00B66117 /* ButtonDynamicColors.swift */,
				92DEE2232723D34400E31ED0 /* ControlTokenSet.swift */,
				92E7AD4E26FE51FF00AE7FF8 /* DynamicColor.swift */,
				925728F8276D6B5800EE1019 /* FontInfo.swift */,
				925D461B26FD133600179583 /* GlobalTokens.swift */,
				925728F6276D6AF800EE1019 /* ShadowInfo.swift */,
				923DB9D2274CB65700D8E58A /* TokenizedControl.swift */,
				922A34DE27BB87990062721F /* TokenizedControlView.swift */,
				92EE82AC27025A94009D52B5 /* TokenSet.swift */,
			);
			path = Tokens;
			sourceTree = "<group>";
		};
		92D5597C26A0FC9700328FD3 /* Card Nudge */ = {
			isa = PBXGroup;
			children = (
				92D5598026A0FD2800328FD3 /* CardNudge.swift */,
				92079C8E26B66E5100D688DA /* CardNudgeModifiers.swift */,
				920945472703DDA000B38E1A /* CardNudgeTokenSet.swift */,
				92A1E4F326A791590007ED60 /* MSFCardNudge.swift */,
			);
			path = "Card Nudge";
			sourceTree = "<group>";
		};
		92F2C5FD267287CF0087C65B /* PersonaButtonCarousel */ = {
			isa = PBXGroup;
			children = (
				9275105426815A7100F12730 /* MSFPersonaButtonCarousel.swift */,
				929DD258266ED3B600E8175E /* PersonaButtonCarousel.swift */,
				92D49053278FF4E50085C018 /* PersonaButtonCarouselModifiers.swift */,
				929DD255266ED3AC00E8175E /* PersonaButtonCarouselTokenSet.swift */,
			);
			path = PersonaButtonCarousel;
			sourceTree = "<group>";
		};
		A5961F9B218A251E00E2A506 /* Popup Menu */ = {
			isa = PBXGroup;
			children = (
				A5961F9C218A254D00E2A506 /* PopupMenuController.swift */,
				A5961F9E218A256B00E2A506 /* PopupMenuItem.swift */,
				A5961FA0218A25C400E2A506 /* PopupMenuSection.swift */,
				A5961FA2218A25D100E2A506 /* PopupMenuItemCell.swift */,
				A5961FA4218A260500E2A506 /* PopupMenuSectionHeaderView.swift */,
				0BCEFADD2485FEC00088CEE5 /* PopupMenuProtocols.swift */,
			);
			path = "Popup Menu";
			sourceTree = "<group>";
		};
		A5B87AED211BCA4A0038C37C /* Extensions */ = {
			isa = PBXGroup;
			children = (
				FD41C8B422DD3EA20086F899 /* NSLayoutConstraint+Extensions.swift */,
				A559BB7D212B6D100055E107 /* String+Extension.swift */,
				A56CE7B522E68A7800AA77EE /* UIColor+Extensions.swift */,
				A5B87AF0211BD4380038C37C /* UIFont+Extension.swift */,
				A5961FA6218A2E4500E2A506 /* UIImage+Extensions.swift */,
				A5B87B01211E20B50038C37C /* UIScreen+Extension.swift */,
				FD41C8B122DD3BB70086F899 /* UIScrollView+Extensions.swift */,
				A5B87B05211E23650038C37C /* UIView+Extensions.swift */,
				4BF01D9F27B3A861005B32F2 /* UIApplication+Extensions.swift */,
			);
			path = Extensions;
			sourceTree = "<group>";
		};
		A5B87AF2211E13D00038C37C /* Drawer */ = {
			isa = PBXGroup;
			children = (
				A54D97D9217A5FC10072681A /* CALayer+Extensions.swift */,
				A5B87AF3211E16360038C37C /* DrawerController.swift */,
				A5B87AF5211E16360038C37C /* DrawerPresentationController.swift */,
				A5237ACC21ED6CA70040BF27 /* DrawerShadowView.swift */,
				EC5982DB27CEC02100FD048D /* DrawerTokenSet.swift */,
				A5B87AF4211E16360038C37C /* DrawerTransitionAnimator.swift */,
			);
			path = Drawer;
			sourceTree = "<group>";
		};
		A5CEC14720D980B20016922A = {
			isa = PBXGroup;
			children = (
				F5784DB9285D031800DBEAD6 /* docs */,
				A257F82B251D98F3002CAA6E /* FluentUI-ios.xcassets */,
				A257F829251D98DD002CAA6E /* FluentUI-apple.xcassets */,
				A5CEC15320D980B20016922A /* FluentUI */,
				A5DA88FD226FAA01000A8EA8 /* FluentUI.Resources */,
				A5CEC15E20D980B30016922A /* FluentUI.Tests */,
				53FC90BE25672F97008A06FD /* xcode */,
				A5CEC15220D980B20016922A /* Products */,
				5340828B26CFF298007716E1 /* Recovered References */,
				923DF2E62712B6AB00637646 /* Frameworks */,
			);
			sourceTree = "<group>";
		};
		A5CEC15220D980B20016922A /* Products */ = {
			isa = PBXGroup;
			children = (
				A5CEC15A20D980B30016922A /* FluentUITests.xctest */,
				A5DA88FC226FAA01000A8EA8 /* FluentUIResources-ios.bundle */,
				8FD01166228A820600D25925 /* libFluentUI.a */,
			);
			name = Products;
			sourceTree = "<group>";
		};
		A5CEC15320D980B20016922A /* FluentUI */ = {
			isa = PBXGroup;
			children = (
				5314DFEB25F002240099271A /* ActivityIndicator */,
				C77A04F325F04CFB001B3EB6 /* Avatar */,
				5306074E26A1E6A4002D49CF /* AvatarGroup */,
				5314DFF625F0079B0099271A /* BarButtonItems */,
				80B52538264CA5BC00E3FD32 /* Bottom Commanding */,
				80B1F6F52628CDEB004DFEE5 /* Bottom Sheet */,
				5314DFEC25F0029C0099271A /* Button */,
				CCC18C2A2501B1A900BE830E /* Card */,
				B4F118EA21C8270F00855942 /* Badge Field */,
				FDFB8AE921361C860046850A /* Calendar */,
				92D5597C26A0FC9700328FD3 /* Card Nudge */,
				FC414E1D258876D400069E73 /* Command Bar */,
				A5CEC16B20D98EBF0016922A /* Core */,
				FD599D0021347FA0008845EE /* Date Time Pickers */,
				5314DFEF25F003C60099271A /* DotView */,
				A5B87AF2211E13D00038C37C /* Drawer */,
				5314DFF525F007020099271A /* EasyTapButton */,
				A5B87AED211BCA4A0038C37C /* Extensions */,
				5314DFF425F0069C0099271A /* IndeterminateProgressBar */,
				5314DFF025F0042E0099271A /* Label */,
				FD41C86D22DD12A20086F899 /* Navigation */,
				4BA9B8B5279F2940007536F5 /* Notification */,
				5314DFF925F008F10099271A /* Obscurable */,
				C77A04EB25F0469C001B3EB6 /* Other Cells */,
				B426613C214731AC00E25423 /* People Picker */,
				922AF01926615B03005DB168 /* PersonaButton */,
				92F2C5FD267287CF0087C65B /* PersonaButtonCarousel */,
				497DC2D62418585D008D86F8 /* Pill Button Bar */,
				A5961F9B218A251E00E2A506 /* Popup Menu */,
				FD7254EE2147382D002F4069 /* Presenters */,
				5314DFF725F007FF0099271A /* ResizingHandleView */,
				ECEBA8F625EDEFF70048EE24 /* SegmentedControl */,
				5314DFE625F000740099271A /* Separator */,
				C0A0D75D233AEA9900F432FD /* Shimmer */,
				1168630122E131A20088B302 /* Tab Bar */,
				B444D6B421825B510002B4D4 /* Table View */,
				FD7DF05A21FA7F3200857267 /* Tooltip */,
				5314DFF325F006060099271A /* TouchForwardingView */,
				5314DFF825F008870099271A /* TwoLineTitleView */,
				C0938E42235E8EAF00256251 /* Utilities */,
				536AEF2125F1EC0300A36206 /* Vnext */,
				A5CEC17020D996120016922A /* Resources */,
				A5CEC25720E6A64E0016922A /* Configuration */,
			);
			path = FluentUI;
			sourceTree = "<group>";
		};
		A5CEC15E20D980B30016922A /* FluentUI.Tests */ = {
			isa = PBXGroup;
			children = (
				8FA3CB5A246B19EA0049E431 /* ColorTests.swift */,
				FD053A342224CA33009B6378 /* DatePickerControllerTests.swift */,
				A5CEC15F20D980B30016922A /* FluentUITests.swift */,
				924268A1277AD9F700C5A452 /* FontTests.swift */,
				A5CEC16120D980B30016922A /* Info.plist */,
			);
			path = FluentUI.Tests;
			sourceTree = "<group>";
		};
		A5CEC16B20D98EBF0016922A /* Core */ = {
			isa = PBXGroup;
			children = (
				925D461926FD124B00179583 /* Theme */,
				A5CEC16C20D98EE70016922A /* Colors.swift */,
				923DB9D6274CB66D00D8E58A /* ControlHostingView.swift */,
				A559BB82212B7D870055E107 /* FluentUIFramework.swift */,
				535559E22711411E0094A871 /* FluentUIHostingController.swift */,
				A5CEC16E20D98F340016922A /* Fonts.swift */,
				530D9C5227EE7B2C00BDCBBF /* SwiftUI+ViewAnimation.swift */,
				5373D56F2694D66F0032A3B4 /* SwiftUI+ViewModifiers.swift */,
				530D9C5027EE388200BDCBBF /* SwiftUI+ViewPresentation.swift */,
				5373D56D2694D66F0032A3B4 /* UIKit+SwiftUI_interoperability.swift */,
			);
			path = Core;
			sourceTree = "<group>";
		};
		A5CEC17020D996120016922A /* Resources */ = {
			isa = PBXGroup;
			children = (
				A5CEC17320D997CF0016922A /* Localization */,
			);
			path = Resources;
			sourceTree = "<group>";
		};
		A5CEC17320D997CF0016922A /* Localization */ = {
			isa = PBXGroup;
			children = (
				A559BB81212B6FA40055E107 /* Localizable.strings */,
				A5DF1EAD2213B26900CC741A /* Localizable.stringsdict */,
			);
			path = Localization;
			sourceTree = "<group>";
		};
		A5CEC25720E6A64E0016922A /* Configuration */ = {
			isa = PBXGroup;
			children = (
				A5CEC15420D980B20016922A /* FluentUI.h */,
			);
			name = Configuration;
			sourceTree = "<group>";
		};
		A5DA88FD226FAA01000A8EA8 /* FluentUI.Resources */ = {
			isa = PBXGroup;
			children = (
				A5DA88FE226FAA01000A8EA8 /* Info.plist */,
			);
			path = FluentUI.Resources;
			sourceTree = "<group>";
		};
		B426613C214731AC00E25423 /* People Picker */ = {
			isa = PBXGroup;
			children = (
				B47B58B722F8E5840078DE38 /* PeoplePicker.swift */,
				B4BA27872319DC0D0001563C /* PersonaBadgeViewDataSource.swift */,
				B46D3F922151D95F0029772C /* PersonaCell.swift */,
				B46D3F9C215985AC0029772C /* PersonaListView.swift */,
			);
			path = "People Picker";
			sourceTree = "<group>";
		};
		B444D6B421825B510002B4D4 /* Table View */ = {
			isa = PBXGroup;
			children = (
				B498141321E424920077B48D /* TableViewCell.swift */,
				2A9745DD281733D700E1A1FD /* TableViewCellTokenSet.swift */,
				B4EF66502294A664007FEAB0 /* TableViewHeaderFooterView.swift */,
				B444D6B02181403C0002B4D4 /* UITableViewCell+Extension.swift */,
			);
			path = "Table View";
			sourceTree = "<group>";
		};
		B4F118EA21C8270F00855942 /* Badge Field */ = {
			isa = PBXGroup;
			children = (
				B45EB78F219E310F008646A2 /* BadgeField.swift */,
				B4A8BBCC21BF6D6900D5E3ED /* BadgeStringExtractor.swift */,
				B444D6B52183A9740002B4D4 /* BadgeView.swift */,
			);
			path = "Badge Field";
			sourceTree = "<group>";
		};
		C0938E42235E8EAF00256251 /* Utilities */ = {
			isa = PBXGroup;
			children = (
				C0938E43235E8ED500256251 /* AnimationSynchronizer.swift */,
			);
			path = Utilities;
			sourceTree = "<group>";
		};
		C0A0D75D233AEA9900F432FD /* Shimmer */ = {
			isa = PBXGroup;
			children = (
				C0EAAEAC2347E1DF00C7244E /* ShimmerView.swift */,
				C0A0D76B233AEF6C00F432FD /* ShimmerLinesView.swift */,
				4B1596D2284ACB5F00C3D725 /* ShimmerTokenSet.swift */,
			);
			path = Shimmer;
			sourceTree = "<group>";
		};
		C77A04EB25F0469C001B3EB6 /* Other Cells */ = {
			isa = PBXGroup;
			children = (
				B4E782C02176AD5E00A7DFCE /* ActionsCell.swift */,
				B4E782C221793AB200A7DFCE /* ActivityIndicatorCell.swift */,
				B441478C228CDA130040E88E /* BooleanCell.swift */,
				B4E782C62179509A00A7DFCE /* CenteredLabelCell.swift */,
				7DC2FB2724C0ED1100367A55 /* TableViewCellFileAccessoryView.swift */,
				C77A04EC25F046EB001B3EB6 /* Date+CellFileAccessoryView.swift */,
			);
			path = "Other Cells";
			sourceTree = "<group>";
		};
		C77A04F325F04CFB001B3EB6 /* Avatar */ = {
			isa = PBXGroup;
			children = (
				5373D5612694D65C0032A3B4 /* Avatar.swift */,
				5303259926B31B6B00611D05 /* AvatarModifiers.swift */,
				5373D5602694D65C0032A3B4 /* AvatarTokenSet.swift */,
				EC5982D727BF348700FD048D /* MSFAvatar.swift */,
				EC5982D927C703ED00FD048D /* CircleCutout.swift */,
				5373D5632694D65C0032A3B4 /* MSFAvatarPresence.swift */,
				B4EF53C2215AF1AB00573E8F /* Persona.swift */,
			);
			path = Avatar;
			sourceTree = "<group>";
		};
		CCC18C2A2501B1A900BE830E /* Card */ = {
			isa = PBXGroup;
			children = (
				CCC18C2B2501B22F00BE830E /* CardView.swift */,
			);
			path = Card;
			sourceTree = "<group>";
		};
		EC6A71E8273DB98F0076A586 /* Divider */ = {
			isa = PBXGroup;
			children = (
				EC6A71E9273DBA520076A586 /* Divider.swift */,
				ECA92183279A177D00B66117 /* DividerModifiers.swift */,
				EC02A5F227472EF400E81B3E /* DividerTokenSet.swift */,
				EC02A5F4274DD19500E81B3E /* MSFDivider.swift */,
			);
			path = Divider;
			sourceTree = "<group>";
		};
		ECEBA8F625EDEFF70048EE24 /* SegmentedControl */ = {
			isa = PBXGroup;
			children = (
				ECEBA8FB25EDF3380048EE24 /* SegmentedControl.swift */,
				EC5982DD27D2EA6100FD048D /* SegmentedControlTokenSet.swift */,
				C708B04B260A8696007190FA /* SegmentItem.swift */,
				C708B055260A86FA007190FA /* SegmentPillButton.swift */,
			);
			path = SegmentedControl;
			sourceTree = "<group>";
		};
		FC414E1D258876D400069E73 /* Command Bar */ = {
			isa = PBXGroup;
			children = (
				FC414E1E258876FB00069E73 /* CommandBar.swift */,
				FC414E4E2588B65C00069E73 /* CommandBarItem.swift */,
				FC414E2A25887A4B00069E73 /* CommandBarButton.swift */,
				FC414E242588798000069E73 /* CommandBarButtonGroupView.swift */,
				94A7EC192836DCB100BFFBAE /* CommandBarCommandGroupsView.swift */,
				0AD70F5926E80A5D008774EC /* CommandBarTokenSet.swift */,
			);
			path = "Command Bar";
			sourceTree = "<group>";
		};
		FD256C5C2183D77900EC9588 /* Views */ = {
			isa = PBXGroup;
			children = (
				FDFB8AEE21361C9D0046850A /* CalendarViewDayCell.swift */,
				FDFB8AED21361C9D0046850A /* CalendarViewDayMonthCell.swift */,
				FDFB8AEF21361C9D0046850A /* CalendarViewDayMonthYearCell.swift */,
				FDFB8AEC21361C9D0046850A /* CalendarViewDayTodayCell.swift */,
				FDFB8AEA21361C950046850A /* CalendarViewMonthBannerView.swift */,
				FD599D072134AB0E008845EE /* CalendarViewWeekdayHeadingView.swift */,
			);
			path = Views;
			sourceTree = "<group>";
		};
		FD41C86D22DD12A20086F899 /* Navigation */ = {
			isa = PBXGroup;
			children = (
				FD41C87F22DD13230086F899 /* NavigationController.swift */,
				FD41C87B22DD13230086F899 /* NavigationBar.swift */,
				FD41C87E22DD13230086F899 /* SearchBar.swift */,
				6ED4C11C2696AE4000C30BD6 /* BadgeLabelButton.swift */,
				FD41C8BD22DD47120086F899 /* UINavigationItem+Navigation.swift */,
				FD9DA7B4232C33A80013E41B /* UIViewController+Navigation.swift */,
				6ED4C11A2695A6E800C30BD6 /* UIBarButtonItem+BadgeValue.swift */,
				FD41C87222DD13230086F899 /* Helpers */,
				FD41C86F22DD13230086F899 /* Shy Header */,
				FD41C87922DD13230086F899 /* Views */,
			);
			path = Navigation;
			sourceTree = "<group>";
		};
		FD41C86F22DD13230086F899 /* Shy Header */ = {
			isa = PBXGroup;
			children = (
				FD41C87022DD13230086F899 /* ShyHeaderController.swift */,
				FD41C87122DD13230086F899 /* ShyHeaderView.swift */,
			);
			path = "Shy Header";
			sourceTree = "<group>";
		};
		FD41C87222DD13230086F899 /* Helpers */ = {
			isa = PBXGroup;
			children = (
				FD41C86E22DD13230086F899 /* ContentScrollViewTraits.swift */,
				FD41C88022DD13230086F899 /* NavigationAnimator.swift */,
			);
			path = Helpers;
			sourceTree = "<group>";
		};
		FD41C87922DD13230086F899 /* Views */ = {
			isa = PBXGroup;
			children = (
				FD41C87A22DD13230086F899 /* LargeTitleView.swift */,
			);
			path = Views;
			sourceTree = "<group>";
		};
		FD4F2A1C214ADBBF00C437D6 /* Date Picker */ = {
			isa = PBXGroup;
			children = (
				FD4F2A1F214AE20400C437D6 /* DatePickerController.swift */,
				FD256C5A2183B90B00EC9588 /* DatePickerSelectionManager.swift */,
			);
			path = "Date Picker";
			sourceTree = "<group>";
		};
		FD599D0021347FA0008845EE /* Date Time Pickers */ = {
			isa = PBXGroup;
			children = (
				FD5BBE3A214B2F44008964B4 /* Date+Extensions.swift */,
				FD9A5C862179464F00D224D9 /* DateComponents+Extensions.swift */,
				FD77752F21A490BA00033D58 /* DateTimePicker.swift */,
				FD777528219E3F6C00033D58 /* DayOfMonth.swift */,
				FD1FAE1A2272464B00A5DBA4 /* GenericDateTimePicker.swift */,
				C77A04B625F03DD1001B3EB6 /* String+Date.swift */,
				FD4F2A1C214ADBBF00C437D6 /* Date Picker */,
				FD5C8C2A2190C3470063562C /* Date Time Picker */,
			);
			path = "Date Time Pickers";
			sourceTree = "<group>";
		};
		FD5C8C2A2190C3470063562C /* Date Time Picker */ = {
			isa = PBXGroup;
			children = (
				FD5ADBF32190CDC80005A9AF /* DateTimePickerController.swift */,
				FD97580521910FE800B67319 /* Views */,
			);
			path = "Date Time Picker";
			sourceTree = "<group>";
		};
		FD7254EE2147382D002F4069 /* Presenters */ = {
			isa = PBXGroup;
			children = (
				FDA1AF9221487225001AE720 /* CardPresentationController.swift */,
				FD0D29D52151A3D700E8655E /* CardPresenterNavigationController.swift */,
				FDA1AF90214871B5001AE720 /* CardTransitionAnimator.swift */,
				FD4F2A1A2148937100C437D6 /* PageCardPresenterController.swift */,
			);
			path = Presenters;
			sourceTree = "<group>";
		};
		FD7DF05A21FA7F3200857267 /* Tooltip */ = {
			isa = PBXGroup;
			children = (
				FD7DF05B21FA7F5000857267 /* Tooltip.swift */,
				FD7DF05F21FA83C900857267 /* TooltipPositionController.swift */,
				FD7DF05D21FA7FC100857267 /* TooltipView.swift */,
			);
			path = Tooltip;
			sourceTree = "<group>";
		};
		FD97580521910FE800B67319 /* Views */ = {
			isa = PBXGroup;
			children = (
				FD9758062191118D00B67319 /* DateTimePickerView.swift */,
				FD9758092191118E00B67319 /* DateTimePickerViewComponent.swift */,
				FD97580A2191118E00B67319 /* DateTimePickerViewComponentCell.swift */,
				FD9758082191118E00B67319 /* DateTimePickerViewComponentTableView.swift */,
				FD9758072191118E00B67319 /* DateTimePickerViewDataSource.swift */,
				FD77752C219E62E100033D58 /* DateTimePickerViewLayout.swift */,
			);
			path = Views;
			sourceTree = "<group>";
		};
		FDFB8AE921361C860046850A /* Calendar */ = {
			isa = PBXGroup;
			children = (
				FD77752A219E455A00033D58 /* AccessibilityContainerView.swift */,
				FD599D052134A682008845EE /* AccessibleViewDelegate.swift */,
				FD7254E82147059D002F4069 /* Calendar+Extensions.swift */,
				FDF41ED82141A02200EC527C /* CalendarConfiguration.swift */,
				FD599D0121348439008845EE /* CalendarView.swift */,
				FD599D0B2134AB1E008845EE /* CalendarViewDataSource.swift */,
				FD599D092134AB15008845EE /* CalendarViewLayout.swift */,
				FD256C5C2183D77900EC9588 /* Views */,
			);
			path = Calendar;
			sourceTree = "<group>";
		};
/* End PBXGroup section */

/* Begin PBXNativeTarget section */
		8FD01165228A820600D25925 /* FluentUILib */ = {
			isa = PBXNativeTarget;
			buildConfigurationList = 8FD0116A228A820600D25925 /* Build configuration list for PBXNativeTarget "FluentUILib" */;
			buildPhases = (
				8FD01162228A820600D25925 /* Sources */,
				FD256C59218392B800EC9588 /* Run swiftlint */,
				923DF2E4271166DB00637646 /* Copy FluentUI-Swift.h */,
			);
			buildRules = (
			);
			dependencies = (
				8FD011C8228A831700D25925 /* PBXTargetDependency */,
			);
			name = FluentUILib;
			productName = OfficeUIFabricStaticLib;
			productReference = 8FD01166228A820600D25925 /* libFluentUI.a */;
			productType = "com.apple.product-type.library.static";
		};
		A5CEC15920D980B30016922A /* FluentUITests */ = {
			isa = PBXNativeTarget;
			buildConfigurationList = A5CEC16820D980B30016922A /* Build configuration list for PBXNativeTarget "FluentUITests" */;
			buildPhases = (
				A5CEC15620D980B30016922A /* Sources */,
				A5CEC15720D980B30016922A /* Frameworks */,
				A5CEC15820D980B30016922A /* Resources */,
			);
			buildRules = (
			);
			dependencies = (
			);
			name = FluentUITests;
			productName = OfficeUIFabricTests;
			productReference = A5CEC15A20D980B30016922A /* FluentUITests.xctest */;
			productType = "com.apple.product-type.bundle.unit-test";
		};
		A5DA88FB226FAA01000A8EA8 /* FluentUIResources */ = {
			isa = PBXNativeTarget;
			buildConfigurationList = A5DA88FF226FAA01000A8EA8 /* Build configuration list for PBXNativeTarget "FluentUIResources" */;
			buildPhases = (
				A5DA88FA226FAA01000A8EA8 /* Resources */,
			);
			buildRules = (
			);
			dependencies = (
			);
			name = FluentUIResources;
			productName = OfficeUIFabricResources;
			productReference = A5DA88FC226FAA01000A8EA8 /* FluentUIResources-ios.bundle */;
			productType = "com.apple.product-type.bundle";
		};
/* End PBXNativeTarget section */

/* Begin PBXProject section */
		A5CEC14820D980B20016922A /* Project object */ = {
			isa = PBXProject;
			attributes = {
				LastSwiftUpdateCheck = 1020;
				LastUpgradeCheck = 1240;
				ORGANIZATIONNAME = "Microsoft Corporation";
				TargetAttributes = {
					8FD01165228A820600D25925 = {
						CreatedOnToolsVersion = 10.2.1;
						LastSwiftMigration = 1020;
					};
					A5CEC15920D980B30016922A = {
						CreatedOnToolsVersion = 9.4.1;
						LastSwiftMigration = 1020;
					};
					A5DA88FB226FAA01000A8EA8 = {
						CreatedOnToolsVersion = 10.2.1;
					};
				};
			};
			buildConfigurationList = A5CEC14B20D980B20016922A /* Build configuration list for PBXProject "FluentUI" */;
			compatibilityVersion = "Xcode 9.3";
			developmentRegion = en;
			hasScannedForEncodings = 0;
			knownRegions = (
				en,
				Base,
				ar,
				ca,
				cs,
				da,
				de,
				el,
				"en-GB",
				"es-MX",
				es,
				fi,
				fr,
				he,
				hi,
				hr,
				hu,
				id,
				it,
				ja,
				ko,
				ms,
				"nb-NO",
				nl,
				pl,
				"pt-BR",
				"pt-PT",
				ro,
				ru,
				sk,
				sv,
				th,
				tr,
				uk,
				vi,
				"zh-Hans",
				"zh-Hant",
			);
			mainGroup = A5CEC14720D980B20016922A;
			productRefGroup = A5CEC15220D980B20016922A /* Products */;
			projectDirPath = "";
			projectRoot = "";
			targets = (
				A5DA88FB226FAA01000A8EA8 /* FluentUIResources */,
				8FD01165228A820600D25925 /* FluentUILib */,
				A5CEC15920D980B30016922A /* FluentUITests */,
			);
		};
/* End PBXProject section */

/* Begin PBXResourcesBuildPhase section */
		A5CEC15820D980B30016922A /* Resources */ = {
			isa = PBXResourcesBuildPhase;
			buildActionMask = 2147483647;
			files = (
				923DF2E82712B6C400637646 /* FluentUIResources-ios.bundle in Resources */,
			);
			runOnlyForDeploymentPostprocessing = 0;
		};
		A5DA88FA226FAA01000A8EA8 /* Resources */ = {
			isa = PBXResourcesBuildPhase;
			buildActionMask = 2147483647;
			files = (
				A542A9D7226FC01100204A52 /* Localizable.strings in Resources */,
				A542A9D8226FC01700204A52 /* Localizable.stringsdict in Resources */,
				A257F82A251D98DD002CAA6E /* FluentUI-apple.xcassets in Resources */,
				A257F82C251D98F3002CAA6E /* FluentUI-ios.xcassets in Resources */,
				F5784DBA285D031800DBEAD6 /* docs in Resources */,
			);
			runOnlyForDeploymentPostprocessing = 0;
		};
/* End PBXResourcesBuildPhase section */

/* Begin PBXShellScriptBuildPhase section */
		923DF2E4271166DB00637646 /* Copy FluentUI-Swift.h */ = {
			isa = PBXShellScriptBuildPhase;
			buildActionMask = 2147483647;
			files = (
			);
			inputFileListPaths = (
			);
			inputPaths = (
				"${DERIVED_SOURCES_DIR}/FluentUI-Swift.h",
			);
			name = "Copy FluentUI-Swift.h";
			outputFileListPaths = (
			);
			outputPaths = (
				"${target_dir}/FluentUI-Swift.h",
			);
			runOnlyForDeploymentPostprocessing = 0;
			shellPath = /bin/sh;
			shellScript = "target_dir=${BUILT_PRODUCTS_DIR}/include/${PRODUCT_MODULE_NAME}/\n\n# Ensure the target include path exists\nmkdir -p ${target_dir}\n\n# Copy any file that looks like a Swift generated header to the include path\ncp ${DERIVED_SOURCES_DIR}/FluentUI-Swift.h ${target_dir}\n";
		};
		FD256C59218392B800EC9588 /* Run swiftlint */ = {
			isa = PBXShellScriptBuildPhase;
			alwaysOutOfDate = 1;
			buildActionMask = 2147483647;
			files = (
			);
			inputPaths = (
			);
			name = "Run swiftlint";
			outputPaths = (
			);
			runOnlyForDeploymentPostprocessing = 0;
			shellPath = /bin/sh;
			shellScript = "# Adds support for Apple Silicon brew directory\nexport PATH=\"$PATH:/opt/homebrew/bin\"\n\nif which swiftlint >/dev/null; then\n    export LINTPATH=\"${LOCROOT}/./\"\n    swiftlint --config ../.swiftlint.yml\nelse\n    echo \"warning: SwiftLint not installed, download from https://github.com/realm/SwiftLint\"\nfi\n";
		};
/* End PBXShellScriptBuildPhase section */

/* Begin PBXSourcesBuildPhase section */
		8FD01162228A820600D25925 /* Sources */ = {
			isa = PBXSourcesBuildPhase;
			buildActionMask = 2147483647;
			files = (
				6ED5E55126D3D39400D8BE81 /* BadgeLabelButton.swift in Sources */,
				6ED5E55226D3D39400D8BE81 /* UIBarButtonItem+BadgeValue.swift in Sources */,
				5314E0ED25F012C40099271A /* ContentScrollViewTraits.swift in Sources */,
				EC5982DA27C703EE00FD048D /* CircleCutout.swift in Sources */,
				5314E03A25F00E3D0099271A /* BadgeView.swift in Sources */,
				53097D4727028B1200A6E4DC /* ButtonLegacy.swift in Sources */,
				5314E1A325F01A7C0099271A /* TableViewHeaderFooterView.swift in Sources */,
				D6F4098F274F1A1C001B80D4 /* PillButtonBarTokenSet.swift in Sources */,
				5314E30325F0260E0099271A /* AccessibleViewDelegate.swift in Sources */,
				6EB4B25F270ED6B30005B808 /* BadgeLabel.swift in Sources */,
				5314E1A725F01A7C0099271A /* ActionsCell.swift in Sources */,
				5314E07B25F00F1A0099271A /* DateTimePickerViewDataSource.swift in Sources */,
				532FE3D426EA6D74007539C0 /* ActivityIndicatorTokenSet.swift in Sources */,
				53E2EE07278799B30086D30D /* MSFIndeterminateProgressBar.swift in Sources */,
				532FE3D626EA6D74007539C0 /* ActivityIndicatorModifiers.swift in Sources */,
				5314E2F525F025C60099271A /* CalendarConfiguration.swift in Sources */,
				923DB9D4274CB65700D8E58A /* TokenizedControl.swift in Sources */,
				5314E06B25F00F100099271A /* DateTimePicker.swift in Sources */,
				539D280B2822E90F00640018 /* DividerModifiers.swift in Sources */,
				5314E2BB25F024C60099271A /* CALayer+Extensions.swift in Sources */,
				5336B18027FB6D9B00B01E0D /* HUDTokens.swift in Sources */,
				5314E12B25F016230099271A /* PillButtonBar.swift in Sources */,
				53097D09270288FB00A6E4DC /* Button.swift in Sources */,
				5314E07E25F00F1A0099271A /* DateTimePickerView.swift in Sources */,
				5328D97726FBA3D700F3723B /* IndeterminateProgressBar.swift in Sources */,
				5314E07625F00F160099271A /* DateTimePickerController.swift in Sources */,
				922A34DF27BB87990062721F /* TokenizedControlView.swift in Sources */,
				5314E14525F016860099271A /* CardPresentationController.swift in Sources */,
				5314E0A925F010070099271A /* DrawerTransitionAnimator.swift in Sources */,
				5314E06525F00EFD0099271A /* CalendarViewDayMonthCell.swift in Sources */,
				5314E08B25F00F2D0099271A /* CommandBarItem.swift in Sources */,
				5314E06225F00EFD0099271A /* CalendarViewDayTodayCell.swift in Sources */,
				5314E08025F00F1A0099271A /* DateTimePickerViewComponent.swift in Sources */,
				5314E06325F00EFD0099271A /* CalendarViewDayMonthYearCell.swift in Sources */,
				5314E1A225F01A7C0099271A /* ActivityIndicatorCell.swift in Sources */,
				EC5982DC27CEC02100FD048D /* DrawerTokenSet.swift in Sources */,
				5373D5652694D65C0032A3B4 /* AvatarTokenSet.swift in Sources */,
				5314E06125F00EFD0099271A /* CalendarViewDayCell.swift in Sources */,
				929DD25A266ED3B600E8175E /* PersonaButtonCarousel.swift in Sources */,
				ECA921C627B5D10B00B66117 /* ButtonDynamicColors.swift in Sources */,
				5336B17927F77EB800B01E0D /* HeadsUpDisplay.swift in Sources */,
				5314E12A25F016230099271A /* PillButton.swift in Sources */,
				4BF01D9A27B37CF8005B32F2 /* NotificationTokenSet.swift in Sources */,
				0AC8A8B227C72D4600D9FAF5 /* MSFPersonaView.swift in Sources */,
				5314E0E525F012C00099271A /* NavigationBar.swift in Sources */,
				5336B17627F77EB800B01E0D /* HUDModifiers.swift in Sources */,
				C708B064260A87F7007190FA /* SegmentItem.swift in Sources */,
				5328D97126FBA3D700F3723B /* IndeterminateProgressBarTokenSet.swift in Sources */,
				5314E14325F016860099271A /* CardTransitionAnimator.swift in Sources */,
				5314E0F825F012CB0099271A /* LargeTitleView.swift in Sources */,
				8035CAB62633A4DB007B3FD1 /* BottomCommandingController.swift in Sources */,
				5314E13725F016370099271A /* PopupMenuProtocols.swift in Sources */,
				5314E19725F019650099271A /* TabBarItem.swift in Sources */,
				92B7E6A326864AE900EFC15E /* MSFPersonaButton.swift in Sources */,
				5314E1BB25F01B070099271A /* TouchForwardingView.swift in Sources */,
				5314E2EC25F025710099271A /* DayOfMonth.swift in Sources */,
				5314E0B325F010400099271A /* EasyTapButton.swift in Sources */,
				5314E19625F019650099271A /* TabBarView.swift in Sources */,
				C708B05F260A8778007190FA /* SegmentPillButton.swift in Sources */,
				5314E13525F016370099271A /* PopupMenuItemCell.swift in Sources */,
				530D9C5127EE388200BDCBBF /* SwiftUI+ViewPresentation.swift in Sources */,
				5314E2A025F024860099271A /* NSLayoutConstraint+Extensions.swift in Sources */,
				5336B17827F77EB800B01E0D /* HUD.swift in Sources */,
				923DB9D5274CB65700D8E58A /* FluentTheme.swift in Sources */,
				929DD257266ED3AC00E8175E /* PersonaButtonCarouselTokenSet.swift in Sources */,
				0AD70F5B26E80A5D008774EC /* CommandBarTokenSet.swift in Sources */,
				D6F4098927470E7F001B80D4 /* PillButtonTokenSet.swift in Sources */,
				5314E26625F023B20099271A /* UIColor+Extensions.swift in Sources */,
				5314E30225F0260E0099271A /* AccessibilityContainerView.swift in Sources */,
				53097D05270288FB00A6E4DC /* MSFButton.swift in Sources */,
				8035CAD026377C17007B3FD1 /* CommandingItem.swift in Sources */,
				8FD01188228A82A600D25925 /* Colors.swift in Sources */,
				5314E0F325F012C80099271A /* ShyHeaderController.swift in Sources */,
				EC02A5F327472EF400E81B3E /* DividerTokenSet.swift in Sources */,
				535559E42711411E0094A871 /* FluentUIHostingController.swift in Sources */,
				53229A0027FE108400C016A2 /* MSFHeadsUpDisplay.swift in Sources */,
				5314E1B125F01A980099271A /* TooltipView.swift in Sources */,
				5314E19525F019650099271A /* TabBarItemView.swift in Sources */,
				5314E03C25F00E3D0099271A /* BadgeField.swift in Sources */,
				5314E05B25F00EF50099271A /* CalendarView.swift in Sources */,
				92EE82AE27025A94009D52B5 /* TokenSet.swift in Sources */,
				53097D0B270288FB00A6E4DC /* ButtonModifiers.swift in Sources */,
				5314E28125F0240D0099271A /* DateComponents+Extensions.swift in Sources */,
				5314E07025F00F140099271A /* DatePickerController.swift in Sources */,
				0A3CD0B327BDD26B00DBE728 /* MSFList.swift in Sources */,
				5373D56B2694D65C0032A3B4 /* MSFAvatarPresence.swift in Sources */,
				EC5982D827BF348700FD048D /* MSFAvatar.swift in Sources */,
				5314E0AA25F010070099271A /* DrawerShadowView.swift in Sources */,
				2A9745DE281733D700E1A1FD /* TableViewCellTokenSet.swift in Sources */,
				5314E0E725F012C00099271A /* UINavigationItem+Navigation.swift in Sources */,
				920945492703DDA000B38E1A /* CardNudgeTokenSet.swift in Sources */,
				92D49054278FF4E50085C018 /* PersonaButtonCarouselModifiers.swift in Sources */,
				5314E25D25F0238E0099271A /* UIFont+Extension.swift in Sources */,
				C77A04B825F03DD1001B3EB6 /* String+Date.swift in Sources */,
				4B53505F27F63E3F0033B47F /* NotificationModifiers.swift in Sources */,
				5314E14425F016860099271A /* PageCardPresenterController.swift in Sources */,
				5314E11B25F015EA0099271A /* PersonaListView.swift in Sources */,
				925D462026FD18B200179583 /* AliasTokens.swift in Sources */,
				5314E28E25F024590099271A /* Date+Extensions.swift in Sources */,
				0A3CD0B127BCA36000DBE728 /* HeaderModifiers.swift in Sources */,
				5306076126A201C8002D49CF /* Persona.swift in Sources */,
				92E7AD5026FE51FF00AE7FF8 /* DynamicColor.swift in Sources */,
				5314E14E25F016CD0099271A /* ResizingHandleView.swift in Sources */,
				5314E1A625F01A7C0099271A /* BooleanCell.swift in Sources */,
				92F8054E272B2DF3000EAFDB /* CardNudgeModifiers.swift in Sources */,
				925D461D26FD133600179583 /* GlobalTokens.swift in Sources */,
				9275105626815A7100F12730 /* MSFPersonaButtonCarousel.swift in Sources */,
				927EB2BD278627440069753D /* PersonaButtonModifiers.swift in Sources */,
				5314E0F225F012C80099271A /* ShyHeaderView.swift in Sources */,
				5314E02825F00DA80099271A /* BlurringView.swift in Sources */,
				5314E13625F016370099271A /* PopupMenuSectionHeaderView.swift in Sources */,
				5314E05925F00EF50099271A /* CalendarViewDataSource.swift in Sources */,
				5314E01625F00CF70099271A /* BarButtonItems.swift in Sources */,
				5314E25425F023650099271A /* UIImage+Extensions.swift in Sources */,
				92D5598226A0FD2800328FD3 /* CardNudge.swift in Sources */,
				5314E22725F022310099271A /* UITableViewCell+Extension.swift in Sources */,
				532FE3D826EA6D74007539C0 /* ActivityIndicator.swift in Sources */,
				5314E0E625F012C00099271A /* UIViewController+Navigation.swift in Sources */,
				5314E29725F024760099271A /* String+Extension.swift in Sources */,
				5314E12925F016230099271A /* PillButtonStyle.swift in Sources */,
				530D9C5327EE7B2C00BDCBBF /* SwiftUI+ViewAnimation.swift in Sources */,
				EC5982DE27D2EA6100FD048D /* SegmentedControlTokenSet.swift in Sources */,
				5306075726A1E6A4002D49CF /* AvatarGroup.swift in Sources */,
				92A1E4F526A791590007ED60 /* MSFCardNudge.swift in Sources */,
				5314E1C425F01B4E0099271A /* TwoLineTitleView.swift in Sources */,
				5314E0CF25F011F10099271A /* Label.swift in Sources */,
				5314E13925F016370099271A /* PopupMenuController.swift in Sources */,
				9298798B2669A875002B1EB4 /* PersonaButtonTokenSet.swift in Sources */,
				53E2EE0527860D010086D30D /* MSFActivityIndicator.swift in Sources */,
				5314E0A725F010070099271A /* DrawerController.swift in Sources */,
				5314E07125F00F140099271A /* DatePickerSelectionManager.swift in Sources */,
				5373D5672694D65C0032A3B4 /* Avatar.swift in Sources */,
				5314E1A425F01A7C0099271A /* CenteredLabelCell.swift in Sources */,
				5314E1A125F01A7C0099271A /* TableViewCellFileAccessoryView.swift in Sources */,
				5314E1D625F01E4A0099271A /* SearchBar.swift in Sources */,
				5314E0A825F010070099271A /* DrawerPresentationController.swift in Sources */,
				43488C46270FAD1300124C71 /* FluentNotification.swift in Sources */,
				5314E06425F00EFD0099271A /* CalendarViewMonthBannerView.swift in Sources */,
				D64D8E10283BFAEC00D8D7D1 /* TabBarItemTokenSet.swift in Sources */,
				5314E18E25F0195C0099271A /* ShimmerLinesView.swift in Sources */,
				53097D172702890900A6E4DC /* HeaderTokenSet.swift in Sources */,
				EC02A5F5274DD19600E81B3E /* MSFDivider.swift in Sources */,
				80AECC21263339E3005AF2F3 /* BottomSheetController.swift in Sources */,
				5314E24B25F0232F0099271A /* UIScreen+Extension.swift in Sources */,
				5314E2E325F025500099271A /* FluentUIFramework.swift in Sources */,
				ECA9218627A3301C00B66117 /* MSFAvatarGroup.swift in Sources */,
				5314E0EC25F012C40099271A /* NavigationAnimator.swift in Sources */,
				5314E17225F0191C0099271A /* Separator.swift in Sources */,
				5314E14225F016860099271A /* CardPresenterNavigationController.swift in Sources */,
				5314E11725F015EA0099271A /* PersonaCell.swift in Sources */,
				53097D192702890900A6E4DC /* List.swift in Sources */,
				5314E23025F022C80099271A /* UIScrollView+Extensions.swift in Sources */,
				5314E16925F017940099271A /* SegmentedControl.swift in Sources */,
				C77A04EE25F046EB001B3EB6 /* Date+CellFileAccessoryView.swift in Sources */,
				4BF01DA027B3A862005B32F2 /* UIApplication+Extensions.swift in Sources */,
				5373D5732694D66F0032A3B4 /* UIKit+SwiftUI_interoperability.swift in Sources */,
				5314E09E25F00FE20099271A /* DotView.swift in Sources */,
				5314E1A525F01A7C0099271A /* TableViewCell.swift in Sources */,
<<<<<<< HEAD
				4BBD651F2755FD9500A8B09E /* MSFNotificationView.swift in Sources */,
				53097D0D270288FB00A6E4DC /* ButtonTokenSet.swift in Sources */,
=======
				4BBD651F2755FD9500A8B09E /* MSFNotification.swift in Sources */,
				53097D0D270288FB00A6E4DC /* ButtonTokens.swift in Sources */,
>>>>>>> 61702709
				5314E09525F00FA30099271A /* DimmingView.swift in Sources */,
				5306075326A1E6A4002D49CF /* AvatarGroupTokenSet.swift in Sources */,
				5314E11825F015EA0099271A /* PeoplePicker.swift in Sources */,
				5303259B26B31B6B00611D05 /* AvatarModifiers.swift in Sources */,
				5314E2B225F024B60099271A /* Calendar+Extensions.swift in Sources */,
				5314E1B225F01A980099271A /* TooltipPositionController.swift in Sources */,
				5314E08A25F00F2D0099271A /* CommandBar.swift in Sources */,
				5314E18D25F0195C0099271A /* ShimmerView.swift in Sources */,
				80AECC22263339E5005AF2F3 /* BottomSheetPassthroughView.swift in Sources */,
				925728F9276D6B5800EE1019 /* FontInfo.swift in Sources */,
				5314E1CD25F01B730099271A /* AnimationSynchronizer.swift in Sources */,
				EC27B8662807A63C00A40B9A /* ResizingHandleTokenSet.swift in Sources */,
				53097D252702890900A6E4DC /* ListCell.swift in Sources */,
				92088EF92666DB2C003F571A /* PersonaButton.swift in Sources */,
				5314E13425F016370099271A /* PopupMenuItem.swift in Sources */,
				ECA9218A27A33A2D00B66117 /* AvatarGroupModifiers.swift in Sources */,
				5314E13825F016370099271A /* PopupMenuSection.swift in Sources */,
				5314E07C25F00F1A0099271A /* DateTimePickerViewLayout.swift in Sources */,
				5314E11625F015EA0099271A /* PersonaBadgeViewDataSource.swift in Sources */,
				0ACD82192620453B0035CD9F /* PersonaViewTokenSet.swift in Sources */,
				5314E2DA25F025370099271A /* Fonts.swift in Sources */,
				D64D8E12283D798D00D8D7D1 /* SideTabBarTokenSet.swift in Sources */,
				5373D5772694D66F0032A3B4 /* SwiftUI+ViewModifiers.swift in Sources */,
				4B1596D3284ACB5F00C3D725 /* ShimmerTokenSet.swift in Sources */,
				5314E07F25F00F1A0099271A /* DateTimePickerViewComponentCell.swift in Sources */,
				0AA874162600237A00D47421 /* PersonaView.swift in Sources */,
				8035CADE2638E435007B3FD1 /* CommandingSection.swift in Sources */,
				92DEE2252723D34400E31ED0 /* ControlTokenSet.swift in Sources */,
				5314E0E425F012C00099271A /* NavigationController.swift in Sources */,
				925728F7276D6AF800EE1019 /* ShadowInfo.swift in Sources */,
				5328D97326FBA3D700F3723B /* IndeterminateProgressBarModifiers.swift in Sources */,
				923DB9D7274CB66D00D8E58A /* ControlHostingView.swift in Sources */,
				5314E03B25F00E3D0099271A /* BadgeStringExtractor.swift in Sources */,
				5314E19825F019650099271A /* SideTabBar.swift in Sources */,
				5314E10A25F014600099271A /* Obscurable.swift in Sources */,
				53097D212702890900A6E4DC /* ListHeader.swift in Sources */,
				5314E07D25F00F1A0099271A /* DateTimePickerViewComponentTableView.swift in Sources */,
				5314E03125F00DDD0099271A /* CardView.swift in Sources */,
				5314E08925F00F2D0099271A /* CommandBarButtonGroupView.swift in Sources */,
				5314E08C25F00F2D0099271A /* CommandBarButton.swift in Sources */,
				94A7EC1A2836DCB200BFFBAE /* CommandBarCommandGroupsView.swift in Sources */,
				EC6A71EA273DBA520076A586 /* Divider.swift in Sources */,
				5314E21E25F022120099271A /* UIView+Extensions.swift in Sources */,
				5314E06A25F00F100099271A /* GenericDateTimePicker.swift in Sources */,
				5314E06025F00EFD0099271A /* CalendarViewWeekdayHeadingView.swift in Sources */,
				53097D1D2702890900A6E4DC /* ListCellTokenSet.swift in Sources */,
				D6A0124A2810764B00C90535 /* TabBarTokenSet.swift in Sources */,
				5314E05A25F00EF50099271A /* CalendarViewLayout.swift in Sources */,
				ECD7EE882863CD470022E737 /* NotificationTokens.swift in Sources */,
				5314E1B025F01A980099271A /* Tooltip.swift in Sources */,
			);
			runOnlyForDeploymentPostprocessing = 0;
		};
		A5CEC15620D980B30016922A /* Sources */ = {
			isa = PBXSourcesBuildPhase;
			buildActionMask = 2147483647;
			files = (
				924268A2277AD9F700C5A452 /* FontTests.swift in Sources */,
				A5CEC16020D980B30016922A /* FluentUITests.swift in Sources */,
				8FA3CB5B246B19EA0049E431 /* ColorTests.swift in Sources */,
				FD053A352224CA33009B6378 /* DatePickerControllerTests.swift in Sources */,
			);
			runOnlyForDeploymentPostprocessing = 0;
		};
/* End PBXSourcesBuildPhase section */

/* Begin PBXTargetDependency section */
		8FD011C8228A831700D25925 /* PBXTargetDependency */ = {
			isa = PBXTargetDependency;
			target = A5DA88FB226FAA01000A8EA8 /* FluentUIResources */;
			targetProxy = 8FD011C7228A831700D25925 /* PBXContainerItemProxy */;
		};
/* End PBXTargetDependency section */

/* Begin PBXVariantGroup section */
		A559BB81212B6FA40055E107 /* Localizable.strings */ = {
			isa = PBXVariantGroup;
			children = (
				A559BB80212B6FA40055E107 /* en */,
				FD8D26422253FF330078E1D3 /* ar */,
				FD8D26442253FF3E0078E1D3 /* ca */,
				FD8D26462253FF470078E1D3 /* cs */,
				FD8D26482253FF4F0078E1D3 /* da */,
				FD8D264A2254013E0078E1D3 /* de */,
				FD8D264C225401660078E1D3 /* el */,
				FD8D264E225401880078E1D3 /* en-GB */,
				FD8D2650225401A10078E1D3 /* es-MX */,
				FD8D2652225401AA0078E1D3 /* es */,
				FD8D2654225401B90078E1D3 /* fi */,
				FD8D2656225401C10078E1D3 /* fr */,
				FD8D2658225401CD0078E1D3 /* he */,
				FD8D265A225401D90078E1D3 /* hi */,
				FD8D265C225401E50078E1D3 /* hr */,
				FD8D265E225401F20078E1D3 /* hu */,
				FD8D2660225401FA0078E1D3 /* id */,
				FD8D2662225402020078E1D3 /* it */,
				FD8D26642254020E0078E1D3 /* ja */,
				FD8D2666225402160078E1D3 /* ko */,
				FD8D26682254021D0078E1D3 /* ms */,
				FD8D266A2254022E0078E1D3 /* nb-NO */,
				FD8D266C225402DC0078E1D3 /* nl */,
				FD8D266E225402E60078E1D3 /* pl */,
				FD8D2670225402F00078E1D3 /* pt-BR */,
				FD8D2672225402F60078E1D3 /* pt-PT */,
				FD8D2674225403000078E1D3 /* ro */,
				FD8D2676225403070078E1D3 /* ru */,
				FD8D26782254030E0078E1D3 /* sk */,
				FD8D267A225403160078E1D3 /* sv */,
				FD8D267C2254031B0078E1D3 /* th */,
				FD8D267E225403210078E1D3 /* tr */,
				FD8D2680225403290078E1D3 /* uk */,
				FD8D2682225403300078E1D3 /* vi */,
				FD8D2684225403360078E1D3 /* zh-Hans */,
				FD8D26862254033B0078E1D3 /* zh-Hant */,
			);
			name = Localizable.strings;
			sourceTree = "<group>";
		};
		A5DF1EAD2213B26900CC741A /* Localizable.stringsdict */ = {
			isa = PBXVariantGroup;
			children = (
				A5DF1EAC2213B26900CC741A /* en */,
				FD8D26432253FF330078E1D3 /* ar */,
				FD8D26452253FF3F0078E1D3 /* ca */,
				FD8D26472253FF470078E1D3 /* cs */,
				FD8D26492253FF500078E1D3 /* da */,
				FD8D264B2254013E0078E1D3 /* de */,
				FD8D264D225401660078E1D3 /* el */,
				FD8D264F225401880078E1D3 /* en-GB */,
				FD8D2651225401A10078E1D3 /* es-MX */,
				FD8D2653225401AA0078E1D3 /* es */,
				FD8D2655225401B90078E1D3 /* fi */,
				FD8D2657225401C20078E1D3 /* fr */,
				FD8D2659225401CD0078E1D3 /* he */,
				FD8D265B225401D90078E1D3 /* hi */,
				FD8D265D225401E50078E1D3 /* hr */,
				FD8D265F225401F30078E1D3 /* hu */,
				FD8D2661225401FB0078E1D3 /* id */,
				FD8D2663225402030078E1D3 /* it */,
				FD8D26652254020E0078E1D3 /* ja */,
				FD8D2667225402160078E1D3 /* ko */,
				FD8D26692254021E0078E1D3 /* ms */,
				FD8D266B2254022E0078E1D3 /* nb-NO */,
				FD8D266D225402DC0078E1D3 /* nl */,
				FD8D266F225402E60078E1D3 /* pl */,
				FD8D2671225402F10078E1D3 /* pt-BR */,
				FD8D2673225402F60078E1D3 /* pt-PT */,
				FD8D2675225403000078E1D3 /* ro */,
				FD8D2677225403070078E1D3 /* ru */,
				FD8D26792254030E0078E1D3 /* sk */,
				FD8D267B225403160078E1D3 /* sv */,
				FD8D267D2254031B0078E1D3 /* th */,
				FD8D267F225403220078E1D3 /* tr */,
				FD8D26812254032A0078E1D3 /* uk */,
				FD8D2683225403300078E1D3 /* vi */,
				FD8D2685225403360078E1D3 /* zh-Hans */,
				FD8D26872254033B0078E1D3 /* zh-Hant */,
			);
			name = Localizable.stringsdict;
			sourceTree = "<group>";
		};
/* End PBXVariantGroup section */

/* Begin XCBuildConfiguration section */
		8FD0116B228A820600D25925 /* Debug */ = {
			isa = XCBuildConfiguration;
			baseConfigurationReference = C7752C7C2790C1F40012F860 /* FluentUILib_debug.xcconfig */;
			buildSettings = {
			};
			name = Debug;
		};
		8FD0116C228A820600D25925 /* Release */ = {
			isa = XCBuildConfiguration;
			baseConfigurationReference = C7752C7B2790C1F40012F860 /* FluentUILib_release.xcconfig */;
			buildSettings = {
			};
			name = Release;
		};
		8FD0116D228A820600D25925 /* Dogfood */ = {
			isa = XCBuildConfiguration;
			baseConfigurationReference = C7752C7B2790C1F40012F860 /* FluentUILib_release.xcconfig */;
			buildSettings = {
			};
			name = Dogfood;
		};
		A52B637B2138745C009F7ADF /* Dogfood */ = {
			isa = XCBuildConfiguration;
			baseConfigurationReference = 53FC90F525673626008A06FD /* FluentUI_release.xcconfig */;
			buildSettings = {
				CLANG_WARN_QUOTED_INCLUDE_IN_FRAMEWORK_HEADER = YES;
			};
			name = Dogfood;
		};
		A52B637D2138745C009F7ADF /* Dogfood */ = {
			isa = XCBuildConfiguration;
			baseConfigurationReference = 53FC90F725673626008A06FD /* FluentUITests.xcconfig */;
			buildSettings = {
			};
			name = Dogfood;
		};
		A5CEC16320D980B30016922A /* Debug */ = {
			isa = XCBuildConfiguration;
			baseConfigurationReference = 53FC90F625673626008A06FD /* FluentUI_debug.xcconfig */;
			buildSettings = {
				CLANG_WARN_QUOTED_INCLUDE_IN_FRAMEWORK_HEADER = YES;
			};
			name = Debug;
		};
		A5CEC16420D980B30016922A /* Release */ = {
			isa = XCBuildConfiguration;
			baseConfigurationReference = 53FC90F525673626008A06FD /* FluentUI_release.xcconfig */;
			buildSettings = {
				CLANG_WARN_QUOTED_INCLUDE_IN_FRAMEWORK_HEADER = YES;
			};
			name = Release;
		};
		A5CEC16920D980B30016922A /* Debug */ = {
			isa = XCBuildConfiguration;
			baseConfigurationReference = 53FC90F725673626008A06FD /* FluentUITests.xcconfig */;
			buildSettings = {
			};
			name = Debug;
		};
		A5CEC16A20D980B30016922A /* Release */ = {
			isa = XCBuildConfiguration;
			baseConfigurationReference = 53FC90F725673626008A06FD /* FluentUITests.xcconfig */;
			buildSettings = {
			};
			name = Release;
		};
		A5DA8900226FAA01000A8EA8 /* Debug */ = {
			isa = XCBuildConfiguration;
			baseConfigurationReference = 53FC90FA25673627008A06FD /* FluentUIResources.xcconfig */;
			buildSettings = {
			};
			name = Debug;
		};
		A5DA8901226FAA01000A8EA8 /* Release */ = {
			isa = XCBuildConfiguration;
			baseConfigurationReference = 53FC90FA25673627008A06FD /* FluentUIResources.xcconfig */;
			buildSettings = {
			};
			name = Release;
		};
		A5DA8902226FAA01000A8EA8 /* Dogfood */ = {
			isa = XCBuildConfiguration;
			baseConfigurationReference = 53FC90FA25673627008A06FD /* FluentUIResources.xcconfig */;
			buildSettings = {
			};
			name = Dogfood;
		};
/* End XCBuildConfiguration section */

/* Begin XCConfigurationList section */
		8FD0116A228A820600D25925 /* Build configuration list for PBXNativeTarget "FluentUILib" */ = {
			isa = XCConfigurationList;
			buildConfigurations = (
				8FD0116B228A820600D25925 /* Debug */,
				8FD0116C228A820600D25925 /* Release */,
				8FD0116D228A820600D25925 /* Dogfood */,
			);
			defaultConfigurationIsVisible = 0;
			defaultConfigurationName = Release;
		};
		A5CEC14B20D980B20016922A /* Build configuration list for PBXProject "FluentUI" */ = {
			isa = XCConfigurationList;
			buildConfigurations = (
				A5CEC16320D980B30016922A /* Debug */,
				A5CEC16420D980B30016922A /* Release */,
				A52B637B2138745C009F7ADF /* Dogfood */,
			);
			defaultConfigurationIsVisible = 0;
			defaultConfigurationName = Release;
		};
		A5CEC16820D980B30016922A /* Build configuration list for PBXNativeTarget "FluentUITests" */ = {
			isa = XCConfigurationList;
			buildConfigurations = (
				A5CEC16920D980B30016922A /* Debug */,
				A5CEC16A20D980B30016922A /* Release */,
				A52B637D2138745C009F7ADF /* Dogfood */,
			);
			defaultConfigurationIsVisible = 0;
			defaultConfigurationName = Release;
		};
		A5DA88FF226FAA01000A8EA8 /* Build configuration list for PBXNativeTarget "FluentUIResources" */ = {
			isa = XCConfigurationList;
			buildConfigurations = (
				A5DA8900226FAA01000A8EA8 /* Debug */,
				A5DA8901226FAA01000A8EA8 /* Release */,
				A5DA8902226FAA01000A8EA8 /* Dogfood */,
			);
			defaultConfigurationIsVisible = 0;
			defaultConfigurationName = Release;
		};
/* End XCConfigurationList section */
	};
	rootObject = A5CEC14820D980B20016922A /* Project object */;
}<|MERGE_RESOLUTION|>--- conflicted
+++ resolved
@@ -17,13 +17,8 @@
 		43488C46270FAD1300124C71 /* FluentNotification.swift in Sources */ = {isa = PBXBuildFile; fileRef = 43488C44270FAD0200124C71 /* FluentNotification.swift */; };
 		4B1596D3284ACB5F00C3D725 /* ShimmerTokenSet.swift in Sources */ = {isa = PBXBuildFile; fileRef = 4B1596D2284ACB5F00C3D725 /* ShimmerTokenSet.swift */; };
 		4B53505F27F63E3F0033B47F /* NotificationModifiers.swift in Sources */ = {isa = PBXBuildFile; fileRef = 4B53505E27F63E3F0033B47F /* NotificationModifiers.swift */; };
-<<<<<<< HEAD
-		4BBD651F2755FD9500A8B09E /* MSFNotificationView.swift in Sources */ = {isa = PBXBuildFile; fileRef = 4BBD651E2755FD9500A8B09E /* MSFNotificationView.swift */; };
+		4BBD651F2755FD9500A8B09E /* MSFNotification.swift in Sources */ = {isa = PBXBuildFile; fileRef = 4BBD651E2755FD9500A8B09E /* MSFNotification.swift */; };
 		4BF01D9A27B37CF8005B32F2 /* NotificationTokenSet.swift in Sources */ = {isa = PBXBuildFile; fileRef = 4BF01D9927B37CF8005B32F2 /* NotificationTokenSet.swift */; };
-=======
-		4BBD651F2755FD9500A8B09E /* MSFNotification.swift in Sources */ = {isa = PBXBuildFile; fileRef = 4BBD651E2755FD9500A8B09E /* MSFNotification.swift */; };
-		4BF01D9A27B37CF8005B32F2 /* NotificationTokens.swift in Sources */ = {isa = PBXBuildFile; fileRef = 4BF01D9927B37CF8005B32F2 /* NotificationTokens.swift */; };
->>>>>>> 61702709
 		4BF01DA027B3A862005B32F2 /* UIApplication+Extensions.swift in Sources */ = {isa = PBXBuildFile; fileRef = 4BF01D9F27B3A861005B32F2 /* UIApplication+Extensions.swift */; };
 		5303259B26B31B6B00611D05 /* AvatarModifiers.swift in Sources */ = {isa = PBXBuildFile; fileRef = 5303259926B31B6B00611D05 /* AvatarModifiers.swift */; };
 		5306075326A1E6A4002D49CF /* AvatarGroupTokenSet.swift in Sources */ = {isa = PBXBuildFile; fileRef = 5306074F26A1E6A4002D49CF /* AvatarGroupTokenSet.swift */; };
@@ -262,13 +257,8 @@
 		497DC2D824185885008D86F8 /* PillButton.swift */ = {isa = PBXFileReference; fileEncoding = 4; lastKnownFileType = sourcecode.swift; path = PillButton.swift; sourceTree = "<group>"; };
 		4B1596D2284ACB5F00C3D725 /* ShimmerTokenSet.swift */ = {isa = PBXFileReference; lastKnownFileType = sourcecode.swift; path = ShimmerTokenSet.swift; sourceTree = "<group>"; };
 		4B53505E27F63E3F0033B47F /* NotificationModifiers.swift */ = {isa = PBXFileReference; lastKnownFileType = sourcecode.swift; path = NotificationModifiers.swift; sourceTree = "<group>"; };
-<<<<<<< HEAD
-		4BBD651E2755FD9500A8B09E /* MSFNotificationView.swift */ = {isa = PBXFileReference; lastKnownFileType = sourcecode.swift; path = MSFNotificationView.swift; sourceTree = "<group>"; };
+		4BBD651E2755FD9500A8B09E /* MSFNotification.swift */ = {isa = PBXFileReference; lastKnownFileType = sourcecode.swift; path = MSFNotification.swift; sourceTree = "<group>"; };
 		4BF01D9927B37CF8005B32F2 /* NotificationTokenSet.swift */ = {isa = PBXFileReference; fileEncoding = 4; lastKnownFileType = sourcecode.swift; path = NotificationTokenSet.swift; sourceTree = "<group>"; };
-=======
-		4BBD651E2755FD9500A8B09E /* MSFNotification.swift */ = {isa = PBXFileReference; lastKnownFileType = sourcecode.swift; path = MSFNotification.swift; sourceTree = "<group>"; };
-		4BF01D9927B37CF8005B32F2 /* NotificationTokens.swift */ = {isa = PBXFileReference; fileEncoding = 4; lastKnownFileType = sourcecode.swift; path = NotificationTokens.swift; sourceTree = "<group>"; };
->>>>>>> 61702709
 		4BF01D9F27B3A861005B32F2 /* UIApplication+Extensions.swift */ = {isa = PBXFileReference; lastKnownFileType = sourcecode.swift; path = "UIApplication+Extensions.swift"; sourceTree = "<group>"; };
 		5303259926B31B6B00611D05 /* AvatarModifiers.swift */ = {isa = PBXFileReference; fileEncoding = 4; lastKnownFileType = sourcecode.swift; path = AvatarModifiers.swift; sourceTree = "<group>"; };
 		5306074F26A1E6A4002D49CF /* AvatarGroupTokenSet.swift */ = {isa = PBXFileReference; fileEncoding = 4; lastKnownFileType = sourcecode.swift; path = AvatarGroupTokenSet.swift; sourceTree = "<group>"; };
@@ -1683,13 +1673,8 @@
 				5373D5732694D66F0032A3B4 /* UIKit+SwiftUI_interoperability.swift in Sources */,
 				5314E09E25F00FE20099271A /* DotView.swift in Sources */,
 				5314E1A525F01A7C0099271A /* TableViewCell.swift in Sources */,
-<<<<<<< HEAD
-				4BBD651F2755FD9500A8B09E /* MSFNotificationView.swift in Sources */,
+				4BBD651F2755FD9500A8B09E /* MSFNotification.swift in Sources */,
 				53097D0D270288FB00A6E4DC /* ButtonTokenSet.swift in Sources */,
-=======
-				4BBD651F2755FD9500A8B09E /* MSFNotification.swift in Sources */,
-				53097D0D270288FB00A6E4DC /* ButtonTokens.swift in Sources */,
->>>>>>> 61702709
 				5314E09525F00FA30099271A /* DimmingView.swift in Sources */,
 				5306075326A1E6A4002D49CF /* AvatarGroupTokenSet.swift in Sources */,
 				5314E11825F015EA0099271A /* PeoplePicker.swift in Sources */,
