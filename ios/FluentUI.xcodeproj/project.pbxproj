// !$*UTF8*$!
{
	archiveVersion = 1;
	classes = {
	};
	objectVersion = 52;
	objects = {

/* Begin PBXBuildFile section */
		0A2FBB4326547C64004D056C /* AvatarGroup.swift in Sources */ = {isa = PBXBuildFile; fileRef = 0A2FBB4226547C64004D056C /* AvatarGroup.swift */; };
		0A2FBB4426547C64004D056C /* AvatarGroup.swift in Sources */ = {isa = PBXBuildFile; fileRef = 0A2FBB4226547C64004D056C /* AvatarGroup.swift */; };
		0A2FBB6B26560FC9004D056C /* MSFAvatarGroupTokens.generated.swift in Sources */ = {isa = PBXBuildFile; fileRef = 0A2FBB6A26560FC9004D056C /* MSFAvatarGroupTokens.generated.swift */; };
		0A2FBB6C26560FC9004D056C /* MSFAvatarGroupTokens.generated.swift in Sources */ = {isa = PBXBuildFile; fileRef = 0A2FBB6A26560FC9004D056C /* MSFAvatarGroupTokens.generated.swift */; };
		0A2FBB9526564D98004D056C /* AvatarGroupTokens.swift in Sources */ = {isa = PBXBuildFile; fileRef = 0A2FBB9426564D98004D056C /* AvatarGroupTokens.swift */; };
		0A2FBB9626564D98004D056C /* AvatarGroupTokens.swift in Sources */ = {isa = PBXBuildFile; fileRef = 0A2FBB9426564D98004D056C /* AvatarGroupTokens.swift */; };
		0AA874152600237A00D47421 /* PersonaView.swift in Sources */ = {isa = PBXBuildFile; fileRef = 0AA874142600237A00D47421 /* PersonaView.swift */; };
		0AA874162600237A00D47421 /* PersonaView.swift in Sources */ = {isa = PBXBuildFile; fileRef = 0AA874142600237A00D47421 /* PersonaView.swift */; };
		0ACD82112620451F0035CD9F /* MSFPersonaViewTokens.generated.swift in Sources */ = {isa = PBXBuildFile; fileRef = 0ACD82102620451E0035CD9F /* MSFPersonaViewTokens.generated.swift */; };
		0ACD82122620451F0035CD9F /* MSFPersonaViewTokens.generated.swift in Sources */ = {isa = PBXBuildFile; fileRef = 0ACD82102620451E0035CD9F /* MSFPersonaViewTokens.generated.swift */; };
		0ACD82182620453B0035CD9F /* PersonaViewTokens.swift in Sources */ = {isa = PBXBuildFile; fileRef = 0ACD82172620453B0035CD9F /* PersonaViewTokens.swift */; };
		0ACD82192620453B0035CD9F /* PersonaViewTokens.swift in Sources */ = {isa = PBXBuildFile; fileRef = 0ACD82172620453B0035CD9F /* PersonaViewTokens.swift */; };
		0BCEFADE2485FEC00088CEE5 /* PopupMenuProtocols.swift in Sources */ = {isa = PBXBuildFile; fileRef = 0BCEFADD2485FEC00088CEE5 /* PopupMenuProtocols.swift */; };
		1168630422E131CF0088B302 /* TabBarItemView.swift in Sources */ = {isa = PBXBuildFile; fileRef = 1168630222E131CF0088B302 /* TabBarItemView.swift */; };
		1168630622E131CF0088B302 /* TabBarView.swift in Sources */ = {isa = PBXBuildFile; fileRef = 1168630322E131CF0088B302 /* TabBarView.swift */; };
		118D9848230BBA2300BC0B72 /* TabBarItem.swift in Sources */ = {isa = PBXBuildFile; fileRef = 118D9847230BBA2300BC0B72 /* TabBarItem.swift */; };
		22010B702523CB2D00FF1F10 /* ActivityViewAnimating.swift in Sources */ = {isa = PBXBuildFile; fileRef = 22010B6F2523CB2D00FF1F10 /* ActivityViewAnimating.swift */; };
		22EABB1A2509AAD100C4BE72 /* IndeterminateProgressBarView.swift in Sources */ = {isa = PBXBuildFile; fileRef = 22EABB192509AAD100C4BE72 /* IndeterminateProgressBarView.swift */; };
		3F40E8EE2601CD4500C43730 /* MSFDrawerTokens.generated.swift in Sources */ = {isa = PBXBuildFile; fileRef = 3F40E8ED2601CD4400C43730 /* MSFDrawerTokens.generated.swift */; };
		3F82A4B12604069100CAC666 /* MSFDrawerTokens.generated.swift in Sources */ = {isa = PBXBuildFile; fileRef = 3F40E8ED2601CD4400C43730 /* MSFDrawerTokens.generated.swift */; };
		3FC2EDB325F9EA2D007AA0F8 /* MSFDrawerTokens.swift in Sources */ = {isa = PBXBuildFile; fileRef = 3FC2EDB125F9EA2D007AA0F8 /* MSFDrawerTokens.swift */; };
		3FC2EDB425F9EA2D007AA0F8 /* MSFDrawerTokens.swift in Sources */ = {isa = PBXBuildFile; fileRef = 3FC2EDB125F9EA2D007AA0F8 /* MSFDrawerTokens.swift */; };
		497DC2D924185885008D86F8 /* PillButtonBar.swift in Sources */ = {isa = PBXBuildFile; fileRef = 497DC2D724185885008D86F8 /* PillButtonBar.swift */; };
		497DC2DB24185885008D86F8 /* PillButton.swift in Sources */ = {isa = PBXBuildFile; fileRef = 497DC2D824185885008D86F8 /* PillButton.swift */; };
		5303259A26B31B6B00611D05 /* AvatarModifiers.swift in Sources */ = {isa = PBXBuildFile; fileRef = 5303259926B31B6B00611D05 /* AvatarModifiers.swift */; };
		5303259B26B31B6B00611D05 /* AvatarModifiers.swift in Sources */ = {isa = PBXBuildFile; fileRef = 5303259926B31B6B00611D05 /* AvatarModifiers.swift */; };
		5306075226A1E6A4002D49CF /* AvatarGroupTokens.swift in Sources */ = {isa = PBXBuildFile; fileRef = 5306074F26A1E6A4002D49CF /* AvatarGroupTokens.swift */; };
		5306075326A1E6A4002D49CF /* AvatarGroupTokens.swift in Sources */ = {isa = PBXBuildFile; fileRef = 5306074F26A1E6A4002D49CF /* AvatarGroupTokens.swift */; };
		5306075426A1E6A4002D49CF /* MSFAvatarGroupTokens.generated.swift in Sources */ = {isa = PBXBuildFile; fileRef = 5306075026A1E6A4002D49CF /* MSFAvatarGroupTokens.generated.swift */; };
		5306075526A1E6A4002D49CF /* MSFAvatarGroupTokens.generated.swift in Sources */ = {isa = PBXBuildFile; fileRef = 5306075026A1E6A4002D49CF /* MSFAvatarGroupTokens.generated.swift */; };
		5306075626A1E6A4002D49CF /* AvatarGroup.swift in Sources */ = {isa = PBXBuildFile; fileRef = 5306075126A1E6A4002D49CF /* AvatarGroup.swift */; };
		5306075726A1E6A4002D49CF /* AvatarGroup.swift in Sources */ = {isa = PBXBuildFile; fileRef = 5306075126A1E6A4002D49CF /* AvatarGroup.swift */; };
		5306076026A201C7002D49CF /* Persona.swift in Sources */ = {isa = PBXBuildFile; fileRef = B4EF53C2215AF1AB00573E8F /* Persona.swift */; };
		5306076126A201C8002D49CF /* Persona.swift in Sources */ = {isa = PBXBuildFile; fileRef = B4EF53C2215AF1AB00573E8F /* Persona.swift */; };
		5314E00425F00A300099271A /* ActivityViewAnimating.swift in Sources */ = {isa = PBXBuildFile; fileRef = 22010B6F2523CB2D00FF1F10 /* ActivityViewAnimating.swift */; };
		5314E00D25F00B390099271A /* ActivityIndicatorView.swift in Sources */ = {isa = PBXBuildFile; fileRef = B4E782C421793BB900A7DFCE /* ActivityIndicatorView.swift */; };
		5314E01625F00CF70099271A /* BarButtonItems.swift in Sources */ = {isa = PBXBuildFile; fileRef = A52648DB2316F4F9003342A0 /* BarButtonItems.swift */; };
		5314E02825F00DA80099271A /* BlurringView.swift in Sources */ = {isa = PBXBuildFile; fileRef = FDA1AF8B21484625001AE720 /* BlurringView.swift */; };
		5314E03125F00DDD0099271A /* CardView.swift in Sources */ = {isa = PBXBuildFile; fileRef = CCC18C2B2501B22F00BE830E /* CardView.swift */; };
		5314E03A25F00E3D0099271A /* BadgeView.swift in Sources */ = {isa = PBXBuildFile; fileRef = B444D6B52183A9740002B4D4 /* BadgeView.swift */; };
		5314E03B25F00E3D0099271A /* BadgeStringExtractor.swift in Sources */ = {isa = PBXBuildFile; fileRef = B4A8BBCC21BF6D6900D5E3ED /* BadgeStringExtractor.swift */; };
		5314E03C25F00E3D0099271A /* BadgeField.swift in Sources */ = {isa = PBXBuildFile; fileRef = B45EB78F219E310F008646A2 /* BadgeField.swift */; };
		5314E05925F00EF50099271A /* CalendarViewDataSource.swift in Sources */ = {isa = PBXBuildFile; fileRef = FD599D0B2134AB1E008845EE /* CalendarViewDataSource.swift */; };
		5314E05A25F00EF50099271A /* CalendarViewLayout.swift in Sources */ = {isa = PBXBuildFile; fileRef = FD599D092134AB15008845EE /* CalendarViewLayout.swift */; };
		5314E05B25F00EF50099271A /* CalendarView.swift in Sources */ = {isa = PBXBuildFile; fileRef = FD599D0121348439008845EE /* CalendarView.swift */; };
		5314E06025F00EFD0099271A /* CalendarViewWeekdayHeadingView.swift in Sources */ = {isa = PBXBuildFile; fileRef = FD599D072134AB0E008845EE /* CalendarViewWeekdayHeadingView.swift */; };
		5314E06125F00EFD0099271A /* CalendarViewDayCell.swift in Sources */ = {isa = PBXBuildFile; fileRef = FDFB8AEE21361C9D0046850A /* CalendarViewDayCell.swift */; };
		5314E06225F00EFD0099271A /* CalendarViewDayTodayCell.swift in Sources */ = {isa = PBXBuildFile; fileRef = FDFB8AEC21361C9D0046850A /* CalendarViewDayTodayCell.swift */; };
		5314E06325F00EFD0099271A /* CalendarViewDayMonthYearCell.swift in Sources */ = {isa = PBXBuildFile; fileRef = FDFB8AEF21361C9D0046850A /* CalendarViewDayMonthYearCell.swift */; };
		5314E06425F00EFD0099271A /* CalendarViewMonthBannerView.swift in Sources */ = {isa = PBXBuildFile; fileRef = FDFB8AEA21361C950046850A /* CalendarViewMonthBannerView.swift */; };
		5314E06525F00EFD0099271A /* CalendarViewDayMonthCell.swift in Sources */ = {isa = PBXBuildFile; fileRef = FDFB8AED21361C9D0046850A /* CalendarViewDayMonthCell.swift */; };
		5314E06A25F00F100099271A /* GenericDateTimePicker.swift in Sources */ = {isa = PBXBuildFile; fileRef = FD1FAE1A2272464B00A5DBA4 /* GenericDateTimePicker.swift */; };
		5314E06B25F00F100099271A /* DateTimePicker.swift in Sources */ = {isa = PBXBuildFile; fileRef = FD77752F21A490BA00033D58 /* DateTimePicker.swift */; };
		5314E07025F00F140099271A /* DatePickerController.swift in Sources */ = {isa = PBXBuildFile; fileRef = FD4F2A1F214AE20400C437D6 /* DatePickerController.swift */; };
		5314E07125F00F140099271A /* DatePickerSelectionManager.swift in Sources */ = {isa = PBXBuildFile; fileRef = FD256C5A2183B90B00EC9588 /* DatePickerSelectionManager.swift */; };
		5314E07625F00F160099271A /* DateTimePickerController.swift in Sources */ = {isa = PBXBuildFile; fileRef = FD5ADBF32190CDC80005A9AF /* DateTimePickerController.swift */; };
		5314E07B25F00F1A0099271A /* DateTimePickerViewDataSource.swift in Sources */ = {isa = PBXBuildFile; fileRef = FD9758072191118E00B67319 /* DateTimePickerViewDataSource.swift */; };
		5314E07C25F00F1A0099271A /* DateTimePickerViewLayout.swift in Sources */ = {isa = PBXBuildFile; fileRef = FD77752C219E62E100033D58 /* DateTimePickerViewLayout.swift */; };
		5314E07D25F00F1A0099271A /* DateTimePickerViewComponentTableView.swift in Sources */ = {isa = PBXBuildFile; fileRef = FD9758082191118E00B67319 /* DateTimePickerViewComponentTableView.swift */; };
		5314E07E25F00F1A0099271A /* DateTimePickerView.swift in Sources */ = {isa = PBXBuildFile; fileRef = FD9758062191118D00B67319 /* DateTimePickerView.swift */; };
		5314E07F25F00F1A0099271A /* DateTimePickerViewComponentCell.swift in Sources */ = {isa = PBXBuildFile; fileRef = FD97580A2191118E00B67319 /* DateTimePickerViewComponentCell.swift */; };
		5314E08025F00F1A0099271A /* DateTimePickerViewComponent.swift in Sources */ = {isa = PBXBuildFile; fileRef = FD9758092191118E00B67319 /* DateTimePickerViewComponent.swift */; };
		5314E08925F00F2D0099271A /* CommandBarButtonGroupView.swift in Sources */ = {isa = PBXBuildFile; fileRef = FC414E242588798000069E73 /* CommandBarButtonGroupView.swift */; };
		5314E08A25F00F2D0099271A /* CommandBar.swift in Sources */ = {isa = PBXBuildFile; fileRef = FC414E1E258876FB00069E73 /* CommandBar.swift */; };
		5314E08B25F00F2D0099271A /* CommandBarItem.swift in Sources */ = {isa = PBXBuildFile; fileRef = FC414E4E2588B65C00069E73 /* CommandBarItem.swift */; };
		5314E08C25F00F2D0099271A /* CommandBarButton.swift in Sources */ = {isa = PBXBuildFile; fileRef = FC414E2A25887A4B00069E73 /* CommandBarButton.swift */; };
		5314E09525F00FA30099271A /* DimmingView.swift in Sources */ = {isa = PBXBuildFile; fileRef = A5B87B03211E22B70038C37C /* DimmingView.swift */; };
		5314E09E25F00FE20099271A /* DotView.swift in Sources */ = {isa = PBXBuildFile; fileRef = FDD454ED21405B390006E84E /* DotView.swift */; };
		5314E0A725F010070099271A /* DrawerController.swift in Sources */ = {isa = PBXBuildFile; fileRef = A5B87AF3211E16360038C37C /* DrawerController.swift */; };
		5314E0A825F010070099271A /* DrawerPresentationController.swift in Sources */ = {isa = PBXBuildFile; fileRef = A5B87AF5211E16360038C37C /* DrawerPresentationController.swift */; };
		5314E0A925F010070099271A /* DrawerTransitionAnimator.swift in Sources */ = {isa = PBXBuildFile; fileRef = A5B87AF4211E16360038C37C /* DrawerTransitionAnimator.swift */; };
		5314E0AA25F010070099271A /* DrawerShadowView.swift in Sources */ = {isa = PBXBuildFile; fileRef = A5237ACC21ED6CA70040BF27 /* DrawerShadowView.swift */; };
		5314E0B325F010400099271A /* EasyTapButton.swift in Sources */ = {isa = PBXBuildFile; fileRef = FD5BBE42214C73CE008964B4 /* EasyTapButton.swift */; };
		5314E0BC25F0106F0099271A /* HUDView.swift in Sources */ = {isa = PBXBuildFile; fileRef = B483323221CC71940022B4CC /* HUDView.swift */; };
		5314E0BD25F0106F0099271A /* HUD.swift in Sources */ = {isa = PBXBuildFile; fileRef = B483323421DEA8D70022B4CC /* HUD.swift */; };
		5314E0C625F010850099271A /* IndeterminateProgressBarView.swift in Sources */ = {isa = PBXBuildFile; fileRef = 22EABB192509AAD100C4BE72 /* IndeterminateProgressBarView.swift */; };
		5314E0CF25F011F10099271A /* Label.swift in Sources */ = {isa = PBXBuildFile; fileRef = A589F853211BA03200471C23 /* Label.swift */; };
		5314E0E425F012C00099271A /* NavigationController.swift in Sources */ = {isa = PBXBuildFile; fileRef = FD41C87F22DD13230086F899 /* NavigationController.swift */; };
		5314E0E525F012C00099271A /* NavigationBar.swift in Sources */ = {isa = PBXBuildFile; fileRef = FD41C87B22DD13230086F899 /* NavigationBar.swift */; };
		5314E0E625F012C00099271A /* UIViewController+Navigation.swift in Sources */ = {isa = PBXBuildFile; fileRef = FD9DA7B4232C33A80013E41B /* UIViewController+Navigation.swift */; };
		5314E0E725F012C00099271A /* UINavigationItem+Navigation.swift in Sources */ = {isa = PBXBuildFile; fileRef = FD41C8BD22DD47120086F899 /* UINavigationItem+Navigation.swift */; };
		5314E0EC25F012C40099271A /* NavigationAnimator.swift in Sources */ = {isa = PBXBuildFile; fileRef = FD41C88022DD13230086F899 /* NavigationAnimator.swift */; };
		5314E0ED25F012C40099271A /* ContentScrollViewTraits.swift in Sources */ = {isa = PBXBuildFile; fileRef = FD41C86E22DD13230086F899 /* ContentScrollViewTraits.swift */; };
		5314E0F225F012C80099271A /* ShyHeaderView.swift in Sources */ = {isa = PBXBuildFile; fileRef = FD41C87122DD13230086F899 /* ShyHeaderView.swift */; };
		5314E0F325F012C80099271A /* ShyHeaderController.swift in Sources */ = {isa = PBXBuildFile; fileRef = FD41C87022DD13230086F899 /* ShyHeaderController.swift */; };
		5314E0F825F012CB0099271A /* LargeTitleView.swift in Sources */ = {isa = PBXBuildFile; fileRef = FD41C87A22DD13230086F899 /* LargeTitleView.swift */; };
		5314E10125F012E60099271A /* NotificationView.swift in Sources */ = {isa = PBXBuildFile; fileRef = A5B6617223A41E2900E801DD /* NotificationView.swift */; };
		5314E10A25F014600099271A /* Obscurable.swift in Sources */ = {isa = PBXBuildFile; fileRef = 53BCB0CD253A4E8C00620960 /* Obscurable.swift */; };
<<<<<<< HEAD
		5314E11325F015EA0099271A /* Persona.swift in Sources */ = {isa = PBXBuildFile; fileRef = B4EF53C2215AF1AB00573E8F /* Persona.swift */; };
		5314E11425F015EA0099271A /* AvatarData.swift in Sources */ = {isa = PBXBuildFile; fileRef = A578C4A12321CFD6002D5C40 /* AvatarData.swift */; };
		5314E11525F015EA0099271A /* Presence.swift in Sources */ = {isa = PBXBuildFile; fileRef = 7DC2FB2C24D209E300367A55 /* Presence.swift */; };
=======
>>>>>>> 79ab7210
		5314E11625F015EA0099271A /* PersonaBadgeViewDataSource.swift in Sources */ = {isa = PBXBuildFile; fileRef = B4BA27872319DC0D0001563C /* PersonaBadgeViewDataSource.swift */; };
		5314E11725F015EA0099271A /* PersonaCell.swift in Sources */ = {isa = PBXBuildFile; fileRef = B46D3F922151D95F0029772C /* PersonaCell.swift */; };
		5314E11825F015EA0099271A /* PeoplePicker.swift in Sources */ = {isa = PBXBuildFile; fileRef = B47B58B722F8E5840078DE38 /* PeoplePicker.swift */; };
		5314E11925F015EA0099271A /* ContactCollectionView.swift in Sources */ = {isa = PBXBuildFile; fileRef = 8AF03E1924B6BD4700E6E2A2 /* ContactCollectionView.swift */; };
		5314E11A25F015EA0099271A /* ContactCollectionViewLayout.swift in Sources */ = {isa = PBXBuildFile; fileRef = 8AF03E1D24B6BDFB00E6E2A2 /* ContactCollectionViewLayout.swift */; };
		5314E11B25F015EA0099271A /* PersonaListView.swift in Sources */ = {isa = PBXBuildFile; fileRef = B46D3F9C215985AC0029772C /* PersonaListView.swift */; };
		5314E11E25F015EA0099271A /* ContactCollectionViewCell.swift in Sources */ = {isa = PBXBuildFile; fileRef = 8AF03E1B24B6BDBD00E6E2A2 /* ContactCollectionViewCell.swift */; };
		5314E12025F015EA0099271A /* ContactView.swift in Sources */ = {isa = PBXBuildFile; fileRef = 8A01C86E248FFC5300C971F3 /* ContactView.swift */; };
		5314E12925F016230099271A /* PillButtonStyle.swift in Sources */ = {isa = PBXBuildFile; fileRef = 86AF4F7425AFC746005D4253 /* PillButtonStyle.swift */; };
		5314E12A25F016230099271A /* PillButton.swift in Sources */ = {isa = PBXBuildFile; fileRef = 497DC2D824185885008D86F8 /* PillButton.swift */; };
		5314E12B25F016230099271A /* PillButtonBar.swift in Sources */ = {isa = PBXBuildFile; fileRef = 497DC2D724185885008D86F8 /* PillButtonBar.swift */; };
		5314E13425F016370099271A /* PopupMenuItem.swift in Sources */ = {isa = PBXBuildFile; fileRef = A5961F9E218A256B00E2A506 /* PopupMenuItem.swift */; };
		5314E13525F016370099271A /* PopupMenuItemCell.swift in Sources */ = {isa = PBXBuildFile; fileRef = A5961FA2218A25D100E2A506 /* PopupMenuItemCell.swift */; };
		5314E13625F016370099271A /* PopupMenuSectionHeaderView.swift in Sources */ = {isa = PBXBuildFile; fileRef = A5961FA4218A260500E2A506 /* PopupMenuSectionHeaderView.swift */; };
		5314E13725F016370099271A /* PopupMenuProtocols.swift in Sources */ = {isa = PBXBuildFile; fileRef = 0BCEFADD2485FEC00088CEE5 /* PopupMenuProtocols.swift */; };
		5314E13825F016370099271A /* PopupMenuSection.swift in Sources */ = {isa = PBXBuildFile; fileRef = A5961FA0218A25C400E2A506 /* PopupMenuSection.swift */; };
		5314E13925F016370099271A /* PopupMenuController.swift in Sources */ = {isa = PBXBuildFile; fileRef = A5961F9C218A254D00E2A506 /* PopupMenuController.swift */; };
		5314E14225F016860099271A /* CardPresenterNavigationController.swift in Sources */ = {isa = PBXBuildFile; fileRef = FD0D29D52151A3D700E8655E /* CardPresenterNavigationController.swift */; };
		5314E14325F016860099271A /* CardTransitionAnimator.swift in Sources */ = {isa = PBXBuildFile; fileRef = FDA1AF90214871B5001AE720 /* CardTransitionAnimator.swift */; };
		5314E14425F016860099271A /* PageCardPresenterController.swift in Sources */ = {isa = PBXBuildFile; fileRef = FD4F2A1A2148937100C437D6 /* PageCardPresenterController.swift */; };
		5314E14525F016860099271A /* CardPresentationController.swift in Sources */ = {isa = PBXBuildFile; fileRef = FDA1AF9221487225001AE720 /* CardPresentationController.swift */; };
		5314E14E25F016CD0099271A /* ResizingHandleView.swift in Sources */ = {isa = PBXBuildFile; fileRef = A5237ACA21DED7030040BF27 /* ResizingHandleView.swift */; };
		5314E15725F016DB0099271A /* ScrollView.swift in Sources */ = {isa = PBXBuildFile; fileRef = A5F3B145232B1E3700007A4F /* ScrollView.swift */; };
		5314E16925F017940099271A /* SegmentedControl.swift in Sources */ = {isa = PBXBuildFile; fileRef = ECEBA8FB25EDF3380048EE24 /* SegmentedControl.swift */; };
		5314E17225F0191C0099271A /* Separator.swift in Sources */ = {isa = PBXBuildFile; fileRef = A5DCA76321224026005F4CB7 /* Separator.swift */; };
		5314E18C25F0195C0099271A /* ShimmerLinesViewAppearance.swift in Sources */ = {isa = PBXBuildFile; fileRef = C0A0D76C233AEF6C00F432FD /* ShimmerLinesViewAppearance.swift */; };
		5314E18D25F0195C0099271A /* ShimmerView.swift in Sources */ = {isa = PBXBuildFile; fileRef = C0EAAEAC2347E1DF00C7244E /* ShimmerView.swift */; };
		5314E18E25F0195C0099271A /* ShimmerLinesView.swift in Sources */ = {isa = PBXBuildFile; fileRef = C0A0D76B233AEF6C00F432FD /* ShimmerLinesView.swift */; };
		5314E18F25F0195C0099271A /* ShimmerAppearance.swift in Sources */ = {isa = PBXBuildFile; fileRef = C0A0D76A233AEF6C00F432FD /* ShimmerAppearance.swift */; };
		5314E19025F0195C0099271A /* ShimmerViewAppearance.swift in Sources */ = {isa = PBXBuildFile; fileRef = C0938E45235F66E300256251 /* ShimmerViewAppearance.swift */; };
		5314E19525F019650099271A /* TabBarItemView.swift in Sources */ = {isa = PBXBuildFile; fileRef = 1168630222E131CF0088B302 /* TabBarItemView.swift */; };
		5314E19625F019650099271A /* TabBarView.swift in Sources */ = {isa = PBXBuildFile; fileRef = 1168630322E131CF0088B302 /* TabBarView.swift */; };
		5314E19725F019650099271A /* TabBarItem.swift in Sources */ = {isa = PBXBuildFile; fileRef = 118D9847230BBA2300BC0B72 /* TabBarItem.swift */; };
		5314E19825F019650099271A /* SideTabBar.swift in Sources */ = {isa = PBXBuildFile; fileRef = 7D0931C224AAAC8C0072458A /* SideTabBar.swift */; };
		5314E1A125F01A7C0099271A /* TableViewCellFileAccessoryView.swift in Sources */ = {isa = PBXBuildFile; fileRef = 7DC2FB2724C0ED1100367A55 /* TableViewCellFileAccessoryView.swift */; };
		5314E1A225F01A7C0099271A /* ActivityIndicatorCell.swift in Sources */ = {isa = PBXBuildFile; fileRef = B4E782C221793AB200A7DFCE /* ActivityIndicatorCell.swift */; };
		5314E1A325F01A7C0099271A /* TableViewHeaderFooterView.swift in Sources */ = {isa = PBXBuildFile; fileRef = B4EF66502294A664007FEAB0 /* TableViewHeaderFooterView.swift */; };
		5314E1A425F01A7C0099271A /* CenteredLabelCell.swift in Sources */ = {isa = PBXBuildFile; fileRef = B4E782C62179509A00A7DFCE /* CenteredLabelCell.swift */; };
		5314E1A525F01A7C0099271A /* TableViewCell.swift in Sources */ = {isa = PBXBuildFile; fileRef = B498141321E424920077B48D /* TableViewCell.swift */; };
		5314E1A625F01A7C0099271A /* BooleanCell.swift in Sources */ = {isa = PBXBuildFile; fileRef = B441478C228CDA130040E88E /* BooleanCell.swift */; };
		5314E1A725F01A7C0099271A /* ActionsCell.swift in Sources */ = {isa = PBXBuildFile; fileRef = B4E782C02176AD5E00A7DFCE /* ActionsCell.swift */; };
		5314E1B025F01A980099271A /* Tooltip.swift in Sources */ = {isa = PBXBuildFile; fileRef = FD7DF05B21FA7F5000857267 /* Tooltip.swift */; };
		5314E1B125F01A980099271A /* TooltipView.swift in Sources */ = {isa = PBXBuildFile; fileRef = FD7DF05D21FA7FC100857267 /* TooltipView.swift */; };
		5314E1B225F01A980099271A /* TooltipPositionController.swift in Sources */ = {isa = PBXBuildFile; fileRef = FD7DF05F21FA83C900857267 /* TooltipPositionController.swift */; };
		5314E1BB25F01B070099271A /* TouchForwardingView.swift in Sources */ = {isa = PBXBuildFile; fileRef = B483323621DEB5A00022B4CC /* TouchForwardingView.swift */; };
		5314E1C425F01B4E0099271A /* TwoLineTitleView.swift in Sources */ = {isa = PBXBuildFile; fileRef = FD5BBE40214C6AF3008964B4 /* TwoLineTitleView.swift */; };
		5314E1CD25F01B730099271A /* AnimationSynchronizer.swift in Sources */ = {isa = PBXBuildFile; fileRef = C0938E43235E8ED500256251 /* AnimationSynchronizer.swift */; };
		5314E1D625F01E4A0099271A /* SearchBar.swift in Sources */ = {isa = PBXBuildFile; fileRef = FD41C87E22DD13230086F899 /* SearchBar.swift */; };
		5314E21E25F022120099271A /* UIView+Extensions.swift in Sources */ = {isa = PBXBuildFile; fileRef = A5B87B05211E23650038C37C /* UIView+Extensions.swift */; };
		5314E22725F022310099271A /* UITableViewCell+Extension.swift in Sources */ = {isa = PBXBuildFile; fileRef = B444D6B02181403C0002B4D4 /* UITableViewCell+Extension.swift */; };
		5314E23025F022C80099271A /* UIScrollView+Extensions.swift in Sources */ = {isa = PBXBuildFile; fileRef = FD41C8B122DD3BB70086F899 /* UIScrollView+Extensions.swift */; };
		5314E24225F022F20099271A /* UIResponder+Extensions.swift in Sources */ = {isa = PBXBuildFile; fileRef = A5F3B148232B1F9700007A4F /* UIResponder+Extensions.swift */; };
		5314E24B25F0232F0099271A /* UIScreen+Extension.swift in Sources */ = {isa = PBXBuildFile; fileRef = A5B87B01211E20B50038C37C /* UIScreen+Extension.swift */; };
		5314E25425F023650099271A /* UIImage+Extensions.swift in Sources */ = {isa = PBXBuildFile; fileRef = A5961FA6218A2E4500E2A506 /* UIImage+Extensions.swift */; };
		5314E25D25F0238E0099271A /* UIFont+Extension.swift in Sources */ = {isa = PBXBuildFile; fileRef = A5B87AF0211BD4380038C37C /* UIFont+Extension.swift */; };
		5314E26625F023B20099271A /* UIColor+Extensions.swift in Sources */ = {isa = PBXBuildFile; fileRef = A56CE7B522E68A7800AA77EE /* UIColor+Extensions.swift */; };
		5314E28125F0240D0099271A /* DateComponents+Extensions.swift in Sources */ = {isa = PBXBuildFile; fileRef = FD9A5C862179464F00D224D9 /* DateComponents+Extensions.swift */; };
		5314E28E25F024590099271A /* Date+Extensions.swift in Sources */ = {isa = PBXBuildFile; fileRef = FD5BBE3A214B2F44008964B4 /* Date+Extensions.swift */; };
		5314E29725F024760099271A /* String+Extension.swift in Sources */ = {isa = PBXBuildFile; fileRef = A559BB7D212B6D100055E107 /* String+Extension.swift */; };
		5314E2A025F024860099271A /* NSLayoutConstraint+Extensions.swift in Sources */ = {isa = PBXBuildFile; fileRef = FD41C8B422DD3EA20086F899 /* NSLayoutConstraint+Extensions.swift */; };
		5314E2B225F024B60099271A /* Calendar+Extensions.swift in Sources */ = {isa = PBXBuildFile; fileRef = FD7254E82147059D002F4069 /* Calendar+Extensions.swift */; };
		5314E2BB25F024C60099271A /* CALayer+Extensions.swift in Sources */ = {isa = PBXBuildFile; fileRef = A54D97D9217A5FC10072681A /* CALayer+Extensions.swift */; };
		5314E2D125F0251E0099271A /* iOS13_4_compatibility.swift in Sources */ = {isa = PBXBuildFile; fileRef = 537315B225438B15001FD14C /* iOS13_4_compatibility.swift */; };
		5314E2DA25F025370099271A /* Fonts.swift in Sources */ = {isa = PBXBuildFile; fileRef = A5CEC16E20D98F340016922A /* Fonts.swift */; };
		5314E2E325F025500099271A /* FluentUIFramework.swift in Sources */ = {isa = PBXBuildFile; fileRef = A559BB82212B7D870055E107 /* FluentUIFramework.swift */; };
		5314E2EC25F025710099271A /* DayOfMonth.swift in Sources */ = {isa = PBXBuildFile; fileRef = FD777528219E3F6C00033D58 /* DayOfMonth.swift */; };
		5314E2F525F025C60099271A /* CalendarConfiguration.swift in Sources */ = {isa = PBXBuildFile; fileRef = FDF41ED82141A02200EC527C /* CalendarConfiguration.swift */; };
		5314E30225F0260E0099271A /* AccessibilityContainerView.swift in Sources */ = {isa = PBXBuildFile; fileRef = FD77752A219E455A00033D58 /* AccessibilityContainerView.swift */; };
		5314E30325F0260E0099271A /* AccessibleViewDelegate.swift in Sources */ = {isa = PBXBuildFile; fileRef = FD599D052134A682008845EE /* AccessibleViewDelegate.swift */; };
		535A852126AF67C100E73C51 /* AvatarModifiers.swift in Sources */ = {isa = PBXBuildFile; fileRef = 535A852026AF67C100E73C51 /* AvatarModifiers.swift */; };
		535A852226AF67C100E73C51 /* AvatarModifiers.swift in Sources */ = {isa = PBXBuildFile; fileRef = 535A852026AF67C100E73C51 /* AvatarModifiers.swift */; };
		536AEF4B25F1EC0300A36206 /* FluentUIStyle.generated.swift in Sources */ = {isa = PBXBuildFile; fileRef = 536AEF2A25F1EC0300A36206 /* FluentUIStyle.generated.swift */; };
		536AEF4C25F1EC0300A36206 /* FluentUIStyle.generated.swift in Sources */ = {isa = PBXBuildFile; fileRef = 536AEF2A25F1EC0300A36206 /* FluentUIStyle.generated.swift */; };
		536AEF4F25F1EC0300A36206 /* Theming.swift in Sources */ = {isa = PBXBuildFile; fileRef = 536AEF2C25F1EC0300A36206 /* Theming.swift */; };
		536AEF5025F1EC0300A36206 /* Theming.swift in Sources */ = {isa = PBXBuildFile; fileRef = 536AEF2C25F1EC0300A36206 /* Theming.swift */; };
		536AEF5325F1EC0300A36206 /* MSFButtonTokens.generated.swift in Sources */ = {isa = PBXBuildFile; fileRef = 536AEF2F25F1EC0300A36206 /* MSFButtonTokens.generated.swift */; };
		536AEF5425F1EC0300A36206 /* MSFButtonTokens.generated.swift in Sources */ = {isa = PBXBuildFile; fileRef = 536AEF2F25F1EC0300A36206 /* MSFButtonTokens.generated.swift */; };
		536AEF5525F1EC0300A36206 /* ButtonTokens.swift in Sources */ = {isa = PBXBuildFile; fileRef = 536AEF3025F1EC0300A36206 /* ButtonTokens.swift */; };
		536AEF5625F1EC0300A36206 /* ButtonTokens.swift in Sources */ = {isa = PBXBuildFile; fileRef = 536AEF3025F1EC0300A36206 /* ButtonTokens.swift */; };
		536AEF5725F1EC0300A36206 /* Button.swift in Sources */ = {isa = PBXBuildFile; fileRef = 536AEF3125F1EC0300A36206 /* Button.swift */; };
		536AEF5825F1EC0300A36206 /* Button.swift in Sources */ = {isa = PBXBuildFile; fileRef = 536AEF3125F1EC0300A36206 /* Button.swift */; };
		536AEF5925F1EC0300A36206 /* HeaderFooterTokens.swift in Sources */ = {isa = PBXBuildFile; fileRef = 536AEF3325F1EC0300A36206 /* HeaderFooterTokens.swift */; };
		536AEF5A25F1EC0300A36206 /* HeaderFooterTokens.swift in Sources */ = {isa = PBXBuildFile; fileRef = 536AEF3325F1EC0300A36206 /* HeaderFooterTokens.swift */; };
		536AEF5B25F1EC0300A36206 /* ListTokens.swift in Sources */ = {isa = PBXBuildFile; fileRef = 536AEF3425F1EC0300A36206 /* ListTokens.swift */; };
		536AEF5C25F1EC0300A36206 /* ListTokens.swift in Sources */ = {isa = PBXBuildFile; fileRef = 536AEF3425F1EC0300A36206 /* ListTokens.swift */; };
		536AEF5D25F1EC0300A36206 /* ListCell.swift in Sources */ = {isa = PBXBuildFile; fileRef = 536AEF3525F1EC0300A36206 /* ListCell.swift */; };
		536AEF5E25F1EC0300A36206 /* ListCell.swift in Sources */ = {isa = PBXBuildFile; fileRef = 536AEF3525F1EC0300A36206 /* ListCell.swift */; };
		536AEF5F25F1EC0300A36206 /* MSFListCellTokens.generated.swift in Sources */ = {isa = PBXBuildFile; fileRef = 536AEF3625F1EC0300A36206 /* MSFListCellTokens.generated.swift */; };
		536AEF6025F1EC0300A36206 /* MSFListCellTokens.generated.swift in Sources */ = {isa = PBXBuildFile; fileRef = 536AEF3625F1EC0300A36206 /* MSFListCellTokens.generated.swift */; };
		536AEF6125F1EC0300A36206 /* ListHeaderFooter.swift in Sources */ = {isa = PBXBuildFile; fileRef = 536AEF3725F1EC0300A36206 /* ListHeaderFooter.swift */; };
		536AEF6225F1EC0300A36206 /* ListHeaderFooter.swift in Sources */ = {isa = PBXBuildFile; fileRef = 536AEF3725F1EC0300A36206 /* ListHeaderFooter.swift */; };
		536AEF6325F1EC0300A36206 /* List.swift in Sources */ = {isa = PBXBuildFile; fileRef = 536AEF3825F1EC0300A36206 /* List.swift */; };
		536AEF6425F1EC0300A36206 /* List.swift in Sources */ = {isa = PBXBuildFile; fileRef = 536AEF3825F1EC0300A36206 /* List.swift */; };
		536AEF6525F1EC0300A36206 /* MSFListTokens.generated.swift in Sources */ = {isa = PBXBuildFile; fileRef = 536AEF3925F1EC0300A36206 /* MSFListTokens.generated.swift */; };
		536AEF6625F1EC0300A36206 /* MSFListTokens.generated.swift in Sources */ = {isa = PBXBuildFile; fileRef = 536AEF3925F1EC0300A36206 /* MSFListTokens.generated.swift */; };
		536AEF6725F1EC0300A36206 /* MSFHeaderFooterTokens.generated.swift in Sources */ = {isa = PBXBuildFile; fileRef = 536AEF3A25F1EC0300A36206 /* MSFHeaderFooterTokens.generated.swift */; };
		536AEF6825F1EC0300A36206 /* MSFHeaderFooterTokens.generated.swift in Sources */ = {isa = PBXBuildFile; fileRef = 536AEF3A25F1EC0300A36206 /* MSFHeaderFooterTokens.generated.swift */; };
		536AEF6925F1EC0300A36206 /* MSFAvatarTokens.generated.swift in Sources */ = {isa = PBXBuildFile; fileRef = 536AEF3C25F1EC0300A36206 /* MSFAvatarTokens.generated.swift */; };
		536AEF6A25F1EC0300A36206 /* MSFAvatarTokens.generated.swift in Sources */ = {isa = PBXBuildFile; fileRef = 536AEF3C25F1EC0300A36206 /* MSFAvatarTokens.generated.swift */; };
		536AEF6B25F1EC0300A36206 /* Avatar.swift in Sources */ = {isa = PBXBuildFile; fileRef = 536AEF3D25F1EC0300A36206 /* Avatar.swift */; };
		536AEF6C25F1EC0300A36206 /* Avatar.swift in Sources */ = {isa = PBXBuildFile; fileRef = 536AEF3D25F1EC0300A36206 /* Avatar.swift */; };
		536AEF6D25F1EC0300A36206 /* AvatarTokens.swift in Sources */ = {isa = PBXBuildFile; fileRef = 536AEF3E25F1EC0300A36206 /* AvatarTokens.swift */; };
		536AEF6E25F1EC0300A36206 /* AvatarTokens.swift in Sources */ = {isa = PBXBuildFile; fileRef = 536AEF3E25F1EC0300A36206 /* AvatarTokens.swift */; };
		536AEF7425F1ECA800A36206 /* ButtonLegacy.swift in Sources */ = {isa = PBXBuildFile; fileRef = 536AEF7325F1ECA800A36206 /* ButtonLegacy.swift */; };
		536AEF7525F1ECA800A36206 /* ButtonLegacy.swift in Sources */ = {isa = PBXBuildFile; fileRef = 536AEF7325F1ECA800A36206 /* ButtonLegacy.swift */; };
		536DD9592645F20B00CD41B5 /* UIKit+SwiftUI_interoperability.swift in Sources */ = {isa = PBXBuildFile; fileRef = 536DD9582645F20B00CD41B5 /* UIKit+SwiftUI_interoperability.swift */; };
		536DD9662645FBDA00CD41B5 /* UIKit+SwiftUI_interoperability.swift in Sources */ = {isa = PBXBuildFile; fileRef = 536DD9582645F20B00CD41B5 /* UIKit+SwiftUI_interoperability.swift */; };
		536DD9F3264C4AE700CD41B5 /* MSFActivityIndicatorTokens.generated.swift in Sources */ = {isa = PBXBuildFile; fileRef = 536DD9F2264C4AE700CD41B5 /* MSFActivityIndicatorTokens.generated.swift */; };
		536DD9F4264C4AE700CD41B5 /* MSFActivityIndicatorTokens.generated.swift in Sources */ = {isa = PBXBuildFile; fileRef = 536DD9F2264C4AE700CD41B5 /* MSFActivityIndicatorTokens.generated.swift */; };
		536DD9FA264C4B2400CD41B5 /* ActivityIndicatorTokens.swift in Sources */ = {isa = PBXBuildFile; fileRef = 536DD9F9264C4B2400CD41B5 /* ActivityIndicatorTokens.swift */; };
		536DD9FB264C4B2400CD41B5 /* ActivityIndicatorTokens.swift in Sources */ = {isa = PBXBuildFile; fileRef = 536DD9F9264C4B2400CD41B5 /* ActivityIndicatorTokens.swift */; };
		536DDA01264C4D7200CD41B5 /* ActivityIndicator.swift in Sources */ = {isa = PBXBuildFile; fileRef = 536DDA00264C4D7200CD41B5 /* ActivityIndicator.swift */; };
		536DDA02264C4D7200CD41B5 /* ActivityIndicator.swift in Sources */ = {isa = PBXBuildFile; fileRef = 536DDA00264C4D7200CD41B5 /* ActivityIndicator.swift */; };
		537315B325438B15001FD14C /* iOS13_4_compatibility.swift in Sources */ = {isa = PBXBuildFile; fileRef = 537315B225438B15001FD14C /* iOS13_4_compatibility.swift */; };
		5373D5642694D65C0032A3B4 /* AvatarTokens.swift in Sources */ = {isa = PBXBuildFile; fileRef = 5373D5602694D65C0032A3B4 /* AvatarTokens.swift */; };
		5373D5652694D65C0032A3B4 /* AvatarTokens.swift in Sources */ = {isa = PBXBuildFile; fileRef = 5373D5602694D65C0032A3B4 /* AvatarTokens.swift */; };
		5373D5662694D65C0032A3B4 /* Avatar.swift in Sources */ = {isa = PBXBuildFile; fileRef = 5373D5612694D65C0032A3B4 /* Avatar.swift */; };
		5373D5672694D65C0032A3B4 /* Avatar.swift in Sources */ = {isa = PBXBuildFile; fileRef = 5373D5612694D65C0032A3B4 /* Avatar.swift */; };
		5373D5682694D65C0032A3B4 /* MSFAvatarTokens.generated.swift in Sources */ = {isa = PBXBuildFile; fileRef = 5373D5622694D65C0032A3B4 /* MSFAvatarTokens.generated.swift */; };
		5373D5692694D65C0032A3B4 /* MSFAvatarTokens.generated.swift in Sources */ = {isa = PBXBuildFile; fileRef = 5373D5622694D65C0032A3B4 /* MSFAvatarTokens.generated.swift */; };
		5373D56A2694D65C0032A3B4 /* MSFAvatarPresence.swift in Sources */ = {isa = PBXBuildFile; fileRef = 5373D5632694D65C0032A3B4 /* MSFAvatarPresence.swift */; };
		5373D56B2694D65C0032A3B4 /* MSFAvatarPresence.swift in Sources */ = {isa = PBXBuildFile; fileRef = 5373D5632694D65C0032A3B4 /* MSFAvatarPresence.swift */; };
		5373D5702694D66F0032A3B4 /* Theming.swift in Sources */ = {isa = PBXBuildFile; fileRef = 5373D56C2694D66F0032A3B4 /* Theming.swift */; };
		5373D5712694D66F0032A3B4 /* Theming.swift in Sources */ = {isa = PBXBuildFile; fileRef = 5373D56C2694D66F0032A3B4 /* Theming.swift */; };
		5373D5722694D66F0032A3B4 /* UIKit+SwiftUI_interoperability.swift in Sources */ = {isa = PBXBuildFile; fileRef = 5373D56D2694D66F0032A3B4 /* UIKit+SwiftUI_interoperability.swift */; };
		5373D5732694D66F0032A3B4 /* UIKit+SwiftUI_interoperability.swift in Sources */ = {isa = PBXBuildFile; fileRef = 5373D56D2694D66F0032A3B4 /* UIKit+SwiftUI_interoperability.swift */; };
		5373D5742694D66F0032A3B4 /* FluentUIStyle.generated.swift in Sources */ = {isa = PBXBuildFile; fileRef = 5373D56E2694D66F0032A3B4 /* FluentUIStyle.generated.swift */; };
		5373D5752694D66F0032A3B4 /* FluentUIStyle.generated.swift in Sources */ = {isa = PBXBuildFile; fileRef = 5373D56E2694D66F0032A3B4 /* FluentUIStyle.generated.swift */; };
		5373D5762694D66F0032A3B4 /* SwiftUI+ViewModifiers.swift in Sources */ = {isa = PBXBuildFile; fileRef = 5373D56F2694D66F0032A3B4 /* SwiftUI+ViewModifiers.swift */; };
		5373D5772694D66F0032A3B4 /* SwiftUI+ViewModifiers.swift in Sources */ = {isa = PBXBuildFile; fileRef = 5373D56F2694D66F0032A3B4 /* SwiftUI+ViewModifiers.swift */; };
		53BCB0CE253A4E8D00620960 /* Obscurable.swift in Sources */ = {isa = PBXBuildFile; fileRef = 53BCB0CD253A4E8C00620960 /* Obscurable.swift */; };
		53C61F8D2624E20C0079FAA8 /* SwiftUI+ViewModifiers.swift in Sources */ = {isa = PBXBuildFile; fileRef = 53C61F8C2624E20C0079FAA8 /* SwiftUI+ViewModifiers.swift */; };
		53C61F8E2624E20C0079FAA8 /* SwiftUI+ViewModifiers.swift in Sources */ = {isa = PBXBuildFile; fileRef = 53C61F8C2624E20C0079FAA8 /* SwiftUI+ViewModifiers.swift */; };
		7D0931C324AAAC9B0072458A /* SideTabBar.swift in Sources */ = {isa = PBXBuildFile; fileRef = 7D0931C224AAAC8C0072458A /* SideTabBar.swift */; };
		7DC2FB2824C0ED1600367A55 /* TableViewCellFileAccessoryView.swift in Sources */ = {isa = PBXBuildFile; fileRef = 7DC2FB2724C0ED1100367A55 /* TableViewCellFileAccessoryView.swift */; };
		8035CAAC2633A442007B3FD1 /* BottomCommandingController.swift in Sources */ = {isa = PBXBuildFile; fileRef = 8035CAAA2633A442007B3FD1 /* BottomCommandingController.swift */; };
		8035CAB62633A4DB007B3FD1 /* BottomCommandingController.swift in Sources */ = {isa = PBXBuildFile; fileRef = 8035CAAA2633A442007B3FD1 /* BottomCommandingController.swift */; };
		8035CACB26377C14007B3FD1 /* CommandingItem.swift in Sources */ = {isa = PBXBuildFile; fileRef = 8035CACA26377C14007B3FD1 /* CommandingItem.swift */; };
		8035CAD026377C17007B3FD1 /* CommandingItem.swift in Sources */ = {isa = PBXBuildFile; fileRef = 8035CACA26377C14007B3FD1 /* CommandingItem.swift */; };
		8035CADD2638E435007B3FD1 /* CommandingSection.swift in Sources */ = {isa = PBXBuildFile; fileRef = 8035CADC2638E435007B3FD1 /* CommandingSection.swift */; };
		8035CADE2638E435007B3FD1 /* CommandingSection.swift in Sources */ = {isa = PBXBuildFile; fileRef = 8035CADC2638E435007B3FD1 /* CommandingSection.swift */; };
		80AECBD92629F18E005AF2F3 /* BottomSheetController.swift in Sources */ = {isa = PBXBuildFile; fileRef = 80AECBD82629F18E005AF2F3 /* BottomSheetController.swift */; };
		80AECBF2262FC34E005AF2F3 /* BottomSheetPassthroughView.swift in Sources */ = {isa = PBXBuildFile; fileRef = 80AECBF1262FC34E005AF2F3 /* BottomSheetPassthroughView.swift */; };
		80AECC21263339E3005AF2F3 /* BottomSheetController.swift in Sources */ = {isa = PBXBuildFile; fileRef = 80AECBD82629F18E005AF2F3 /* BottomSheetController.swift */; };
		80AECC22263339E5005AF2F3 /* BottomSheetPassthroughView.swift in Sources */ = {isa = PBXBuildFile; fileRef = 80AECBF1262FC34E005AF2F3 /* BottomSheetPassthroughView.swift */; };
		86AF4F7525AFC746005D4253 /* PillButtonStyle.swift in Sources */ = {isa = PBXBuildFile; fileRef = 86AF4F7425AFC746005D4253 /* PillButtonStyle.swift */; };
		8A01C86F248FFC5300C971F3 /* ContactView.swift in Sources */ = {isa = PBXBuildFile; fileRef = 8A01C86E248FFC5300C971F3 /* ContactView.swift */; };
		8AF03E1A24B6BD4700E6E2A2 /* ContactCollectionView.swift in Sources */ = {isa = PBXBuildFile; fileRef = 8AF03E1924B6BD4700E6E2A2 /* ContactCollectionView.swift */; };
		8AF03E1C24B6BDBD00E6E2A2 /* ContactCollectionViewCell.swift in Sources */ = {isa = PBXBuildFile; fileRef = 8AF03E1B24B6BDBD00E6E2A2 /* ContactCollectionViewCell.swift */; };
		8AF03E1E24B6BDFB00E6E2A2 /* ContactCollectionViewLayout.swift in Sources */ = {isa = PBXBuildFile; fileRef = 8AF03E1D24B6BDFB00E6E2A2 /* ContactCollectionViewLayout.swift */; };
		8FA3CB5B246B19EA0049E431 /* ColorTests.swift in Sources */ = {isa = PBXBuildFile; fileRef = 8FA3CB5A246B19EA0049E431 /* ColorTests.swift */; };
		8FD01188228A82A600D25925 /* Colors.swift in Sources */ = {isa = PBXBuildFile; fileRef = A5CEC16C20D98EE70016922A /* Colors.swift */; };
		92088EF82666DB2C003F571A /* PersonaButton.swift in Sources */ = {isa = PBXBuildFile; fileRef = 92088EF72666DB2C003F571A /* PersonaButton.swift */; };
		92088EF92666DB2C003F571A /* PersonaButton.swift in Sources */ = {isa = PBXBuildFile; fileRef = 92088EF72666DB2C003F571A /* PersonaButton.swift */; };
		92751052268142CD00F12730 /* MSFAvatarPresence.swift in Sources */ = {isa = PBXBuildFile; fileRef = 92751051268142CD00F12730 /* MSFAvatarPresence.swift */; };
		92751053268142CD00F12730 /* MSFAvatarPresence.swift in Sources */ = {isa = PBXBuildFile; fileRef = 92751051268142CD00F12730 /* MSFAvatarPresence.swift */; };
		9275105526815A7100F12730 /* MSFPersonaButtonCarousel.swift in Sources */ = {isa = PBXBuildFile; fileRef = 9275105426815A7100F12730 /* MSFPersonaButtonCarousel.swift */; };
		9275105626815A7100F12730 /* MSFPersonaButtonCarousel.swift in Sources */ = {isa = PBXBuildFile; fileRef = 9275105426815A7100F12730 /* MSFPersonaButtonCarousel.swift */; };
		927E34C72668350800998031 /* PersonaButtonTokens.swift in Sources */ = {isa = PBXBuildFile; fileRef = 927E34C62668350800998031 /* PersonaButtonTokens.swift */; };
		9298798B2669A875002B1EB4 /* PersonaButtonTokens.swift in Sources */ = {isa = PBXBuildFile; fileRef = 927E34C62668350800998031 /* PersonaButtonTokens.swift */; };
		9298798F266A8E1C002B1EB4 /* MSFPersonaButtonTokens.generated.swift in Sources */ = {isa = PBXBuildFile; fileRef = 9298798D266A8E1C002B1EB4 /* MSFPersonaButtonTokens.generated.swift */; };
		92987990266A8E1C002B1EB4 /* MSFPersonaButtonTokens.generated.swift in Sources */ = {isa = PBXBuildFile; fileRef = 9298798D266A8E1C002B1EB4 /* MSFPersonaButtonTokens.generated.swift */; };
		92987991266A8E1C002B1EB4 /* MSFPersonaButtonCarouselTokens.generated.swift in Sources */ = {isa = PBXBuildFile; fileRef = 9298798E266A8E1C002B1EB4 /* MSFPersonaButtonCarouselTokens.generated.swift */; };
		92987992266A8E1C002B1EB4 /* MSFPersonaButtonCarouselTokens.generated.swift in Sources */ = {isa = PBXBuildFile; fileRef = 9298798E266A8E1C002B1EB4 /* MSFPersonaButtonCarouselTokens.generated.swift */; };
		929DD256266ED3AC00E8175E /* PersonaButtonCarouselTokens.swift in Sources */ = {isa = PBXBuildFile; fileRef = 929DD255266ED3AC00E8175E /* PersonaButtonCarouselTokens.swift */; };
		929DD257266ED3AC00E8175E /* PersonaButtonCarouselTokens.swift in Sources */ = {isa = PBXBuildFile; fileRef = 929DD255266ED3AC00E8175E /* PersonaButtonCarouselTokens.swift */; };
		929DD259266ED3B600E8175E /* PersonaButtonCarousel.swift in Sources */ = {isa = PBXBuildFile; fileRef = 929DD258266ED3B600E8175E /* PersonaButtonCarousel.swift */; };
		929DD25A266ED3B600E8175E /* PersonaButtonCarousel.swift in Sources */ = {isa = PBXBuildFile; fileRef = 929DD258266ED3B600E8175E /* PersonaButtonCarousel.swift */; };
		92B7E6A22684262900EFC15E /* MSFPersonaButton.swift in Sources */ = {isa = PBXBuildFile; fileRef = 92B7E6A12684262900EFC15E /* MSFPersonaButton.swift */; };
		92B7E6A326864AE900EFC15E /* MSFPersonaButton.swift in Sources */ = {isa = PBXBuildFile; fileRef = 92B7E6A12684262900EFC15E /* MSFPersonaButton.swift */; };
		A257F82A251D98DD002CAA6E /* FluentUI-apple.xcassets in Resources */ = {isa = PBXBuildFile; fileRef = A257F829251D98DD002CAA6E /* FluentUI-apple.xcassets */; };
		A257F82C251D98F3002CAA6E /* FluentUI-ios.xcassets in Resources */ = {isa = PBXBuildFile; fileRef = A257F82B251D98F3002CAA6E /* FluentUI-ios.xcassets */; };
		A5237ACB21DED7030040BF27 /* ResizingHandleView.swift in Sources */ = {isa = PBXBuildFile; fileRef = A5237ACA21DED7030040BF27 /* ResizingHandleView.swift */; };
		A5237ACD21ED6CA70040BF27 /* DrawerShadowView.swift in Sources */ = {isa = PBXBuildFile; fileRef = A5237ACC21ED6CA70040BF27 /* DrawerShadowView.swift */; };
		A52648DC2316F4F9003342A0 /* BarButtonItems.swift in Sources */ = {isa = PBXBuildFile; fileRef = A52648DB2316F4F9003342A0 /* BarButtonItems.swift */; };
		A542A9D3226FBED900204A52 /* FluentUIResources-ios.bundle in Resources */ = {isa = PBXBuildFile; fileRef = A5DA88FC226FAA01000A8EA8 /* FluentUIResources-ios.bundle */; platformFilter = ios; };
		A542A9D7226FC01100204A52 /* Localizable.strings in Resources */ = {isa = PBXBuildFile; fileRef = A559BB81212B6FA40055E107 /* Localizable.strings */; };
		A542A9D8226FC01700204A52 /* Localizable.stringsdict in Resources */ = {isa = PBXBuildFile; fileRef = A5DF1EAD2213B26900CC741A /* Localizable.stringsdict */; };
		A54D97DA217A5FC10072681A /* CALayer+Extensions.swift in Sources */ = {isa = PBXBuildFile; fileRef = A54D97D9217A5FC10072681A /* CALayer+Extensions.swift */; };
		A559BB7E212B6D100055E107 /* String+Extension.swift in Sources */ = {isa = PBXBuildFile; fileRef = A559BB7D212B6D100055E107 /* String+Extension.swift */; };
		A559BB83212B7D870055E107 /* FluentUIFramework.swift in Sources */ = {isa = PBXBuildFile; fileRef = A559BB82212B7D870055E107 /* FluentUIFramework.swift */; };
		A56CE7B622E68A7800AA77EE /* UIColor+Extensions.swift in Sources */ = {isa = PBXBuildFile; fileRef = A56CE7B522E68A7800AA77EE /* UIColor+Extensions.swift */; };
<<<<<<< HEAD
		A578C4A22321CFD6002D5C40 /* AvatarData.swift in Sources */ = {isa = PBXBuildFile; fileRef = A578C4A12321CFD6002D5C40 /* AvatarData.swift */; };
=======
>>>>>>> 79ab7210
		A589F854211BA03200471C23 /* Label.swift in Sources */ = {isa = PBXBuildFile; fileRef = A589F853211BA03200471C23 /* Label.swift */; };
		A5961F9D218A254D00E2A506 /* PopupMenuController.swift in Sources */ = {isa = PBXBuildFile; fileRef = A5961F9C218A254D00E2A506 /* PopupMenuController.swift */; };
		A5961F9F218A256B00E2A506 /* PopupMenuItem.swift in Sources */ = {isa = PBXBuildFile; fileRef = A5961F9E218A256B00E2A506 /* PopupMenuItem.swift */; };
		A5961FA1218A25C400E2A506 /* PopupMenuSection.swift in Sources */ = {isa = PBXBuildFile; fileRef = A5961FA0218A25C400E2A506 /* PopupMenuSection.swift */; };
		A5961FA3218A25D100E2A506 /* PopupMenuItemCell.swift in Sources */ = {isa = PBXBuildFile; fileRef = A5961FA2218A25D100E2A506 /* PopupMenuItemCell.swift */; };
		A5961FA5218A260500E2A506 /* PopupMenuSectionHeaderView.swift in Sources */ = {isa = PBXBuildFile; fileRef = A5961FA4218A260500E2A506 /* PopupMenuSectionHeaderView.swift */; };
		A5961FA7218A2E4500E2A506 /* UIImage+Extensions.swift in Sources */ = {isa = PBXBuildFile; fileRef = A5961FA6218A2E4500E2A506 /* UIImage+Extensions.swift */; };
		A5B6617323A41E2900E801DD /* NotificationView.swift in Sources */ = {isa = PBXBuildFile; fileRef = A5B6617223A41E2900E801DD /* NotificationView.swift */; };
		A5B87AF1211BD4380038C37C /* UIFont+Extension.swift in Sources */ = {isa = PBXBuildFile; fileRef = A5B87AF0211BD4380038C37C /* UIFont+Extension.swift */; };
		A5B87AF6211E16370038C37C /* DrawerController.swift in Sources */ = {isa = PBXBuildFile; fileRef = A5B87AF3211E16360038C37C /* DrawerController.swift */; };
		A5B87AF7211E16370038C37C /* DrawerTransitionAnimator.swift in Sources */ = {isa = PBXBuildFile; fileRef = A5B87AF4211E16360038C37C /* DrawerTransitionAnimator.swift */; };
		A5B87AF8211E16370038C37C /* DrawerPresentationController.swift in Sources */ = {isa = PBXBuildFile; fileRef = A5B87AF5211E16360038C37C /* DrawerPresentationController.swift */; };
		A5B87B02211E20B50038C37C /* UIScreen+Extension.swift in Sources */ = {isa = PBXBuildFile; fileRef = A5B87B01211E20B50038C37C /* UIScreen+Extension.swift */; };
		A5B87B04211E22B70038C37C /* DimmingView.swift in Sources */ = {isa = PBXBuildFile; fileRef = A5B87B03211E22B70038C37C /* DimmingView.swift */; };
		A5B87B06211E23650038C37C /* UIView+Extensions.swift in Sources */ = {isa = PBXBuildFile; fileRef = A5B87B05211E23650038C37C /* UIView+Extensions.swift */; };
		A5CEC15B20D980B30016922A /* FluentUI.framework in Frameworks */ = {isa = PBXBuildFile; fileRef = A5CEC15120D980B20016922A /* FluentUI.framework */; };
		A5CEC16020D980B30016922A /* FluentUITests.swift in Sources */ = {isa = PBXBuildFile; fileRef = A5CEC15F20D980B30016922A /* FluentUITests.swift */; };
		A5CEC16220D980B30016922A /* FluentUI.h in Headers */ = {isa = PBXBuildFile; fileRef = A5CEC15420D980B20016922A /* FluentUI.h */; settings = {ATTRIBUTES = (Public, ); }; };
		A5CEC16D20D98EE70016922A /* Colors.swift in Sources */ = {isa = PBXBuildFile; fileRef = A5CEC16C20D98EE70016922A /* Colors.swift */; };
		A5CEC16F20D98F340016922A /* Fonts.swift in Sources */ = {isa = PBXBuildFile; fileRef = A5CEC16E20D98F340016922A /* Fonts.swift */; };
		A5DCA76421224026005F4CB7 /* Separator.swift in Sources */ = {isa = PBXBuildFile; fileRef = A5DCA76321224026005F4CB7 /* Separator.swift */; };
		A5F3B146232B1E3700007A4F /* ScrollView.swift in Sources */ = {isa = PBXBuildFile; fileRef = A5F3B145232B1E3700007A4F /* ScrollView.swift */; };
		A5F3B149232B1F9700007A4F /* UIResponder+Extensions.swift in Sources */ = {isa = PBXBuildFile; fileRef = A5F3B148232B1F9700007A4F /* UIResponder+Extensions.swift */; };
		B441478D228CDA130040E88E /* BooleanCell.swift in Sources */ = {isa = PBXBuildFile; fileRef = B441478C228CDA130040E88E /* BooleanCell.swift */; };
		B444D6B12181403C0002B4D4 /* UITableViewCell+Extension.swift in Sources */ = {isa = PBXBuildFile; fileRef = B444D6B02181403C0002B4D4 /* UITableViewCell+Extension.swift */; };
		B444D6B62183A9740002B4D4 /* BadgeView.swift in Sources */ = {isa = PBXBuildFile; fileRef = B444D6B52183A9740002B4D4 /* BadgeView.swift */; };
		B45EB790219E310F008646A2 /* BadgeField.swift in Sources */ = {isa = PBXBuildFile; fileRef = B45EB78F219E310F008646A2 /* BadgeField.swift */; };
		B46D3F932151D95F0029772C /* PersonaCell.swift in Sources */ = {isa = PBXBuildFile; fileRef = B46D3F922151D95F0029772C /* PersonaCell.swift */; };
		B46D3F9D215985AC0029772C /* PersonaListView.swift in Sources */ = {isa = PBXBuildFile; fileRef = B46D3F9C215985AC0029772C /* PersonaListView.swift */; };
		B47B58B822F8E5840078DE38 /* PeoplePicker.swift in Sources */ = {isa = PBXBuildFile; fileRef = B47B58B722F8E5840078DE38 /* PeoplePicker.swift */; };
		B483323321CC71940022B4CC /* HUDView.swift in Sources */ = {isa = PBXBuildFile; fileRef = B483323221CC71940022B4CC /* HUDView.swift */; };
		B483323521DEA8D70022B4CC /* HUD.swift in Sources */ = {isa = PBXBuildFile; fileRef = B483323421DEA8D70022B4CC /* HUD.swift */; };
		B483323721DEB5A00022B4CC /* TouchForwardingView.swift in Sources */ = {isa = PBXBuildFile; fileRef = B483323621DEB5A00022B4CC /* TouchForwardingView.swift */; };
		B498141421E424920077B48D /* TableViewCell.swift in Sources */ = {isa = PBXBuildFile; fileRef = B498141321E424920077B48D /* TableViewCell.swift */; };
		B4A8BBCD21BF6D6900D5E3ED /* BadgeStringExtractor.swift in Sources */ = {isa = PBXBuildFile; fileRef = B4A8BBCC21BF6D6900D5E3ED /* BadgeStringExtractor.swift */; };
		B4BA27882319DC0D0001563C /* PersonaBadgeViewDataSource.swift in Sources */ = {isa = PBXBuildFile; fileRef = B4BA27872319DC0D0001563C /* PersonaBadgeViewDataSource.swift */; };
		B4E782C12176AD5E00A7DFCE /* ActionsCell.swift in Sources */ = {isa = PBXBuildFile; fileRef = B4E782C02176AD5E00A7DFCE /* ActionsCell.swift */; };
		B4E782C321793AB200A7DFCE /* ActivityIndicatorCell.swift in Sources */ = {isa = PBXBuildFile; fileRef = B4E782C221793AB200A7DFCE /* ActivityIndicatorCell.swift */; };
		B4E782C521793BB900A7DFCE /* ActivityIndicatorView.swift in Sources */ = {isa = PBXBuildFile; fileRef = B4E782C421793BB900A7DFCE /* ActivityIndicatorView.swift */; };
		B4E782C72179509A00A7DFCE /* CenteredLabelCell.swift in Sources */ = {isa = PBXBuildFile; fileRef = B4E782C62179509A00A7DFCE /* CenteredLabelCell.swift */; };
		B4EF66512294A665007FEAB0 /* TableViewHeaderFooterView.swift in Sources */ = {isa = PBXBuildFile; fileRef = B4EF66502294A664007FEAB0 /* TableViewHeaderFooterView.swift */; };
		C0938E44235E8ED500256251 /* AnimationSynchronizer.swift in Sources */ = {isa = PBXBuildFile; fileRef = C0938E43235E8ED500256251 /* AnimationSynchronizer.swift */; };
		C0938E46235F66E300256251 /* ShimmerViewAppearance.swift in Sources */ = {isa = PBXBuildFile; fileRef = C0938E45235F66E300256251 /* ShimmerViewAppearance.swift */; };
		C0A0D76D233AEF6C00F432FD /* ShimmerAppearance.swift in Sources */ = {isa = PBXBuildFile; fileRef = C0A0D76A233AEF6C00F432FD /* ShimmerAppearance.swift */; };
		C0A0D76E233AEF6C00F432FD /* ShimmerLinesView.swift in Sources */ = {isa = PBXBuildFile; fileRef = C0A0D76B233AEF6C00F432FD /* ShimmerLinesView.swift */; };
		C0A0D76F233AEF6C00F432FD /* ShimmerLinesViewAppearance.swift in Sources */ = {isa = PBXBuildFile; fileRef = C0A0D76C233AEF6C00F432FD /* ShimmerLinesViewAppearance.swift */; };
		C0EAAEAD2347E1DF00C7244E /* ShimmerView.swift in Sources */ = {isa = PBXBuildFile; fileRef = C0EAAEAC2347E1DF00C7244E /* ShimmerView.swift */; };
		C708B04C260A8696007190FA /* SegmentItem.swift in Sources */ = {isa = PBXBuildFile; fileRef = C708B04B260A8696007190FA /* SegmentItem.swift */; };
		C708B056260A86FA007190FA /* SegmentPillButton.swift in Sources */ = {isa = PBXBuildFile; fileRef = C708B055260A86FA007190FA /* SegmentPillButton.swift */; };
		C708B05F260A8778007190FA /* SegmentPillButton.swift in Sources */ = {isa = PBXBuildFile; fileRef = C708B055260A86FA007190FA /* SegmentPillButton.swift */; };
		C708B064260A87F7007190FA /* SegmentItem.swift in Sources */ = {isa = PBXBuildFile; fileRef = C708B04B260A8696007190FA /* SegmentItem.swift */; };
		C77A04B725F03DD1001B3EB6 /* String+Date.swift in Sources */ = {isa = PBXBuildFile; fileRef = C77A04B625F03DD1001B3EB6 /* String+Date.swift */; };
		C77A04B825F03DD1001B3EB6 /* String+Date.swift in Sources */ = {isa = PBXBuildFile; fileRef = C77A04B625F03DD1001B3EB6 /* String+Date.swift */; };
		C77A04ED25F046EB001B3EB6 /* Date+CellFileAccessoryView.swift in Sources */ = {isa = PBXBuildFile; fileRef = C77A04EC25F046EB001B3EB6 /* Date+CellFileAccessoryView.swift */; };
		C77A04EE25F046EB001B3EB6 /* Date+CellFileAccessoryView.swift in Sources */ = {isa = PBXBuildFile; fileRef = C77A04EC25F046EB001B3EB6 /* Date+CellFileAccessoryView.swift */; };
		CCC18C2C2501B22F00BE830E /* CardView.swift in Sources */ = {isa = PBXBuildFile; fileRef = CCC18C2B2501B22F00BE830E /* CardView.swift */; };
		ECEBA8FC25EDF3380048EE24 /* SegmentedControl.swift in Sources */ = {isa = PBXBuildFile; fileRef = ECEBA8FB25EDF3380048EE24 /* SegmentedControl.swift */; };
		FC414E1F258876FB00069E73 /* CommandBar.swift in Sources */ = {isa = PBXBuildFile; fileRef = FC414E1E258876FB00069E73 /* CommandBar.swift */; };
		FC414E252588798000069E73 /* CommandBarButtonGroupView.swift in Sources */ = {isa = PBXBuildFile; fileRef = FC414E242588798000069E73 /* CommandBarButtonGroupView.swift */; };
		FC414E2B25887A4B00069E73 /* CommandBarButton.swift in Sources */ = {isa = PBXBuildFile; fileRef = FC414E2A25887A4B00069E73 /* CommandBarButton.swift */; };
		FC414E4F2588B65C00069E73 /* CommandBarItem.swift in Sources */ = {isa = PBXBuildFile; fileRef = FC414E4E2588B65C00069E73 /* CommandBarItem.swift */; };
		FD053A352224CA33009B6378 /* DatePickerControllerTests.swift in Sources */ = {isa = PBXBuildFile; fileRef = FD053A342224CA33009B6378 /* DatePickerControllerTests.swift */; };
		FD0D29D62151A3D700E8655E /* CardPresenterNavigationController.swift in Sources */ = {isa = PBXBuildFile; fileRef = FD0D29D52151A3D700E8655E /* CardPresenterNavigationController.swift */; };
		FD1FAE1B2272464B00A5DBA4 /* GenericDateTimePicker.swift in Sources */ = {isa = PBXBuildFile; fileRef = FD1FAE1A2272464B00A5DBA4 /* GenericDateTimePicker.swift */; };
		FD256C5B2183B90B00EC9588 /* DatePickerSelectionManager.swift in Sources */ = {isa = PBXBuildFile; fileRef = FD256C5A2183B90B00EC9588 /* DatePickerSelectionManager.swift */; };
		FD36F1A9216C0A6900CECBC6 /* CardPresentationController.swift in Sources */ = {isa = PBXBuildFile; fileRef = FDA1AF9221487225001AE720 /* CardPresentationController.swift */; };
		FD41C88422DD13230086F899 /* ContentScrollViewTraits.swift in Sources */ = {isa = PBXBuildFile; fileRef = FD41C86E22DD13230086F899 /* ContentScrollViewTraits.swift */; };
		FD41C88622DD13230086F899 /* ShyHeaderController.swift in Sources */ = {isa = PBXBuildFile; fileRef = FD41C87022DD13230086F899 /* ShyHeaderController.swift */; };
		FD41C88822DD13230086F899 /* ShyHeaderView.swift in Sources */ = {isa = PBXBuildFile; fileRef = FD41C87122DD13230086F899 /* ShyHeaderView.swift */; };
		FD41C89422DD13230086F899 /* LargeTitleView.swift in Sources */ = {isa = PBXBuildFile; fileRef = FD41C87A22DD13230086F899 /* LargeTitleView.swift */; };
		FD41C89622DD13230086F899 /* NavigationBar.swift in Sources */ = {isa = PBXBuildFile; fileRef = FD41C87B22DD13230086F899 /* NavigationBar.swift */; };
		FD41C89C22DD13230086F899 /* SearchBar.swift in Sources */ = {isa = PBXBuildFile; fileRef = FD41C87E22DD13230086F899 /* SearchBar.swift */; };
		FD41C89E22DD13230086F899 /* NavigationController.swift in Sources */ = {isa = PBXBuildFile; fileRef = FD41C87F22DD13230086F899 /* NavigationController.swift */; };
		FD41C8A022DD13230086F899 /* NavigationAnimator.swift in Sources */ = {isa = PBXBuildFile; fileRef = FD41C88022DD13230086F899 /* NavigationAnimator.swift */; };
		FD41C8B222DD3BB70086F899 /* UIScrollView+Extensions.swift in Sources */ = {isa = PBXBuildFile; fileRef = FD41C8B122DD3BB70086F899 /* UIScrollView+Extensions.swift */; };
		FD41C8B522DD3EA20086F899 /* NSLayoutConstraint+Extensions.swift in Sources */ = {isa = PBXBuildFile; fileRef = FD41C8B422DD3EA20086F899 /* NSLayoutConstraint+Extensions.swift */; };
		FD41C8BE22DD47120086F899 /* UINavigationItem+Navigation.swift in Sources */ = {isa = PBXBuildFile; fileRef = FD41C8BD22DD47120086F899 /* UINavigationItem+Navigation.swift */; };
		FD4F2A1B2148937100C437D6 /* PageCardPresenterController.swift in Sources */ = {isa = PBXBuildFile; fileRef = FD4F2A1A2148937100C437D6 /* PageCardPresenterController.swift */; };
		FD4F2A20214AE20400C437D6 /* DatePickerController.swift in Sources */ = {isa = PBXBuildFile; fileRef = FD4F2A1F214AE20400C437D6 /* DatePickerController.swift */; };
		FD56FD92219123FE0023C7EA /* DateTimePickerViewComponentTableView.swift in Sources */ = {isa = PBXBuildFile; fileRef = FD9758082191118E00B67319 /* DateTimePickerViewComponentTableView.swift */; };
		FD56FD94219128BF0023C7EA /* DateTimePickerViewDataSource.swift in Sources */ = {isa = PBXBuildFile; fileRef = FD9758072191118E00B67319 /* DateTimePickerViewDataSource.swift */; };
		FD56FD95219131430023C7EA /* DateTimePickerView.swift in Sources */ = {isa = PBXBuildFile; fileRef = FD9758062191118D00B67319 /* DateTimePickerView.swift */; };
		FD56FD962192754B0023C7EA /* DateTimePickerViewComponent.swift in Sources */ = {isa = PBXBuildFile; fileRef = FD9758092191118E00B67319 /* DateTimePickerViewComponent.swift */; };
		FD56FD9A2194E50D0023C7EA /* DateTimePickerController.swift in Sources */ = {isa = PBXBuildFile; fileRef = FD5ADBF32190CDC80005A9AF /* DateTimePickerController.swift */; };
		FD599D0221348439008845EE /* CalendarView.swift in Sources */ = {isa = PBXBuildFile; fileRef = FD599D0121348439008845EE /* CalendarView.swift */; };
		FD599D062134A682008845EE /* AccessibleViewDelegate.swift in Sources */ = {isa = PBXBuildFile; fileRef = FD599D052134A682008845EE /* AccessibleViewDelegate.swift */; };
		FD599D082134AB0E008845EE /* CalendarViewWeekdayHeadingView.swift in Sources */ = {isa = PBXBuildFile; fileRef = FD599D072134AB0E008845EE /* CalendarViewWeekdayHeadingView.swift */; };
		FD599D0A2134AB15008845EE /* CalendarViewLayout.swift in Sources */ = {isa = PBXBuildFile; fileRef = FD599D092134AB15008845EE /* CalendarViewLayout.swift */; };
		FD599D0C2134AB1E008845EE /* CalendarViewDataSource.swift in Sources */ = {isa = PBXBuildFile; fileRef = FD599D0B2134AB1E008845EE /* CalendarViewDataSource.swift */; };
		FD5BBE3B214B2F44008964B4 /* Date+Extensions.swift in Sources */ = {isa = PBXBuildFile; fileRef = FD5BBE3A214B2F44008964B4 /* Date+Extensions.swift */; };
		FD5BBE41214C6AF3008964B4 /* TwoLineTitleView.swift in Sources */ = {isa = PBXBuildFile; fileRef = FD5BBE40214C6AF3008964B4 /* TwoLineTitleView.swift */; };
		FD5BBE43214C73CE008964B4 /* EasyTapButton.swift in Sources */ = {isa = PBXBuildFile; fileRef = FD5BBE42214C73CE008964B4 /* EasyTapButton.swift */; };
		FD7254E72146E946002F4069 /* CalendarViewDayCell.swift in Sources */ = {isa = PBXBuildFile; fileRef = FDFB8AEE21361C9D0046850A /* CalendarViewDayCell.swift */; };
		FD7254E92147059D002F4069 /* Calendar+Extensions.swift in Sources */ = {isa = PBXBuildFile; fileRef = FD7254E82147059D002F4069 /* Calendar+Extensions.swift */; };
		FD777529219E3F6C00033D58 /* DayOfMonth.swift in Sources */ = {isa = PBXBuildFile; fileRef = FD777528219E3F6C00033D58 /* DayOfMonth.swift */; };
		FD77752B219E455A00033D58 /* AccessibilityContainerView.swift in Sources */ = {isa = PBXBuildFile; fileRef = FD77752A219E455A00033D58 /* AccessibilityContainerView.swift */; };
		FD77752D219E62E100033D58 /* DateTimePickerViewLayout.swift in Sources */ = {isa = PBXBuildFile; fileRef = FD77752C219E62E100033D58 /* DateTimePickerViewLayout.swift */; };
		FD77753021A490BA00033D58 /* DateTimePicker.swift in Sources */ = {isa = PBXBuildFile; fileRef = FD77752F21A490BA00033D58 /* DateTimePicker.swift */; };
		FD7DF05C21FA7F5000857267 /* Tooltip.swift in Sources */ = {isa = PBXBuildFile; fileRef = FD7DF05B21FA7F5000857267 /* Tooltip.swift */; };
		FD7DF05E21FA7FC100857267 /* TooltipView.swift in Sources */ = {isa = PBXBuildFile; fileRef = FD7DF05D21FA7FC100857267 /* TooltipView.swift */; };
		FD7DF06021FA83C900857267 /* TooltipPositionController.swift in Sources */ = {isa = PBXBuildFile; fileRef = FD7DF05F21FA83C900857267 /* TooltipPositionController.swift */; };
		FD97580F2191118E00B67319 /* DateTimePickerViewComponentCell.swift in Sources */ = {isa = PBXBuildFile; fileRef = FD97580A2191118E00B67319 /* DateTimePickerViewComponentCell.swift */; };
		FD9A5C872179464F00D224D9 /* DateComponents+Extensions.swift in Sources */ = {isa = PBXBuildFile; fileRef = FD9A5C862179464F00D224D9 /* DateComponents+Extensions.swift */; };
		FD9DA7B5232C33A80013E41B /* UIViewController+Navigation.swift in Sources */ = {isa = PBXBuildFile; fileRef = FD9DA7B4232C33A80013E41B /* UIViewController+Navigation.swift */; };
		FDA1AF8C21484625001AE720 /* BlurringView.swift in Sources */ = {isa = PBXBuildFile; fileRef = FDA1AF8B21484625001AE720 /* BlurringView.swift */; };
		FDA1AF91214871B5001AE720 /* CardTransitionAnimator.swift in Sources */ = {isa = PBXBuildFile; fileRef = FDA1AF90214871B5001AE720 /* CardTransitionAnimator.swift */; };
		FDD454EE21405B390006E84E /* DotView.swift in Sources */ = {isa = PBXBuildFile; fileRef = FDD454ED21405B390006E84E /* DotView.swift */; };
		FDF41ED92141A02200EC527C /* CalendarConfiguration.swift in Sources */ = {isa = PBXBuildFile; fileRef = FDF41ED82141A02200EC527C /* CalendarConfiguration.swift */; };
		FDFB8AEB21361C950046850A /* CalendarViewMonthBannerView.swift in Sources */ = {isa = PBXBuildFile; fileRef = FDFB8AEA21361C950046850A /* CalendarViewMonthBannerView.swift */; };
		FDFB8AF021361C9D0046850A /* CalendarViewDayTodayCell.swift in Sources */ = {isa = PBXBuildFile; fileRef = FDFB8AEC21361C9D0046850A /* CalendarViewDayTodayCell.swift */; };
		FDFB8AF121361C9D0046850A /* CalendarViewDayMonthCell.swift in Sources */ = {isa = PBXBuildFile; fileRef = FDFB8AED21361C9D0046850A /* CalendarViewDayMonthCell.swift */; };
		FDFB8AF321361C9D0046850A /* CalendarViewDayMonthYearCell.swift in Sources */ = {isa = PBXBuildFile; fileRef = FDFB8AEF21361C9D0046850A /* CalendarViewDayMonthYearCell.swift */; };
/* End PBXBuildFile section */

/* Begin PBXContainerItemProxy section */
		8FD011C7228A831700D25925 /* PBXContainerItemProxy */ = {
			isa = PBXContainerItemProxy;
			containerPortal = A5CEC14820D980B20016922A /* Project object */;
			proxyType = 1;
			remoteGlobalIDString = A5DA88FB226FAA01000A8EA8;
			remoteInfo = OfficeUIFabricResources;
		};
		A542A9D4226FBEF000204A52 /* PBXContainerItemProxy */ = {
			isa = PBXContainerItemProxy;
			containerPortal = A5CEC14820D980B20016922A /* Project object */;
			proxyType = 1;
			remoteGlobalIDString = A5DA88FB226FAA01000A8EA8;
			remoteInfo = OfficeUIFabricResources;
		};
		A5CEC15C20D980B30016922A /* PBXContainerItemProxy */ = {
			isa = PBXContainerItemProxy;
			containerPortal = A5CEC14820D980B20016922A /* Project object */;
			proxyType = 1;
			remoteGlobalIDString = A5CEC15020D980B20016922A;
			remoteInfo = OfficeUIFabric;
		};
/* End PBXContainerItemProxy section */

/* Begin PBXFileReference section */
		0A2FBB4226547C64004D056C /* AvatarGroup.swift */ = {isa = PBXFileReference; lastKnownFileType = sourcecode.swift; path = AvatarGroup.swift; sourceTree = "<group>"; };
		0A2FBB6A26560FC9004D056C /* MSFAvatarGroupTokens.generated.swift */ = {isa = PBXFileReference; fileEncoding = 4; lastKnownFileType = sourcecode.swift; path = MSFAvatarGroupTokens.generated.swift; sourceTree = "<group>"; };
		0A2FBB9426564D98004D056C /* AvatarGroupTokens.swift */ = {isa = PBXFileReference; lastKnownFileType = sourcecode.swift; path = AvatarGroupTokens.swift; sourceTree = "<group>"; };
		0AA874142600237A00D47421 /* PersonaView.swift */ = {isa = PBXFileReference; lastKnownFileType = sourcecode.swift; path = PersonaView.swift; sourceTree = "<group>"; };
		0ACD82102620451E0035CD9F /* MSFPersonaViewTokens.generated.swift */ = {isa = PBXFileReference; fileEncoding = 4; lastKnownFileType = sourcecode.swift; path = MSFPersonaViewTokens.generated.swift; sourceTree = "<group>"; };
		0ACD82172620453B0035CD9F /* PersonaViewTokens.swift */ = {isa = PBXFileReference; lastKnownFileType = sourcecode.swift; path = PersonaViewTokens.swift; sourceTree = "<group>"; };
		0BCEFADD2485FEC00088CEE5 /* PopupMenuProtocols.swift */ = {isa = PBXFileReference; lastKnownFileType = sourcecode.swift; path = PopupMenuProtocols.swift; sourceTree = "<group>"; };
		1168630222E131CF0088B302 /* TabBarItemView.swift */ = {isa = PBXFileReference; fileEncoding = 4; lastKnownFileType = sourcecode.swift; path = TabBarItemView.swift; sourceTree = "<group>"; };
		1168630322E131CF0088B302 /* TabBarView.swift */ = {isa = PBXFileReference; fileEncoding = 4; lastKnownFileType = sourcecode.swift; path = TabBarView.swift; sourceTree = "<group>"; };
		118D9847230BBA2300BC0B72 /* TabBarItem.swift */ = {isa = PBXFileReference; lastKnownFileType = sourcecode.swift; path = TabBarItem.swift; sourceTree = "<group>"; };
		22010B6F2523CB2D00FF1F10 /* ActivityViewAnimating.swift */ = {isa = PBXFileReference; fileEncoding = 4; lastKnownFileType = sourcecode.swift; path = ActivityViewAnimating.swift; sourceTree = "<group>"; };
		22EABB192509AAD100C4BE72 /* IndeterminateProgressBarView.swift */ = {isa = PBXFileReference; fileEncoding = 4; lastKnownFileType = sourcecode.swift; path = IndeterminateProgressBarView.swift; sourceTree = "<group>"; };
		3F40E8ED2601CD4400C43730 /* MSFDrawerTokens.generated.swift */ = {isa = PBXFileReference; fileEncoding = 4; lastKnownFileType = sourcecode.swift; path = MSFDrawerTokens.generated.swift; sourceTree = "<group>"; };
		3FC2EDB125F9EA2D007AA0F8 /* MSFDrawerTokens.swift */ = {isa = PBXFileReference; fileEncoding = 4; lastKnownFileType = sourcecode.swift; path = MSFDrawerTokens.swift; sourceTree = "<group>"; };
		497DC2D724185885008D86F8 /* PillButtonBar.swift */ = {isa = PBXFileReference; fileEncoding = 4; lastKnownFileType = sourcecode.swift; path = PillButtonBar.swift; sourceTree = "<group>"; };
		497DC2D824185885008D86F8 /* PillButton.swift */ = {isa = PBXFileReference; fileEncoding = 4; lastKnownFileType = sourcecode.swift; path = PillButton.swift; sourceTree = "<group>"; };
<<<<<<< HEAD
		535A852026AF67C100E73C51 /* AvatarModifiers.swift */ = {isa = PBXFileReference; fileEncoding = 4; lastKnownFileType = sourcecode.swift; path = AvatarModifiers.swift; sourceTree = "<group>"; };
		536AEF2A25F1EC0300A36206 /* FluentUIStyle.generated.swift */ = {isa = PBXFileReference; fileEncoding = 4; lastKnownFileType = sourcecode.swift; path = FluentUIStyle.generated.swift; sourceTree = "<group>"; };
		536AEF2C25F1EC0300A36206 /* Theming.swift */ = {isa = PBXFileReference; fileEncoding = 4; lastKnownFileType = sourcecode.swift; path = Theming.swift; sourceTree = "<group>"; };
		536AEF2F25F1EC0300A36206 /* MSFButtonTokens.generated.swift */ = {isa = PBXFileReference; fileEncoding = 4; lastKnownFileType = sourcecode.swift; path = MSFButtonTokens.generated.swift; sourceTree = "<group>"; };
		536AEF3025F1EC0300A36206 /* ButtonTokens.swift */ = {isa = PBXFileReference; fileEncoding = 4; lastKnownFileType = sourcecode.swift; path = ButtonTokens.swift; sourceTree = "<group>"; };
		536AEF3125F1EC0300A36206 /* Button.swift */ = {isa = PBXFileReference; fileEncoding = 4; lastKnownFileType = sourcecode.swift; path = Button.swift; sourceTree = "<group>"; };
		536AEF3325F1EC0300A36206 /* HeaderFooterTokens.swift */ = {isa = PBXFileReference; fileEncoding = 4; lastKnownFileType = sourcecode.swift; path = HeaderFooterTokens.swift; sourceTree = "<group>"; };
		536AEF3425F1EC0300A36206 /* ListTokens.swift */ = {isa = PBXFileReference; fileEncoding = 4; lastKnownFileType = sourcecode.swift; path = ListTokens.swift; sourceTree = "<group>"; };
		536AEF3525F1EC0300A36206 /* ListCell.swift */ = {isa = PBXFileReference; fileEncoding = 4; lastKnownFileType = sourcecode.swift; path = ListCell.swift; sourceTree = "<group>"; };
		536AEF3625F1EC0300A36206 /* MSFListCellTokens.generated.swift */ = {isa = PBXFileReference; fileEncoding = 4; lastKnownFileType = sourcecode.swift; path = MSFListCellTokens.generated.swift; sourceTree = "<group>"; };
		536AEF3725F1EC0300A36206 /* ListHeaderFooter.swift */ = {isa = PBXFileReference; fileEncoding = 4; lastKnownFileType = sourcecode.swift; path = ListHeaderFooter.swift; sourceTree = "<group>"; };
		536AEF3825F1EC0300A36206 /* List.swift */ = {isa = PBXFileReference; fileEncoding = 4; lastKnownFileType = sourcecode.swift; path = List.swift; sourceTree = "<group>"; };
		536AEF3925F1EC0300A36206 /* MSFListTokens.generated.swift */ = {isa = PBXFileReference; fileEncoding = 4; lastKnownFileType = sourcecode.swift; path = MSFListTokens.generated.swift; sourceTree = "<group>"; };
		536AEF3A25F1EC0300A36206 /* MSFHeaderFooterTokens.generated.swift */ = {isa = PBXFileReference; fileEncoding = 4; lastKnownFileType = sourcecode.swift; path = MSFHeaderFooterTokens.generated.swift; sourceTree = "<group>"; };
		536AEF3C25F1EC0300A36206 /* MSFAvatarTokens.generated.swift */ = {isa = PBXFileReference; fileEncoding = 4; lastKnownFileType = sourcecode.swift; path = MSFAvatarTokens.generated.swift; sourceTree = "<group>"; };
		536AEF3D25F1EC0300A36206 /* Avatar.swift */ = {isa = PBXFileReference; fileEncoding = 4; lastKnownFileType = sourcecode.swift; path = Avatar.swift; sourceTree = "<group>"; };
		536AEF3E25F1EC0300A36206 /* AvatarTokens.swift */ = {isa = PBXFileReference; fileEncoding = 4; lastKnownFileType = sourcecode.swift; path = AvatarTokens.swift; sourceTree = "<group>"; };
		536AEF7325F1ECA800A36206 /* ButtonLegacy.swift */ = {isa = PBXFileReference; fileEncoding = 4; lastKnownFileType = sourcecode.swift; path = ButtonLegacy.swift; sourceTree = "<group>"; };
		536DD9582645F20B00CD41B5 /* UIKit+SwiftUI_interoperability.swift */ = {isa = PBXFileReference; fileEncoding = 4; lastKnownFileType = sourcecode.swift; path = "UIKit+SwiftUI_interoperability.swift"; sourceTree = "<group>"; };
		536DD9F2264C4AE700CD41B5 /* MSFActivityIndicatorTokens.generated.swift */ = {isa = PBXFileReference; fileEncoding = 4; lastKnownFileType = sourcecode.swift; path = MSFActivityIndicatorTokens.generated.swift; sourceTree = "<group>"; };
		536DD9F9264C4B2400CD41B5 /* ActivityIndicatorTokens.swift */ = {isa = PBXFileReference; fileEncoding = 4; lastKnownFileType = sourcecode.swift; path = ActivityIndicatorTokens.swift; sourceTree = "<group>"; };
		536DDA00264C4D7200CD41B5 /* ActivityIndicator.swift */ = {isa = PBXFileReference; fileEncoding = 4; lastKnownFileType = sourcecode.swift; path = ActivityIndicator.swift; sourceTree = "<group>"; };
=======
		5303259926B31B6B00611D05 /* AvatarModifiers.swift */ = {isa = PBXFileReference; fileEncoding = 4; lastKnownFileType = sourcecode.swift; path = AvatarModifiers.swift; sourceTree = "<group>"; };
		5306074F26A1E6A4002D49CF /* AvatarGroupTokens.swift */ = {isa = PBXFileReference; fileEncoding = 4; lastKnownFileType = sourcecode.swift; path = AvatarGroupTokens.swift; sourceTree = "<group>"; };
		5306075026A1E6A4002D49CF /* MSFAvatarGroupTokens.generated.swift */ = {isa = PBXFileReference; fileEncoding = 4; lastKnownFileType = sourcecode.swift; path = MSFAvatarGroupTokens.generated.swift; sourceTree = "<group>"; };
		5306075126A1E6A4002D49CF /* AvatarGroup.swift */ = {isa = PBXFileReference; fileEncoding = 4; lastKnownFileType = sourcecode.swift; path = AvatarGroup.swift; sourceTree = "<group>"; };
>>>>>>> 79ab7210
		537315B225438B15001FD14C /* iOS13_4_compatibility.swift */ = {isa = PBXFileReference; fileEncoding = 4; lastKnownFileType = sourcecode.swift; path = iOS13_4_compatibility.swift; sourceTree = "<group>"; };
		5373D5602694D65C0032A3B4 /* AvatarTokens.swift */ = {isa = PBXFileReference; fileEncoding = 4; lastKnownFileType = sourcecode.swift; path = AvatarTokens.swift; sourceTree = "<group>"; };
		5373D5612694D65C0032A3B4 /* Avatar.swift */ = {isa = PBXFileReference; fileEncoding = 4; lastKnownFileType = sourcecode.swift; path = Avatar.swift; sourceTree = "<group>"; };
		5373D5622694D65C0032A3B4 /* MSFAvatarTokens.generated.swift */ = {isa = PBXFileReference; fileEncoding = 4; lastKnownFileType = sourcecode.swift; path = MSFAvatarTokens.generated.swift; sourceTree = "<group>"; };
		5373D5632694D65C0032A3B4 /* MSFAvatarPresence.swift */ = {isa = PBXFileReference; fileEncoding = 4; lastKnownFileType = sourcecode.swift; path = MSFAvatarPresence.swift; sourceTree = "<group>"; };
		5373D56C2694D66F0032A3B4 /* Theming.swift */ = {isa = PBXFileReference; fileEncoding = 4; lastKnownFileType = sourcecode.swift; path = Theming.swift; sourceTree = "<group>"; };
		5373D56D2694D66F0032A3B4 /* UIKit+SwiftUI_interoperability.swift */ = {isa = PBXFileReference; fileEncoding = 4; lastKnownFileType = sourcecode.swift; path = "UIKit+SwiftUI_interoperability.swift"; sourceTree = "<group>"; };
		5373D56E2694D66F0032A3B4 /* FluentUIStyle.generated.swift */ = {isa = PBXFileReference; fileEncoding = 4; lastKnownFileType = sourcecode.swift; path = FluentUIStyle.generated.swift; sourceTree = "<group>"; };
		5373D56F2694D66F0032A3B4 /* SwiftUI+ViewModifiers.swift */ = {isa = PBXFileReference; fileEncoding = 4; lastKnownFileType = sourcecode.swift; path = "SwiftUI+ViewModifiers.swift"; sourceTree = "<group>"; };
		53BCB0CD253A4E8C00620960 /* Obscurable.swift */ = {isa = PBXFileReference; fileEncoding = 4; lastKnownFileType = sourcecode.swift; path = Obscurable.swift; sourceTree = "<group>"; };
		53C61F8C2624E20C0079FAA8 /* SwiftUI+ViewModifiers.swift */ = {isa = PBXFileReference; fileEncoding = 4; lastKnownFileType = sourcecode.swift; path = "SwiftUI+ViewModifiers.swift"; sourceTree = "<group>"; };
		53FC90C02567300A008A06FD /* FluentUI_common.xcconfig */ = {isa = PBXFileReference; lastKnownFileType = text.xcconfig; path = FluentUI_common.xcconfig; sourceTree = "<group>"; };
		53FC90F525673626008A06FD /* FluentUI_release.xcconfig */ = {isa = PBXFileReference; lastKnownFileType = text.xcconfig; path = FluentUI_release.xcconfig; sourceTree = "<group>"; };
		53FC90F625673626008A06FD /* FluentUI_debug.xcconfig */ = {isa = PBXFileReference; lastKnownFileType = text.xcconfig; path = FluentUI_debug.xcconfig; sourceTree = "<group>"; };
		53FC90F725673626008A06FD /* FluentUITests.xcconfig */ = {isa = PBXFileReference; lastKnownFileType = text.xcconfig; path = FluentUITests.xcconfig; sourceTree = "<group>"; };
		53FC90F825673626008A06FD /* FluentUI_framework.xcconfig */ = {isa = PBXFileReference; lastKnownFileType = text.xcconfig; path = FluentUI_framework.xcconfig; sourceTree = "<group>"; };
		53FC90F925673627008A06FD /* FluentUILib.xcconfig */ = {isa = PBXFileReference; lastKnownFileType = text.xcconfig; path = FluentUILib.xcconfig; sourceTree = "<group>"; };
		53FC90FA25673627008A06FD /* FluentUIResources.xcconfig */ = {isa = PBXFileReference; lastKnownFileType = text.xcconfig; path = FluentUIResources.xcconfig; sourceTree = "<group>"; };
		7D0931C224AAAC8C0072458A /* SideTabBar.swift */ = {isa = PBXFileReference; lastKnownFileType = sourcecode.swift; path = SideTabBar.swift; sourceTree = "<group>"; };
		7DC2FB2724C0ED1100367A55 /* TableViewCellFileAccessoryView.swift */ = {isa = PBXFileReference; lastKnownFileType = sourcecode.swift; path = TableViewCellFileAccessoryView.swift; sourceTree = "<group>"; };
		8035CAAA2633A442007B3FD1 /* BottomCommandingController.swift */ = {isa = PBXFileReference; fileEncoding = 4; lastKnownFileType = sourcecode.swift; path = BottomCommandingController.swift; sourceTree = "<group>"; };
		8035CACA26377C14007B3FD1 /* CommandingItem.swift */ = {isa = PBXFileReference; lastKnownFileType = sourcecode.swift; path = CommandingItem.swift; sourceTree = "<group>"; };
		8035CADC2638E435007B3FD1 /* CommandingSection.swift */ = {isa = PBXFileReference; lastKnownFileType = sourcecode.swift; path = CommandingSection.swift; sourceTree = "<group>"; };
		80AECBD82629F18E005AF2F3 /* BottomSheetController.swift */ = {isa = PBXFileReference; fileEncoding = 4; lastKnownFileType = sourcecode.swift; path = BottomSheetController.swift; sourceTree = "<group>"; };
		80AECBF1262FC34E005AF2F3 /* BottomSheetPassthroughView.swift */ = {isa = PBXFileReference; lastKnownFileType = sourcecode.swift; path = BottomSheetPassthroughView.swift; sourceTree = "<group>"; };
		86AF4F7425AFC746005D4253 /* PillButtonStyle.swift */ = {isa = PBXFileReference; lastKnownFileType = sourcecode.swift; path = PillButtonStyle.swift; sourceTree = "<group>"; };
		8A01C86E248FFC5300C971F3 /* ContactView.swift */ = {isa = PBXFileReference; fileEncoding = 4; lastKnownFileType = sourcecode.swift; path = ContactView.swift; sourceTree = "<group>"; };
		8AF03E1924B6BD4700E6E2A2 /* ContactCollectionView.swift */ = {isa = PBXFileReference; lastKnownFileType = sourcecode.swift; path = ContactCollectionView.swift; sourceTree = "<group>"; };
		8AF03E1B24B6BDBD00E6E2A2 /* ContactCollectionViewCell.swift */ = {isa = PBXFileReference; lastKnownFileType = sourcecode.swift; path = ContactCollectionViewCell.swift; sourceTree = "<group>"; };
		8AF03E1D24B6BDFB00E6E2A2 /* ContactCollectionViewLayout.swift */ = {isa = PBXFileReference; lastKnownFileType = sourcecode.swift; path = ContactCollectionViewLayout.swift; sourceTree = "<group>"; };
		8FA3CB5A246B19EA0049E431 /* ColorTests.swift */ = {isa = PBXFileReference; lastKnownFileType = sourcecode.swift; path = ColorTests.swift; sourceTree = "<group>"; };
		8FD01166228A820600D25925 /* libFluentUI.a */ = {isa = PBXFileReference; explicitFileType = archive.ar; includeInIndex = 0; path = libFluentUI.a; sourceTree = BUILT_PRODUCTS_DIR; };
		92088EF72666DB2C003F571A /* PersonaButton.swift */ = {isa = PBXFileReference; lastKnownFileType = sourcecode.swift; path = PersonaButton.swift; sourceTree = "<group>"; };
		92751051268142CD00F12730 /* MSFAvatarPresence.swift */ = {isa = PBXFileReference; lastKnownFileType = sourcecode.swift; path = MSFAvatarPresence.swift; sourceTree = "<group>"; };
		9275105426815A7100F12730 /* MSFPersonaButtonCarousel.swift */ = {isa = PBXFileReference; lastKnownFileType = sourcecode.swift; path = MSFPersonaButtonCarousel.swift; sourceTree = "<group>"; };
		927E34C62668350800998031 /* PersonaButtonTokens.swift */ = {isa = PBXFileReference; lastKnownFileType = sourcecode.swift; path = PersonaButtonTokens.swift; sourceTree = "<group>"; };
		9298798D266A8E1C002B1EB4 /* MSFPersonaButtonTokens.generated.swift */ = {isa = PBXFileReference; fileEncoding = 4; lastKnownFileType = sourcecode.swift; path = MSFPersonaButtonTokens.generated.swift; sourceTree = "<group>"; };
		9298798E266A8E1C002B1EB4 /* MSFPersonaButtonCarouselTokens.generated.swift */ = {isa = PBXFileReference; fileEncoding = 4; lastKnownFileType = sourcecode.swift; path = MSFPersonaButtonCarouselTokens.generated.swift; sourceTree = "<group>"; };
		929DD255266ED3AC00E8175E /* PersonaButtonCarouselTokens.swift */ = {isa = PBXFileReference; fileEncoding = 4; lastKnownFileType = sourcecode.swift; path = PersonaButtonCarouselTokens.swift; sourceTree = "<group>"; };
		929DD258266ED3B600E8175E /* PersonaButtonCarousel.swift */ = {isa = PBXFileReference; fileEncoding = 4; lastKnownFileType = sourcecode.swift; path = PersonaButtonCarousel.swift; sourceTree = "<group>"; };
		92B7E6A12684262900EFC15E /* MSFPersonaButton.swift */ = {isa = PBXFileReference; lastKnownFileType = sourcecode.swift; path = MSFPersonaButton.swift; sourceTree = "<group>"; };
		A257F829251D98DD002CAA6E /* FluentUI-apple.xcassets */ = {isa = PBXFileReference; lastKnownFileType = folder.assetcatalog; name = "FluentUI-apple.xcassets"; path = "../apple/Resources/FluentUI-apple.xcassets"; sourceTree = "<group>"; };
		A257F82B251D98F3002CAA6E /* FluentUI-ios.xcassets */ = {isa = PBXFileReference; lastKnownFileType = folder.assetcatalog; name = "FluentUI-ios.xcassets"; path = "FluentUI/Resources/FluentUI-ios.xcassets"; sourceTree = "<group>"; };
		A5237ACA21DED7030040BF27 /* ResizingHandleView.swift */ = {isa = PBXFileReference; lastKnownFileType = sourcecode.swift; path = ResizingHandleView.swift; sourceTree = "<group>"; };
		A5237ACC21ED6CA70040BF27 /* DrawerShadowView.swift */ = {isa = PBXFileReference; lastKnownFileType = sourcecode.swift; path = DrawerShadowView.swift; sourceTree = "<group>"; };
		A52648DB2316F4F9003342A0 /* BarButtonItems.swift */ = {isa = PBXFileReference; lastKnownFileType = sourcecode.swift; path = BarButtonItems.swift; sourceTree = "<group>"; };
		A54D97D9217A5FC10072681A /* CALayer+Extensions.swift */ = {isa = PBXFileReference; lastKnownFileType = sourcecode.swift; path = "CALayer+Extensions.swift"; sourceTree = "<group>"; };
		A559BB7D212B6D100055E107 /* String+Extension.swift */ = {isa = PBXFileReference; lastKnownFileType = sourcecode.swift; path = "String+Extension.swift"; sourceTree = "<group>"; };
		A559BB80212B6FA40055E107 /* en */ = {isa = PBXFileReference; lastKnownFileType = text.plist.strings; name = en; path = en.lproj/Localizable.strings; sourceTree = "<group>"; };
		A559BB82212B7D870055E107 /* FluentUIFramework.swift */ = {isa = PBXFileReference; lastKnownFileType = sourcecode.swift; path = FluentUIFramework.swift; sourceTree = "<group>"; };
		A56CE7B522E68A7800AA77EE /* UIColor+Extensions.swift */ = {isa = PBXFileReference; lastKnownFileType = sourcecode.swift; path = "UIColor+Extensions.swift"; sourceTree = "<group>"; };
<<<<<<< HEAD
		A578C4A12321CFD6002D5C40 /* AvatarData.swift */ = {isa = PBXFileReference; lastKnownFileType = sourcecode.swift; path = AvatarData.swift; sourceTree = "<group>"; };
=======
>>>>>>> 79ab7210
		A589F853211BA03200471C23 /* Label.swift */ = {isa = PBXFileReference; lastKnownFileType = sourcecode.swift; path = Label.swift; sourceTree = "<group>"; };
		A5961F9C218A254D00E2A506 /* PopupMenuController.swift */ = {isa = PBXFileReference; lastKnownFileType = sourcecode.swift; path = PopupMenuController.swift; sourceTree = "<group>"; };
		A5961F9E218A256B00E2A506 /* PopupMenuItem.swift */ = {isa = PBXFileReference; lastKnownFileType = sourcecode.swift; path = PopupMenuItem.swift; sourceTree = "<group>"; };
		A5961FA0218A25C400E2A506 /* PopupMenuSection.swift */ = {isa = PBXFileReference; lastKnownFileType = sourcecode.swift; path = PopupMenuSection.swift; sourceTree = "<group>"; };
		A5961FA2218A25D100E2A506 /* PopupMenuItemCell.swift */ = {isa = PBXFileReference; lastKnownFileType = sourcecode.swift; path = PopupMenuItemCell.swift; sourceTree = "<group>"; };
		A5961FA4218A260500E2A506 /* PopupMenuSectionHeaderView.swift */ = {isa = PBXFileReference; lastKnownFileType = sourcecode.swift; path = PopupMenuSectionHeaderView.swift; sourceTree = "<group>"; };
		A5961FA6218A2E4500E2A506 /* UIImage+Extensions.swift */ = {isa = PBXFileReference; lastKnownFileType = sourcecode.swift; path = "UIImage+Extensions.swift"; sourceTree = "<group>"; };
		A5B6617223A41E2900E801DD /* NotificationView.swift */ = {isa = PBXFileReference; lastKnownFileType = sourcecode.swift; path = NotificationView.swift; sourceTree = "<group>"; };
		A5B87AF0211BD4380038C37C /* UIFont+Extension.swift */ = {isa = PBXFileReference; lastKnownFileType = sourcecode.swift; path = "UIFont+Extension.swift"; sourceTree = "<group>"; };
		A5B87AF3211E16360038C37C /* DrawerController.swift */ = {isa = PBXFileReference; fileEncoding = 4; lastKnownFileType = sourcecode.swift; path = DrawerController.swift; sourceTree = "<group>"; };
		A5B87AF4211E16360038C37C /* DrawerTransitionAnimator.swift */ = {isa = PBXFileReference; fileEncoding = 4; lastKnownFileType = sourcecode.swift; path = DrawerTransitionAnimator.swift; sourceTree = "<group>"; };
		A5B87AF5211E16360038C37C /* DrawerPresentationController.swift */ = {isa = PBXFileReference; fileEncoding = 4; lastKnownFileType = sourcecode.swift; path = DrawerPresentationController.swift; sourceTree = "<group>"; };
		A5B87B01211E20B50038C37C /* UIScreen+Extension.swift */ = {isa = PBXFileReference; lastKnownFileType = sourcecode.swift; path = "UIScreen+Extension.swift"; sourceTree = "<group>"; };
		A5B87B03211E22B70038C37C /* DimmingView.swift */ = {isa = PBXFileReference; lastKnownFileType = sourcecode.swift; path = DimmingView.swift; sourceTree = "<group>"; };
		A5B87B05211E23650038C37C /* UIView+Extensions.swift */ = {isa = PBXFileReference; lastKnownFileType = sourcecode.swift; path = "UIView+Extensions.swift"; sourceTree = "<group>"; };
		A5CEC15120D980B20016922A /* FluentUI.framework */ = {isa = PBXFileReference; explicitFileType = wrapper.framework; includeInIndex = 0; path = FluentUI.framework; sourceTree = BUILT_PRODUCTS_DIR; };
		A5CEC15420D980B20016922A /* FluentUI.h */ = {isa = PBXFileReference; lastKnownFileType = sourcecode.c.h; path = FluentUI.h; sourceTree = "<group>"; };
		A5CEC15520D980B20016922A /* Info.plist */ = {isa = PBXFileReference; lastKnownFileType = text.plist.xml; path = Info.plist; sourceTree = "<group>"; };
		A5CEC15A20D980B30016922A /* FluentUITests.xctest */ = {isa = PBXFileReference; explicitFileType = wrapper.cfbundle; includeInIndex = 0; path = FluentUITests.xctest; sourceTree = BUILT_PRODUCTS_DIR; };
		A5CEC15F20D980B30016922A /* FluentUITests.swift */ = {isa = PBXFileReference; lastKnownFileType = sourcecode.swift; path = FluentUITests.swift; sourceTree = "<group>"; };
		A5CEC16120D980B30016922A /* Info.plist */ = {isa = PBXFileReference; lastKnownFileType = text.plist.xml; path = Info.plist; sourceTree = "<group>"; };
		A5CEC16C20D98EE70016922A /* Colors.swift */ = {isa = PBXFileReference; lastKnownFileType = sourcecode.swift; path = Colors.swift; sourceTree = "<group>"; };
		A5CEC16E20D98F340016922A /* Fonts.swift */ = {isa = PBXFileReference; lastKnownFileType = sourcecode.swift; path = Fonts.swift; sourceTree = "<group>"; };
		A5DA88FC226FAA01000A8EA8 /* FluentUIResources-ios.bundle */ = {isa = PBXFileReference; explicitFileType = wrapper.cfbundle; includeInIndex = 0; path = "FluentUIResources-ios.bundle"; sourceTree = BUILT_PRODUCTS_DIR; };
		A5DA88FE226FAA01000A8EA8 /* Info.plist */ = {isa = PBXFileReference; lastKnownFileType = text.plist.xml; path = Info.plist; sourceTree = "<group>"; };
		A5DCA76321224026005F4CB7 /* Separator.swift */ = {isa = PBXFileReference; lastKnownFileType = sourcecode.swift; path = Separator.swift; sourceTree = "<group>"; };
		A5DF1EAC2213B26900CC741A /* en */ = {isa = PBXFileReference; lastKnownFileType = text.plist.stringsdict; name = en; path = en.lproj/Localizable.stringsdict; sourceTree = "<group>"; };
		A5F3B145232B1E3700007A4F /* ScrollView.swift */ = {isa = PBXFileReference; lastKnownFileType = sourcecode.swift; path = ScrollView.swift; sourceTree = "<group>"; };
		A5F3B148232B1F9700007A4F /* UIResponder+Extensions.swift */ = {isa = PBXFileReference; lastKnownFileType = sourcecode.swift; path = "UIResponder+Extensions.swift"; sourceTree = "<group>"; };
		B441478C228CDA130040E88E /* BooleanCell.swift */ = {isa = PBXFileReference; lastKnownFileType = sourcecode.swift; path = BooleanCell.swift; sourceTree = "<group>"; };
		B444D6B02181403C0002B4D4 /* UITableViewCell+Extension.swift */ = {isa = PBXFileReference; lastKnownFileType = sourcecode.swift; path = "UITableViewCell+Extension.swift"; sourceTree = "<group>"; };
		B444D6B52183A9740002B4D4 /* BadgeView.swift */ = {isa = PBXFileReference; lastKnownFileType = sourcecode.swift; path = BadgeView.swift; sourceTree = "<group>"; };
		B45EB78F219E310F008646A2 /* BadgeField.swift */ = {isa = PBXFileReference; lastKnownFileType = sourcecode.swift; path = BadgeField.swift; sourceTree = "<group>"; };
		B46D3F922151D95F0029772C /* PersonaCell.swift */ = {isa = PBXFileReference; lastKnownFileType = sourcecode.swift; path = PersonaCell.swift; sourceTree = "<group>"; };
		B46D3F9C215985AC0029772C /* PersonaListView.swift */ = {isa = PBXFileReference; lastKnownFileType = sourcecode.swift; path = PersonaListView.swift; sourceTree = "<group>"; };
		B47B58B722F8E5840078DE38 /* PeoplePicker.swift */ = {isa = PBXFileReference; lastKnownFileType = sourcecode.swift; path = PeoplePicker.swift; sourceTree = "<group>"; };
		B483323221CC71940022B4CC /* HUDView.swift */ = {isa = PBXFileReference; lastKnownFileType = sourcecode.swift; path = HUDView.swift; sourceTree = "<group>"; };
		B483323421DEA8D70022B4CC /* HUD.swift */ = {isa = PBXFileReference; lastKnownFileType = sourcecode.swift; path = HUD.swift; sourceTree = "<group>"; };
		B483323621DEB5A00022B4CC /* TouchForwardingView.swift */ = {isa = PBXFileReference; lastKnownFileType = sourcecode.swift; path = TouchForwardingView.swift; sourceTree = "<group>"; };
		B498141321E424920077B48D /* TableViewCell.swift */ = {isa = PBXFileReference; lastKnownFileType = sourcecode.swift; path = TableViewCell.swift; sourceTree = "<group>"; };
		B4A8BBCC21BF6D6900D5E3ED /* BadgeStringExtractor.swift */ = {isa = PBXFileReference; lastKnownFileType = sourcecode.swift; path = BadgeStringExtractor.swift; sourceTree = "<group>"; };
		B4BA27872319DC0D0001563C /* PersonaBadgeViewDataSource.swift */ = {isa = PBXFileReference; lastKnownFileType = sourcecode.swift; path = PersonaBadgeViewDataSource.swift; sourceTree = "<group>"; };
		B4E782C02176AD5E00A7DFCE /* ActionsCell.swift */ = {isa = PBXFileReference; lastKnownFileType = sourcecode.swift; path = ActionsCell.swift; sourceTree = "<group>"; };
		B4E782C221793AB200A7DFCE /* ActivityIndicatorCell.swift */ = {isa = PBXFileReference; lastKnownFileType = sourcecode.swift; path = ActivityIndicatorCell.swift; sourceTree = "<group>"; };
		B4E782C421793BB900A7DFCE /* ActivityIndicatorView.swift */ = {isa = PBXFileReference; lastKnownFileType = sourcecode.swift; path = ActivityIndicatorView.swift; sourceTree = "<group>"; };
		B4E782C62179509A00A7DFCE /* CenteredLabelCell.swift */ = {isa = PBXFileReference; lastKnownFileType = sourcecode.swift; path = CenteredLabelCell.swift; sourceTree = "<group>"; };
		B4EF53C2215AF1AB00573E8F /* Persona.swift */ = {isa = PBXFileReference; lastKnownFileType = sourcecode.swift; path = Persona.swift; sourceTree = "<group>"; };
		B4EF66502294A664007FEAB0 /* TableViewHeaderFooterView.swift */ = {isa = PBXFileReference; lastKnownFileType = sourcecode.swift; path = TableViewHeaderFooterView.swift; sourceTree = "<group>"; };
		C0938E43235E8ED500256251 /* AnimationSynchronizer.swift */ = {isa = PBXFileReference; lastKnownFileType = sourcecode.swift; path = AnimationSynchronizer.swift; sourceTree = "<group>"; };
		C0938E45235F66E300256251 /* ShimmerViewAppearance.swift */ = {isa = PBXFileReference; lastKnownFileType = sourcecode.swift; path = ShimmerViewAppearance.swift; sourceTree = "<group>"; };
		C0A0D76A233AEF6C00F432FD /* ShimmerAppearance.swift */ = {isa = PBXFileReference; fileEncoding = 4; lastKnownFileType = sourcecode.swift; path = ShimmerAppearance.swift; sourceTree = "<group>"; };
		C0A0D76B233AEF6C00F432FD /* ShimmerLinesView.swift */ = {isa = PBXFileReference; fileEncoding = 4; lastKnownFileType = sourcecode.swift; path = ShimmerLinesView.swift; sourceTree = "<group>"; };
		C0A0D76C233AEF6C00F432FD /* ShimmerLinesViewAppearance.swift */ = {isa = PBXFileReference; fileEncoding = 4; lastKnownFileType = sourcecode.swift; path = ShimmerLinesViewAppearance.swift; sourceTree = "<group>"; };
		C0EAAEAC2347E1DF00C7244E /* ShimmerView.swift */ = {isa = PBXFileReference; lastKnownFileType = sourcecode.swift; path = ShimmerView.swift; sourceTree = "<group>"; };
		C708B04B260A8696007190FA /* SegmentItem.swift */ = {isa = PBXFileReference; lastKnownFileType = sourcecode.swift; path = SegmentItem.swift; sourceTree = "<group>"; };
		C708B055260A86FA007190FA /* SegmentPillButton.swift */ = {isa = PBXFileReference; lastKnownFileType = sourcecode.swift; path = SegmentPillButton.swift; sourceTree = "<group>"; };
		C77A04B625F03DD1001B3EB6 /* String+Date.swift */ = {isa = PBXFileReference; lastKnownFileType = sourcecode.swift; path = "String+Date.swift"; sourceTree = "<group>"; };
		C77A04EC25F046EB001B3EB6 /* Date+CellFileAccessoryView.swift */ = {isa = PBXFileReference; lastKnownFileType = sourcecode.swift; path = "Date+CellFileAccessoryView.swift"; sourceTree = "<group>"; };
		CCC18C2B2501B22F00BE830E /* CardView.swift */ = {isa = PBXFileReference; lastKnownFileType = sourcecode.swift; path = CardView.swift; sourceTree = "<group>"; };
		ECEBA8FB25EDF3380048EE24 /* SegmentedControl.swift */ = {isa = PBXFileReference; fileEncoding = 4; lastKnownFileType = sourcecode.swift; path = SegmentedControl.swift; sourceTree = "<group>"; };
		FC414E1E258876FB00069E73 /* CommandBar.swift */ = {isa = PBXFileReference; lastKnownFileType = sourcecode.swift; path = CommandBar.swift; sourceTree = "<group>"; };
		FC414E242588798000069E73 /* CommandBarButtonGroupView.swift */ = {isa = PBXFileReference; lastKnownFileType = sourcecode.swift; path = CommandBarButtonGroupView.swift; sourceTree = "<group>"; };
		FC414E2A25887A4B00069E73 /* CommandBarButton.swift */ = {isa = PBXFileReference; lastKnownFileType = sourcecode.swift; path = CommandBarButton.swift; sourceTree = "<group>"; };
		FC414E4E2588B65C00069E73 /* CommandBarItem.swift */ = {isa = PBXFileReference; lastKnownFileType = sourcecode.swift; path = CommandBarItem.swift; sourceTree = "<group>"; };
		FD053A342224CA33009B6378 /* DatePickerControllerTests.swift */ = {isa = PBXFileReference; lastKnownFileType = sourcecode.swift; path = DatePickerControllerTests.swift; sourceTree = "<group>"; };
		FD0D29D52151A3D700E8655E /* CardPresenterNavigationController.swift */ = {isa = PBXFileReference; lastKnownFileType = sourcecode.swift; path = CardPresenterNavigationController.swift; sourceTree = "<group>"; };
		FD1FAE1A2272464B00A5DBA4 /* GenericDateTimePicker.swift */ = {isa = PBXFileReference; lastKnownFileType = sourcecode.swift; path = GenericDateTimePicker.swift; sourceTree = "<group>"; };
		FD256C5A2183B90B00EC9588 /* DatePickerSelectionManager.swift */ = {isa = PBXFileReference; lastKnownFileType = sourcecode.swift; path = DatePickerSelectionManager.swift; sourceTree = "<group>"; };
		FD41C86E22DD13230086F899 /* ContentScrollViewTraits.swift */ = {isa = PBXFileReference; fileEncoding = 4; lastKnownFileType = sourcecode.swift; path = ContentScrollViewTraits.swift; sourceTree = "<group>"; };
		FD41C87022DD13230086F899 /* ShyHeaderController.swift */ = {isa = PBXFileReference; fileEncoding = 4; lastKnownFileType = sourcecode.swift; path = ShyHeaderController.swift; sourceTree = "<group>"; };
		FD41C87122DD13230086F899 /* ShyHeaderView.swift */ = {isa = PBXFileReference; fileEncoding = 4; lastKnownFileType = sourcecode.swift; path = ShyHeaderView.swift; sourceTree = "<group>"; };
		FD41C87A22DD13230086F899 /* LargeTitleView.swift */ = {isa = PBXFileReference; fileEncoding = 4; lastKnownFileType = sourcecode.swift; path = LargeTitleView.swift; sourceTree = "<group>"; };
		FD41C87B22DD13230086F899 /* NavigationBar.swift */ = {isa = PBXFileReference; fileEncoding = 4; lastKnownFileType = sourcecode.swift; path = NavigationBar.swift; sourceTree = "<group>"; };
		FD41C87E22DD13230086F899 /* SearchBar.swift */ = {isa = PBXFileReference; fileEncoding = 4; lastKnownFileType = sourcecode.swift; path = SearchBar.swift; sourceTree = "<group>"; };
		FD41C87F22DD13230086F899 /* NavigationController.swift */ = {isa = PBXFileReference; fileEncoding = 4; lastKnownFileType = sourcecode.swift; path = NavigationController.swift; sourceTree = "<group>"; };
		FD41C88022DD13230086F899 /* NavigationAnimator.swift */ = {isa = PBXFileReference; fileEncoding = 4; lastKnownFileType = sourcecode.swift; path = NavigationAnimator.swift; sourceTree = "<group>"; };
		FD41C8B122DD3BB70086F899 /* UIScrollView+Extensions.swift */ = {isa = PBXFileReference; lastKnownFileType = sourcecode.swift; path = "UIScrollView+Extensions.swift"; sourceTree = "<group>"; };
		FD41C8B422DD3EA20086F899 /* NSLayoutConstraint+Extensions.swift */ = {isa = PBXFileReference; lastKnownFileType = sourcecode.swift; path = "NSLayoutConstraint+Extensions.swift"; sourceTree = "<group>"; };
		FD41C8BD22DD47120086F899 /* UINavigationItem+Navigation.swift */ = {isa = PBXFileReference; lastKnownFileType = sourcecode.swift; path = "UINavigationItem+Navigation.swift"; sourceTree = "<group>"; };
		FD4F2A1A2148937100C437D6 /* PageCardPresenterController.swift */ = {isa = PBXFileReference; lastKnownFileType = sourcecode.swift; path = PageCardPresenterController.swift; sourceTree = "<group>"; };
		FD4F2A1F214AE20400C437D6 /* DatePickerController.swift */ = {isa = PBXFileReference; fileEncoding = 4; lastKnownFileType = sourcecode.swift; path = DatePickerController.swift; sourceTree = "<group>"; };
		FD599D0121348439008845EE /* CalendarView.swift */ = {isa = PBXFileReference; lastKnownFileType = sourcecode.swift; path = CalendarView.swift; sourceTree = "<group>"; };
		FD599D052134A682008845EE /* AccessibleViewDelegate.swift */ = {isa = PBXFileReference; fileEncoding = 4; lastKnownFileType = sourcecode.swift; path = AccessibleViewDelegate.swift; sourceTree = "<group>"; };
		FD599D072134AB0E008845EE /* CalendarViewWeekdayHeadingView.swift */ = {isa = PBXFileReference; fileEncoding = 4; lastKnownFileType = sourcecode.swift; path = CalendarViewWeekdayHeadingView.swift; sourceTree = "<group>"; };
		FD599D092134AB15008845EE /* CalendarViewLayout.swift */ = {isa = PBXFileReference; fileEncoding = 4; lastKnownFileType = sourcecode.swift; path = CalendarViewLayout.swift; sourceTree = "<group>"; };
		FD599D0B2134AB1E008845EE /* CalendarViewDataSource.swift */ = {isa = PBXFileReference; fileEncoding = 4; lastKnownFileType = sourcecode.swift; path = CalendarViewDataSource.swift; sourceTree = "<group>"; };
		FD5ADBF32190CDC80005A9AF /* DateTimePickerController.swift */ = {isa = PBXFileReference; lastKnownFileType = sourcecode.swift; path = DateTimePickerController.swift; sourceTree = "<group>"; };
		FD5BBE3A214B2F44008964B4 /* Date+Extensions.swift */ = {isa = PBXFileReference; lastKnownFileType = sourcecode.swift; path = "Date+Extensions.swift"; sourceTree = "<group>"; };
		FD5BBE40214C6AF3008964B4 /* TwoLineTitleView.swift */ = {isa = PBXFileReference; lastKnownFileType = sourcecode.swift; path = TwoLineTitleView.swift; sourceTree = "<group>"; };
		FD5BBE42214C73CE008964B4 /* EasyTapButton.swift */ = {isa = PBXFileReference; lastKnownFileType = sourcecode.swift; path = EasyTapButton.swift; sourceTree = "<group>"; };
		FD7254E82147059D002F4069 /* Calendar+Extensions.swift */ = {isa = PBXFileReference; fileEncoding = 4; lastKnownFileType = sourcecode.swift; path = "Calendar+Extensions.swift"; sourceTree = "<group>"; };
		FD777528219E3F6C00033D58 /* DayOfMonth.swift */ = {isa = PBXFileReference; lastKnownFileType = sourcecode.swift; path = DayOfMonth.swift; sourceTree = "<group>"; };
		FD77752A219E455A00033D58 /* AccessibilityContainerView.swift */ = {isa = PBXFileReference; lastKnownFileType = sourcecode.swift; path = AccessibilityContainerView.swift; sourceTree = "<group>"; };
		FD77752C219E62E100033D58 /* DateTimePickerViewLayout.swift */ = {isa = PBXFileReference; lastKnownFileType = sourcecode.swift; path = DateTimePickerViewLayout.swift; sourceTree = "<group>"; };
		FD77752F21A490BA00033D58 /* DateTimePicker.swift */ = {isa = PBXFileReference; lastKnownFileType = sourcecode.swift; path = DateTimePicker.swift; sourceTree = "<group>"; };
		FD7DF05B21FA7F5000857267 /* Tooltip.swift */ = {isa = PBXFileReference; lastKnownFileType = sourcecode.swift; path = Tooltip.swift; sourceTree = "<group>"; };
		FD7DF05D21FA7FC100857267 /* TooltipView.swift */ = {isa = PBXFileReference; lastKnownFileType = sourcecode.swift; path = TooltipView.swift; sourceTree = "<group>"; };
		FD7DF05F21FA83C900857267 /* TooltipPositionController.swift */ = {isa = PBXFileReference; lastKnownFileType = sourcecode.swift; path = TooltipPositionController.swift; sourceTree = "<group>"; };
		FD8D26422253FF330078E1D3 /* ar */ = {isa = PBXFileReference; lastKnownFileType = text.plist.strings; name = ar; path = ar.lproj/Localizable.strings; sourceTree = "<group>"; };
		FD8D26432253FF330078E1D3 /* ar */ = {isa = PBXFileReference; lastKnownFileType = text.plist.stringsdict; name = ar; path = ar.lproj/Localizable.stringsdict; sourceTree = "<group>"; };
		FD8D26442253FF3E0078E1D3 /* ca */ = {isa = PBXFileReference; lastKnownFileType = text.plist.strings; name = ca; path = ca.lproj/Localizable.strings; sourceTree = "<group>"; };
		FD8D26452253FF3F0078E1D3 /* ca */ = {isa = PBXFileReference; lastKnownFileType = text.plist.stringsdict; name = ca; path = ca.lproj/Localizable.stringsdict; sourceTree = "<group>"; };
		FD8D26462253FF470078E1D3 /* cs */ = {isa = PBXFileReference; lastKnownFileType = text.plist.strings; name = cs; path = cs.lproj/Localizable.strings; sourceTree = "<group>"; };
		FD8D26472253FF470078E1D3 /* cs */ = {isa = PBXFileReference; lastKnownFileType = text.plist.stringsdict; name = cs; path = cs.lproj/Localizable.stringsdict; sourceTree = "<group>"; };
		FD8D26482253FF4F0078E1D3 /* da */ = {isa = PBXFileReference; lastKnownFileType = text.plist.strings; name = da; path = da.lproj/Localizable.strings; sourceTree = "<group>"; };
		FD8D26492253FF500078E1D3 /* da */ = {isa = PBXFileReference; lastKnownFileType = text.plist.stringsdict; name = da; path = da.lproj/Localizable.stringsdict; sourceTree = "<group>"; };
		FD8D264A2254013E0078E1D3 /* de */ = {isa = PBXFileReference; lastKnownFileType = text.plist.strings; name = de; path = de.lproj/Localizable.strings; sourceTree = "<group>"; };
		FD8D264B2254013E0078E1D3 /* de */ = {isa = PBXFileReference; lastKnownFileType = text.plist.stringsdict; name = de; path = de.lproj/Localizable.stringsdict; sourceTree = "<group>"; };
		FD8D264C225401660078E1D3 /* el */ = {isa = PBXFileReference; lastKnownFileType = text.plist.strings; name = el; path = el.lproj/Localizable.strings; sourceTree = "<group>"; };
		FD8D264D225401660078E1D3 /* el */ = {isa = PBXFileReference; lastKnownFileType = text.plist.stringsdict; name = el; path = el.lproj/Localizable.stringsdict; sourceTree = "<group>"; };
		FD8D264E225401880078E1D3 /* en-GB */ = {isa = PBXFileReference; lastKnownFileType = text.plist.strings; name = "en-GB"; path = "en-GB.lproj/Localizable.strings"; sourceTree = "<group>"; };
		FD8D264F225401880078E1D3 /* en-GB */ = {isa = PBXFileReference; lastKnownFileType = text.plist.stringsdict; name = "en-GB"; path = "en-GB.lproj/Localizable.stringsdict"; sourceTree = "<group>"; };
		FD8D2650225401A10078E1D3 /* es-MX */ = {isa = PBXFileReference; lastKnownFileType = text.plist.strings; name = "es-MX"; path = "es-MX.lproj/Localizable.strings"; sourceTree = "<group>"; };
		FD8D2651225401A10078E1D3 /* es-MX */ = {isa = PBXFileReference; lastKnownFileType = text.plist.stringsdict; name = "es-MX"; path = "es-MX.lproj/Localizable.stringsdict"; sourceTree = "<group>"; };
		FD8D2652225401AA0078E1D3 /* es */ = {isa = PBXFileReference; lastKnownFileType = text.plist.strings; name = es; path = es.lproj/Localizable.strings; sourceTree = "<group>"; };
		FD8D2653225401AA0078E1D3 /* es */ = {isa = PBXFileReference; lastKnownFileType = text.plist.stringsdict; name = es; path = es.lproj/Localizable.stringsdict; sourceTree = "<group>"; };
		FD8D2654225401B90078E1D3 /* fi */ = {isa = PBXFileReference; lastKnownFileType = text.plist.strings; name = fi; path = fi.lproj/Localizable.strings; sourceTree = "<group>"; };
		FD8D2655225401B90078E1D3 /* fi */ = {isa = PBXFileReference; lastKnownFileType = text.plist.stringsdict; name = fi; path = fi.lproj/Localizable.stringsdict; sourceTree = "<group>"; };
		FD8D2656225401C10078E1D3 /* fr */ = {isa = PBXFileReference; lastKnownFileType = text.plist.strings; name = fr; path = fr.lproj/Localizable.strings; sourceTree = "<group>"; };
		FD8D2657225401C20078E1D3 /* fr */ = {isa = PBXFileReference; lastKnownFileType = text.plist.stringsdict; name = fr; path = fr.lproj/Localizable.stringsdict; sourceTree = "<group>"; };
		FD8D2658225401CD0078E1D3 /* he */ = {isa = PBXFileReference; lastKnownFileType = text.plist.strings; name = he; path = he.lproj/Localizable.strings; sourceTree = "<group>"; };
		FD8D2659225401CD0078E1D3 /* he */ = {isa = PBXFileReference; lastKnownFileType = text.plist.stringsdict; name = he; path = he.lproj/Localizable.stringsdict; sourceTree = "<group>"; };
		FD8D265A225401D90078E1D3 /* hi */ = {isa = PBXFileReference; lastKnownFileType = text.plist.strings; name = hi; path = hi.lproj/Localizable.strings; sourceTree = "<group>"; };
		FD8D265B225401D90078E1D3 /* hi */ = {isa = PBXFileReference; lastKnownFileType = text.plist.stringsdict; name = hi; path = hi.lproj/Localizable.stringsdict; sourceTree = "<group>"; };
		FD8D265C225401E50078E1D3 /* hr */ = {isa = PBXFileReference; lastKnownFileType = text.plist.strings; name = hr; path = hr.lproj/Localizable.strings; sourceTree = "<group>"; };
		FD8D265D225401E50078E1D3 /* hr */ = {isa = PBXFileReference; lastKnownFileType = text.plist.stringsdict; name = hr; path = hr.lproj/Localizable.stringsdict; sourceTree = "<group>"; };
		FD8D265E225401F20078E1D3 /* hu */ = {isa = PBXFileReference; lastKnownFileType = text.plist.strings; name = hu; path = hu.lproj/Localizable.strings; sourceTree = "<group>"; };
		FD8D265F225401F30078E1D3 /* hu */ = {isa = PBXFileReference; lastKnownFileType = text.plist.stringsdict; name = hu; path = hu.lproj/Localizable.stringsdict; sourceTree = "<group>"; };
		FD8D2660225401FA0078E1D3 /* id */ = {isa = PBXFileReference; lastKnownFileType = text.plist.strings; name = id; path = id.lproj/Localizable.strings; sourceTree = "<group>"; };
		FD8D2661225401FB0078E1D3 /* id */ = {isa = PBXFileReference; lastKnownFileType = text.plist.stringsdict; name = id; path = id.lproj/Localizable.stringsdict; sourceTree = "<group>"; };
		FD8D2662225402020078E1D3 /* it */ = {isa = PBXFileReference; lastKnownFileType = text.plist.strings; name = it; path = it.lproj/Localizable.strings; sourceTree = "<group>"; };
		FD8D2663225402030078E1D3 /* it */ = {isa = PBXFileReference; lastKnownFileType = text.plist.stringsdict; name = it; path = it.lproj/Localizable.stringsdict; sourceTree = "<group>"; };
		FD8D26642254020E0078E1D3 /* ja */ = {isa = PBXFileReference; lastKnownFileType = text.plist.strings; name = ja; path = ja.lproj/Localizable.strings; sourceTree = "<group>"; };
		FD8D26652254020E0078E1D3 /* ja */ = {isa = PBXFileReference; lastKnownFileType = text.plist.stringsdict; name = ja; path = ja.lproj/Localizable.stringsdict; sourceTree = "<group>"; };
		FD8D2666225402160078E1D3 /* ko */ = {isa = PBXFileReference; lastKnownFileType = text.plist.strings; name = ko; path = ko.lproj/Localizable.strings; sourceTree = "<group>"; };
		FD8D2667225402160078E1D3 /* ko */ = {isa = PBXFileReference; lastKnownFileType = text.plist.stringsdict; name = ko; path = ko.lproj/Localizable.stringsdict; sourceTree = "<group>"; };
		FD8D26682254021D0078E1D3 /* ms */ = {isa = PBXFileReference; lastKnownFileType = text.plist.strings; name = ms; path = ms.lproj/Localizable.strings; sourceTree = "<group>"; };
		FD8D26692254021E0078E1D3 /* ms */ = {isa = PBXFileReference; lastKnownFileType = text.plist.stringsdict; name = ms; path = ms.lproj/Localizable.stringsdict; sourceTree = "<group>"; };
		FD8D266A2254022E0078E1D3 /* nb-NO */ = {isa = PBXFileReference; lastKnownFileType = text.plist.strings; name = "nb-NO"; path = "nb-NO.lproj/Localizable.strings"; sourceTree = "<group>"; };
		FD8D266B2254022E0078E1D3 /* nb-NO */ = {isa = PBXFileReference; lastKnownFileType = text.plist.stringsdict; name = "nb-NO"; path = "nb-NO.lproj/Localizable.stringsdict"; sourceTree = "<group>"; };
		FD8D266C225402DC0078E1D3 /* nl */ = {isa = PBXFileReference; lastKnownFileType = text.plist.strings; name = nl; path = nl.lproj/Localizable.strings; sourceTree = "<group>"; };
		FD8D266D225402DC0078E1D3 /* nl */ = {isa = PBXFileReference; lastKnownFileType = text.plist.stringsdict; name = nl; path = nl.lproj/Localizable.stringsdict; sourceTree = "<group>"; };
		FD8D266E225402E60078E1D3 /* pl */ = {isa = PBXFileReference; lastKnownFileType = text.plist.strings; name = pl; path = pl.lproj/Localizable.strings; sourceTree = "<group>"; };
		FD8D266F225402E60078E1D3 /* pl */ = {isa = PBXFileReference; lastKnownFileType = text.plist.stringsdict; name = pl; path = pl.lproj/Localizable.stringsdict; sourceTree = "<group>"; };
		FD8D2670225402F00078E1D3 /* pt-BR */ = {isa = PBXFileReference; lastKnownFileType = text.plist.strings; name = "pt-BR"; path = "pt-BR.lproj/Localizable.strings"; sourceTree = "<group>"; };
		FD8D2671225402F10078E1D3 /* pt-BR */ = {isa = PBXFileReference; lastKnownFileType = text.plist.stringsdict; name = "pt-BR"; path = "pt-BR.lproj/Localizable.stringsdict"; sourceTree = "<group>"; };
		FD8D2672225402F60078E1D3 /* pt-PT */ = {isa = PBXFileReference; lastKnownFileType = text.plist.strings; name = "pt-PT"; path = "pt-PT.lproj/Localizable.strings"; sourceTree = "<group>"; };
		FD8D2673225402F60078E1D3 /* pt-PT */ = {isa = PBXFileReference; lastKnownFileType = text.plist.stringsdict; name = "pt-PT"; path = "pt-PT.lproj/Localizable.stringsdict"; sourceTree = "<group>"; };
		FD8D2674225403000078E1D3 /* ro */ = {isa = PBXFileReference; lastKnownFileType = text.plist.strings; name = ro; path = ro.lproj/Localizable.strings; sourceTree = "<group>"; };
		FD8D2675225403000078E1D3 /* ro */ = {isa = PBXFileReference; lastKnownFileType = text.plist.stringsdict; name = ro; path = ro.lproj/Localizable.stringsdict; sourceTree = "<group>"; };
		FD8D2676225403070078E1D3 /* ru */ = {isa = PBXFileReference; lastKnownFileType = text.plist.strings; name = ru; path = ru.lproj/Localizable.strings; sourceTree = "<group>"; };
		FD8D2677225403070078E1D3 /* ru */ = {isa = PBXFileReference; lastKnownFileType = text.plist.stringsdict; name = ru; path = ru.lproj/Localizable.stringsdict; sourceTree = "<group>"; };
		FD8D26782254030E0078E1D3 /* sk */ = {isa = PBXFileReference; lastKnownFileType = text.plist.strings; name = sk; path = sk.lproj/Localizable.strings; sourceTree = "<group>"; };
		FD8D26792254030E0078E1D3 /* sk */ = {isa = PBXFileReference; lastKnownFileType = text.plist.stringsdict; name = sk; path = sk.lproj/Localizable.stringsdict; sourceTree = "<group>"; };
		FD8D267A225403160078E1D3 /* sv */ = {isa = PBXFileReference; lastKnownFileType = text.plist.strings; name = sv; path = sv.lproj/Localizable.strings; sourceTree = "<group>"; };
		FD8D267B225403160078E1D3 /* sv */ = {isa = PBXFileReference; lastKnownFileType = text.plist.stringsdict; name = sv; path = sv.lproj/Localizable.stringsdict; sourceTree = "<group>"; };
		FD8D267C2254031B0078E1D3 /* th */ = {isa = PBXFileReference; lastKnownFileType = text.plist.strings; name = th; path = th.lproj/Localizable.strings; sourceTree = "<group>"; };
		FD8D267D2254031B0078E1D3 /* th */ = {isa = PBXFileReference; lastKnownFileType = text.plist.stringsdict; name = th; path = th.lproj/Localizable.stringsdict; sourceTree = "<group>"; };
		FD8D267E225403210078E1D3 /* tr */ = {isa = PBXFileReference; lastKnownFileType = text.plist.strings; name = tr; path = tr.lproj/Localizable.strings; sourceTree = "<group>"; };
		FD8D267F225403220078E1D3 /* tr */ = {isa = PBXFileReference; lastKnownFileType = text.plist.stringsdict; name = tr; path = tr.lproj/Localizable.stringsdict; sourceTree = "<group>"; };
		FD8D2680225403290078E1D3 /* uk */ = {isa = PBXFileReference; lastKnownFileType = text.plist.strings; name = uk; path = uk.lproj/Localizable.strings; sourceTree = "<group>"; };
		FD8D26812254032A0078E1D3 /* uk */ = {isa = PBXFileReference; lastKnownFileType = text.plist.stringsdict; name = uk; path = uk.lproj/Localizable.stringsdict; sourceTree = "<group>"; };
		FD8D2682225403300078E1D3 /* vi */ = {isa = PBXFileReference; lastKnownFileType = text.plist.strings; name = vi; path = vi.lproj/Localizable.strings; sourceTree = "<group>"; };
		FD8D2683225403300078E1D3 /* vi */ = {isa = PBXFileReference; lastKnownFileType = text.plist.stringsdict; name = vi; path = vi.lproj/Localizable.stringsdict; sourceTree = "<group>"; };
		FD8D2684225403360078E1D3 /* zh-Hans */ = {isa = PBXFileReference; lastKnownFileType = text.plist.strings; name = "zh-Hans"; path = "zh-Hans.lproj/Localizable.strings"; sourceTree = "<group>"; };
		FD8D2685225403360078E1D3 /* zh-Hans */ = {isa = PBXFileReference; lastKnownFileType = text.plist.stringsdict; name = "zh-Hans"; path = "zh-Hans.lproj/Localizable.stringsdict"; sourceTree = "<group>"; };
		FD8D26862254033B0078E1D3 /* zh-Hant */ = {isa = PBXFileReference; lastKnownFileType = text.plist.strings; name = "zh-Hant"; path = "zh-Hant.lproj/Localizable.strings"; sourceTree = "<group>"; };
		FD8D26872254033B0078E1D3 /* zh-Hant */ = {isa = PBXFileReference; lastKnownFileType = text.plist.stringsdict; name = "zh-Hant"; path = "zh-Hant.lproj/Localizable.stringsdict"; sourceTree = "<group>"; };
		FD9758062191118D00B67319 /* DateTimePickerView.swift */ = {isa = PBXFileReference; fileEncoding = 4; lastKnownFileType = sourcecode.swift; path = DateTimePickerView.swift; sourceTree = "<group>"; };
		FD9758072191118E00B67319 /* DateTimePickerViewDataSource.swift */ = {isa = PBXFileReference; fileEncoding = 4; lastKnownFileType = sourcecode.swift; path = DateTimePickerViewDataSource.swift; sourceTree = "<group>"; };
		FD9758082191118E00B67319 /* DateTimePickerViewComponentTableView.swift */ = {isa = PBXFileReference; fileEncoding = 4; lastKnownFileType = sourcecode.swift; path = DateTimePickerViewComponentTableView.swift; sourceTree = "<group>"; };
		FD9758092191118E00B67319 /* DateTimePickerViewComponent.swift */ = {isa = PBXFileReference; fileEncoding = 4; lastKnownFileType = sourcecode.swift; path = DateTimePickerViewComponent.swift; sourceTree = "<group>"; };
		FD97580A2191118E00B67319 /* DateTimePickerViewComponentCell.swift */ = {isa = PBXFileReference; fileEncoding = 4; lastKnownFileType = sourcecode.swift; path = DateTimePickerViewComponentCell.swift; sourceTree = "<group>"; };
		FD9A5C862179464F00D224D9 /* DateComponents+Extensions.swift */ = {isa = PBXFileReference; lastKnownFileType = sourcecode.swift; path = "DateComponents+Extensions.swift"; sourceTree = "<group>"; };
		FD9DA7B4232C33A80013E41B /* UIViewController+Navigation.swift */ = {isa = PBXFileReference; fileEncoding = 4; lastKnownFileType = sourcecode.swift; path = "UIViewController+Navigation.swift"; sourceTree = "<group>"; };
		FDA1AF8B21484625001AE720 /* BlurringView.swift */ = {isa = PBXFileReference; fileEncoding = 4; lastKnownFileType = sourcecode.swift; path = BlurringView.swift; sourceTree = "<group>"; };
		FDA1AF90214871B5001AE720 /* CardTransitionAnimator.swift */ = {isa = PBXFileReference; lastKnownFileType = sourcecode.swift; path = CardTransitionAnimator.swift; sourceTree = "<group>"; };
		FDA1AF9221487225001AE720 /* CardPresentationController.swift */ = {isa = PBXFileReference; lastKnownFileType = sourcecode.swift; path = CardPresentationController.swift; sourceTree = "<group>"; };
		FDD454ED21405B390006E84E /* DotView.swift */ = {isa = PBXFileReference; lastKnownFileType = sourcecode.swift; path = DotView.swift; sourceTree = "<group>"; };
		FDF41ED82141A02200EC527C /* CalendarConfiguration.swift */ = {isa = PBXFileReference; lastKnownFileType = sourcecode.swift; path = CalendarConfiguration.swift; sourceTree = "<group>"; };
		FDFB8AEA21361C950046850A /* CalendarViewMonthBannerView.swift */ = {isa = PBXFileReference; fileEncoding = 4; lastKnownFileType = sourcecode.swift; path = CalendarViewMonthBannerView.swift; sourceTree = "<group>"; };
		FDFB8AEC21361C9D0046850A /* CalendarViewDayTodayCell.swift */ = {isa = PBXFileReference; fileEncoding = 4; lastKnownFileType = sourcecode.swift; path = CalendarViewDayTodayCell.swift; sourceTree = "<group>"; };
		FDFB8AED21361C9D0046850A /* CalendarViewDayMonthCell.swift */ = {isa = PBXFileReference; fileEncoding = 4; lastKnownFileType = sourcecode.swift; path = CalendarViewDayMonthCell.swift; sourceTree = "<group>"; };
		FDFB8AEE21361C9D0046850A /* CalendarViewDayCell.swift */ = {isa = PBXFileReference; fileEncoding = 4; lastKnownFileType = sourcecode.swift; path = CalendarViewDayCell.swift; sourceTree = "<group>"; };
		FDFB8AEF21361C9D0046850A /* CalendarViewDayMonthYearCell.swift */ = {isa = PBXFileReference; fileEncoding = 4; lastKnownFileType = sourcecode.swift; path = CalendarViewDayMonthYearCell.swift; sourceTree = "<group>"; };
/* End PBXFileReference section */

/* Begin PBXFrameworksBuildPhase section */
		A5CEC14D20D980B20016922A /* Frameworks */ = {
			isa = PBXFrameworksBuildPhase;
			buildActionMask = 2147483647;
			files = (
			);
			runOnlyForDeploymentPostprocessing = 0;
		};
		A5CEC15720D980B30016922A /* Frameworks */ = {
			isa = PBXFrameworksBuildPhase;
			buildActionMask = 2147483647;
			files = (
				A5CEC15B20D980B30016922A /* FluentUI.framework in Frameworks */,
			);
			runOnlyForDeploymentPostprocessing = 0;
		};
/* End PBXFrameworksBuildPhase section */

/* Begin PBXGroup section */
		0A20C785268D4D110029A3B8 /* AvatarGroup */ = {
			isa = PBXGroup;
			children = (
				0A2FBB6A26560FC9004D056C /* MSFAvatarGroupTokens.generated.swift */,
				0A2FBB4226547C64004D056C /* AvatarGroup.swift */,
				0A2FBB9426564D98004D056C /* AvatarGroupTokens.swift */,
			);
			path = AvatarGroup;
			sourceTree = "<group>";
		};
		0AA8741326001F0500D47421 /* Persona */ = {
			isa = PBXGroup;
			children = (
				0ACD82102620451E0035CD9F /* MSFPersonaViewTokens.generated.swift */,
				0AA874142600237A00D47421 /* PersonaView.swift */,
				0ACD82172620453B0035CD9F /* PersonaViewTokens.swift */,
			);
			path = Persona;
			sourceTree = "<group>";
		};
		1168630122E131A20088B302 /* Tab Bar */ = {
			isa = PBXGroup;
			children = (
				7D0931C224AAAC8C0072458A /* SideTabBar.swift */,
				118D9847230BBA2300BC0B72 /* TabBarItem.swift */,
				1168630222E131CF0088B302 /* TabBarItemView.swift */,
				1168630322E131CF0088B302 /* TabBarView.swift */,
			);
			path = "Tab Bar";
			sourceTree = "<group>";
		};
		497DC2D62418585D008D86F8 /* Pill Button Bar */ = {
			isa = PBXGroup;
			children = (
				497DC2D824185885008D86F8 /* PillButton.swift */,
				497DC2D724185885008D86F8 /* PillButtonBar.swift */,
				86AF4F7425AFC746005D4253 /* PillButtonStyle.swift */,
			);
			path = "Pill Button Bar";
			sourceTree = "<group>";
		};
		5306074E26A1E6A4002D49CF /* AvatarGroup */ = {
			isa = PBXGroup;
			children = (
				5306075126A1E6A4002D49CF /* AvatarGroup.swift */,
				5306074F26A1E6A4002D49CF /* AvatarGroupTokens.swift */,
				5306075026A1E6A4002D49CF /* MSFAvatarGroupTokens.generated.swift */,
			);
			path = AvatarGroup;
			sourceTree = "<group>";
		};
		5314DFE625F000740099271A /* Separator */ = {
			isa = PBXGroup;
			children = (
				A5DCA76321224026005F4CB7 /* Separator.swift */,
			);
			path = Separator;
			sourceTree = "<group>";
		};
		5314DFEB25F002240099271A /* ActivityIndicator */ = {
			isa = PBXGroup;
			children = (
				B4E782C421793BB900A7DFCE /* ActivityIndicatorView.swift */,
			);
			path = ActivityIndicator;
			sourceTree = "<group>";
		};
		5314DFEC25F0029C0099271A /* Button */ = {
			isa = PBXGroup;
			children = (
				536AEF7325F1ECA800A36206 /* ButtonLegacy.swift */,
			);
			path = Button;
			sourceTree = "<group>";
		};
		5314DFEF25F003C60099271A /* DotView */ = {
			isa = PBXGroup;
			children = (
				FDD454ED21405B390006E84E /* DotView.swift */,
			);
			path = DotView;
			sourceTree = "<group>";
		};
		5314DFF025F0042E0099271A /* Label */ = {
			isa = PBXGroup;
			children = (
				A589F853211BA03200471C23 /* Label.swift */,
			);
			path = Label;
			sourceTree = "<group>";
		};
		5314DFF225F005740099271A /* ScrollView */ = {
			isa = PBXGroup;
			children = (
				A5F3B145232B1E3700007A4F /* ScrollView.swift */,
				A5F3B148232B1F9700007A4F /* UIResponder+Extensions.swift */,
			);
			path = ScrollView;
			sourceTree = "<group>";
		};
		5314DFF325F006060099271A /* TouchForwardingView */ = {
			isa = PBXGroup;
			children = (
				B483323621DEB5A00022B4CC /* TouchForwardingView.swift */,
			);
			path = TouchForwardingView;
			sourceTree = "<group>";
		};
		5314DFF425F0069C0099271A /* IndeterminateProgressBar */ = {
			isa = PBXGroup;
			children = (
				22EABB192509AAD100C4BE72 /* IndeterminateProgressBarView.swift */,
			);
			path = IndeterminateProgressBar;
			sourceTree = "<group>";
		};
		5314DFF525F007020099271A /* EasyTapButton */ = {
			isa = PBXGroup;
			children = (
				FD5BBE42214C73CE008964B4 /* EasyTapButton.swift */,
			);
			path = EasyTapButton;
			sourceTree = "<group>";
		};
		5314DFF625F0079B0099271A /* BarButtonItems */ = {
			isa = PBXGroup;
			children = (
				A52648DB2316F4F9003342A0 /* BarButtonItems.swift */,
			);
			path = BarButtonItems;
			sourceTree = "<group>";
		};
		5314DFF725F007FF0099271A /* ResizingHandleView */ = {
			isa = PBXGroup;
			children = (
				A5237ACA21DED7030040BF27 /* ResizingHandleView.swift */,
			);
			path = ResizingHandleView;
			sourceTree = "<group>";
		};
		5314DFF825F008870099271A /* TwoLineTitleView */ = {
			isa = PBXGroup;
			children = (
				FD5BBE40214C6AF3008964B4 /* TwoLineTitleView.swift */,
			);
			path = TwoLineTitleView;
			sourceTree = "<group>";
		};
		5314DFF925F008F10099271A /* Obscurable */ = {
			isa = PBXGroup;
			children = (
				FDA1AF8B21484625001AE720 /* BlurringView.swift */,
				A5B87B03211E22B70038C37C /* DimmingView.swift */,
				53BCB0CD253A4E8C00620960 /* Obscurable.swift */,
			);
			path = Obscurable;
			sourceTree = "<group>";
		};
		5314E00325F009B70099271A /* ActivityViewAnimating */ = {
			isa = PBXGroup;
			children = (
				22010B6F2523CB2D00FF1F10 /* ActivityViewAnimating.swift */,
			);
			path = ActivityViewAnimating;
			sourceTree = "<group>";
		};
		536AEF2125F1EC0300A36206 /* Vnext */ = {
			isa = PBXGroup;
			children = (
				536DD9F1264C4AB000CD41B5 /* ActivityIndicator */,
				536AEF3B25F1EC0300A36206 /* Avatar */,
				0A20C785268D4D110029A3B8 /* AvatarGroup */,
				536AEF2E25F1EC0300A36206 /* Button */,
				536AEF2925F1EC0300A36206 /* Core */,
				536AEF3225F1EC0300A36206 /* List */,
				0AA8741326001F0500D47421 /* Persona */,
				922AF01926615B03005DB168 /* PersonaButton */,
				92F2C5FD267287CF0087C65B /* PersonaButtonCarousel */,
			);
			path = Vnext;
			sourceTree = "<group>";
		};
		536AEF2925F1EC0300A36206 /* Core */ = {
			isa = PBXGroup;
			children = (
				536AEF2A25F1EC0300A36206 /* FluentUIStyle.generated.swift */,
				53C61F8C2624E20C0079FAA8 /* SwiftUI+ViewModifiers.swift */,
				536AEF2C25F1EC0300A36206 /* Theming.swift */,
				536DD9582645F20B00CD41B5 /* UIKit+SwiftUI_interoperability.swift */,
			);
			path = Core;
			sourceTree = "<group>";
		};
		536AEF2E25F1EC0300A36206 /* Button */ = {
			isa = PBXGroup;
			children = (
				536AEF3125F1EC0300A36206 /* Button.swift */,
				536AEF3025F1EC0300A36206 /* ButtonTokens.swift */,
				536AEF2F25F1EC0300A36206 /* MSFButtonTokens.generated.swift */,
			);
			path = Button;
			sourceTree = "<group>";
		};
		536AEF3225F1EC0300A36206 /* List */ = {
			isa = PBXGroup;
			children = (
				536AEF3325F1EC0300A36206 /* HeaderFooterTokens.swift */,
				536AEF3825F1EC0300A36206 /* List.swift */,
				536AEF3525F1EC0300A36206 /* ListCell.swift */,
				536AEF3725F1EC0300A36206 /* ListHeaderFooter.swift */,
				536AEF3425F1EC0300A36206 /* ListTokens.swift */,
				536AEF3A25F1EC0300A36206 /* MSFHeaderFooterTokens.generated.swift */,
				536AEF3625F1EC0300A36206 /* MSFListCellTokens.generated.swift */,
				536AEF3925F1EC0300A36206 /* MSFListTokens.generated.swift */,
			);
			path = List;
			sourceTree = "<group>";
		};
		536AEF3B25F1EC0300A36206 /* Avatar */ = {
			isa = PBXGroup;
			children = (
				536AEF3D25F1EC0300A36206 /* Avatar.swift */,
				535A852026AF67C100E73C51 /* AvatarModifiers.swift */,
				536AEF3E25F1EC0300A36206 /* AvatarTokens.swift */,
				92751051268142CD00F12730 /* MSFAvatarPresence.swift */,
				536AEF3C25F1EC0300A36206 /* MSFAvatarTokens.generated.swift */,
			);
			path = Avatar;
			sourceTree = "<group>";
		};
		536DD9F1264C4AB000CD41B5 /* ActivityIndicator */ = {
			isa = PBXGroup;
			children = (
				536DDA00264C4D7200CD41B5 /* ActivityIndicator.swift */,
				536DD9F9264C4B2400CD41B5 /* ActivityIndicatorTokens.swift */,
				536DD9F2264C4AE700CD41B5 /* MSFActivityIndicatorTokens.generated.swift */,
			);
			path = ActivityIndicator;
			sourceTree = "<group>";
		};
		53FC90BE25672F97008A06FD /* xcode */ = {
			isa = PBXGroup;
			children = (
				53FC90C02567300A008A06FD /* FluentUI_common.xcconfig */,
				53FC90F625673626008A06FD /* FluentUI_debug.xcconfig */,
				53FC90F525673626008A06FD /* FluentUI_release.xcconfig */,
				53FC90F825673626008A06FD /* FluentUI_framework.xcconfig */,
				53FC90F925673627008A06FD /* FluentUILib.xcconfig */,
				53FC90FA25673627008A06FD /* FluentUIResources.xcconfig */,
				53FC90F725673626008A06FD /* FluentUITests.xcconfig */,
			);
			path = xcode;
			sourceTree = "<group>";
		};
		80B1F6F52628CDEB004DFEE5 /* Bottom Sheet */ = {
			isa = PBXGroup;
			children = (
				80AECBD82629F18E005AF2F3 /* BottomSheetController.swift */,
				80AECBF1262FC34E005AF2F3 /* BottomSheetPassthroughView.swift */,
			);
			path = "Bottom Sheet";
			sourceTree = "<group>";
		};
		80B52538264CA5BC00E3FD32 /* Bottom Commanding */ = {
			isa = PBXGroup;
			children = (
				8035CAAA2633A442007B3FD1 /* BottomCommandingController.swift */,
				8035CACA26377C14007B3FD1 /* CommandingItem.swift */,
				8035CADC2638E435007B3FD1 /* CommandingSection.swift */,
			);
			path = "Bottom Commanding";
			sourceTree = "<group>";
		};
		922AF01926615B03005DB168 /* PersonaButton */ = {
			isa = PBXGroup;
			children = (
				9298798D266A8E1C002B1EB4 /* MSFPersonaButtonTokens.generated.swift */,
				92088EF72666DB2C003F571A /* PersonaButton.swift */,
				92B7E6A12684262900EFC15E /* MSFPersonaButton.swift */,
				927E34C62668350800998031 /* PersonaButtonTokens.swift */,
			);
			path = PersonaButton;
			sourceTree = "<group>";
		};
		92F2C5FD267287CF0087C65B /* PersonaButtonCarousel */ = {
			isa = PBXGroup;
			children = (
				9275105426815A7100F12730 /* MSFPersonaButtonCarousel.swift */,
				9298798E266A8E1C002B1EB4 /* MSFPersonaButtonCarouselTokens.generated.swift */,
				929DD258266ED3B600E8175E /* PersonaButtonCarousel.swift */,
				929DD255266ED3AC00E8175E /* PersonaButtonCarouselTokens.swift */,
			);
			path = PersonaButtonCarousel;
			sourceTree = "<group>";
		};
		A5961F9B218A251E00E2A506 /* Popup Menu */ = {
			isa = PBXGroup;
			children = (
				A5961F9C218A254D00E2A506 /* PopupMenuController.swift */,
				A5961F9E218A256B00E2A506 /* PopupMenuItem.swift */,
				A5961FA0218A25C400E2A506 /* PopupMenuSection.swift */,
				A5961FA2218A25D100E2A506 /* PopupMenuItemCell.swift */,
				A5961FA4218A260500E2A506 /* PopupMenuSectionHeaderView.swift */,
				0BCEFADD2485FEC00088CEE5 /* PopupMenuProtocols.swift */,
			);
			path = "Popup Menu";
			sourceTree = "<group>";
		};
		A5B6617123A41DEC00E801DD /* Notification */ = {
			isa = PBXGroup;
			children = (
				A5B6617223A41E2900E801DD /* NotificationView.swift */,
			);
			path = Notification;
			sourceTree = "<group>";
		};
		A5B87AED211BCA4A0038C37C /* Extensions */ = {
			isa = PBXGroup;
			children = (
				FD41C8B422DD3EA20086F899 /* NSLayoutConstraint+Extensions.swift */,
				A559BB7D212B6D100055E107 /* String+Extension.swift */,
				A56CE7B522E68A7800AA77EE /* UIColor+Extensions.swift */,
				A5B87AF0211BD4380038C37C /* UIFont+Extension.swift */,
				A5961FA6218A2E4500E2A506 /* UIImage+Extensions.swift */,
				A5B87B01211E20B50038C37C /* UIScreen+Extension.swift */,
				FD41C8B122DD3BB70086F899 /* UIScrollView+Extensions.swift */,
				A5B87B05211E23650038C37C /* UIView+Extensions.swift */,
			);
			path = Extensions;
			sourceTree = "<group>";
		};
		A5B87AF2211E13D00038C37C /* Drawer */ = {
			isa = PBXGroup;
			children = (
				A54D97D9217A5FC10072681A /* CALayer+Extensions.swift */,
				A5B87AF3211E16360038C37C /* DrawerController.swift */,
				A5B87AF5211E16360038C37C /* DrawerPresentationController.swift */,
				A5237ACC21ED6CA70040BF27 /* DrawerShadowView.swift */,
				A5B87AF4211E16360038C37C /* DrawerTransitionAnimator.swift */,
				3FC2EDB125F9EA2D007AA0F8 /* MSFDrawerTokens.swift */,
				3F40E8ED2601CD4400C43730 /* MSFDrawerTokens.generated.swift */,
			);
			path = Drawer;
			sourceTree = "<group>";
		};
		A5CEC14720D980B20016922A = {
			isa = PBXGroup;
			children = (
				A257F82B251D98F3002CAA6E /* FluentUI-ios.xcassets */,
				A257F829251D98DD002CAA6E /* FluentUI-apple.xcassets */,
				A5CEC15320D980B20016922A /* FluentUI */,
				A5DA88FD226FAA01000A8EA8 /* FluentUI.Resources */,
				A5CEC15E20D980B30016922A /* FluentUI.Tests */,
				53FC90BE25672F97008A06FD /* xcode */,
				A5CEC15220D980B20016922A /* Products */,
			);
			sourceTree = "<group>";
		};
		A5CEC15220D980B20016922A /* Products */ = {
			isa = PBXGroup;
			children = (
				A5CEC15120D980B20016922A /* FluentUI.framework */,
				A5CEC15A20D980B30016922A /* FluentUITests.xctest */,
				A5DA88FC226FAA01000A8EA8 /* FluentUIResources-ios.bundle */,
				8FD01166228A820600D25925 /* libFluentUI.a */,
			);
			name = Products;
			sourceTree = "<group>";
		};
		A5CEC15320D980B20016922A /* FluentUI */ = {
			isa = PBXGroup;
			children = (
				5314DFEB25F002240099271A /* ActivityIndicator */,
				5314E00325F009B70099271A /* ActivityViewAnimating */,
				C77A04F325F04CFB001B3EB6 /* Avatar */,
				5306074E26A1E6A4002D49CF /* AvatarGroup */,
				5314DFF625F0079B0099271A /* BarButtonItems */,
				80B52538264CA5BC00E3FD32 /* Bottom Commanding */,
				80B1F6F52628CDEB004DFEE5 /* Bottom Sheet */,
				5314DFEC25F0029C0099271A /* Button */,
				CCC18C2A2501B1A900BE830E /* Card */,
				B4F118EA21C8270F00855942 /* Badge Field */,
				FDFB8AE921361C860046850A /* Calendar */,
				FC414E1D258876D400069E73 /* Command Bar */,
				A5CEC16B20D98EBF0016922A /* Core */,
				FD599D0021347FA0008845EE /* Date Time Pickers */,
				5314DFEF25F003C60099271A /* DotView */,
				A5B87AF2211E13D00038C37C /* Drawer */,
				5314DFF525F007020099271A /* EasyTapButton */,
				A5B87AED211BCA4A0038C37C /* Extensions */,
				B483323121CC71700022B4CC /* HUD */,
				5314DFF425F0069C0099271A /* IndeterminateProgressBar */,
				5314DFF025F0042E0099271A /* Label */,
				FD41C86D22DD12A20086F899 /* Navigation */,
				A5B6617123A41DEC00E801DD /* Notification */,
				5314DFF925F008F10099271A /* Obscurable */,
				C77A04EB25F0469C001B3EB6 /* Other Cells */,
				B426613C214731AC00E25423 /* People Picker */,
				497DC2D62418585D008D86F8 /* Pill Button Bar */,
				A5961F9B218A251E00E2A506 /* Popup Menu */,
				FD7254EE2147382D002F4069 /* Presenters */,
				5314DFF725F007FF0099271A /* ResizingHandleView */,
				5314DFF225F005740099271A /* ScrollView */,
				ECEBA8F625EDEFF70048EE24 /* SegmentedControl */,
				5314DFE625F000740099271A /* Separator */,
				C0A0D75D233AEA9900F432FD /* Shimmer */,
				1168630122E131A20088B302 /* Tab Bar */,
				B444D6B421825B510002B4D4 /* Table View */,
				FD7DF05A21FA7F3200857267 /* Tooltip */,
				5314DFF325F006060099271A /* TouchForwardingView */,
				5314DFF825F008870099271A /* TwoLineTitleView */,
				C0938E42235E8EAF00256251 /* Utilities */,
				536AEF2125F1EC0300A36206 /* Vnext */,
				A5CEC17020D996120016922A /* Resources */,
				A5CEC25720E6A64E0016922A /* Configuration */,
			);
			path = FluentUI;
			sourceTree = "<group>";
		};
		A5CEC15E20D980B30016922A /* FluentUI.Tests */ = {
			isa = PBXGroup;
			children = (
				8FA3CB5A246B19EA0049E431 /* ColorTests.swift */,
				FD053A342224CA33009B6378 /* DatePickerControllerTests.swift */,
				A5CEC15F20D980B30016922A /* FluentUITests.swift */,
				A5CEC16120D980B30016922A /* Info.plist */,
			);
			path = FluentUI.Tests;
			sourceTree = "<group>";
		};
		A5CEC16B20D98EBF0016922A /* Core */ = {
			isa = PBXGroup;
			children = (
				A5CEC16C20D98EE70016922A /* Colors.swift */,
				A559BB82212B7D870055E107 /* FluentUIFramework.swift */,
				5373D56E2694D66F0032A3B4 /* FluentUIStyle.generated.swift */,
				A5CEC16E20D98F340016922A /* Fonts.swift */,
				537315B225438B15001FD14C /* iOS13_4_compatibility.swift */,
				5373D56F2694D66F0032A3B4 /* SwiftUI+ViewModifiers.swift */,
				5373D56C2694D66F0032A3B4 /* Theming.swift */,
				5373D56D2694D66F0032A3B4 /* UIKit+SwiftUI_interoperability.swift */,
			);
			path = Core;
			sourceTree = "<group>";
		};
		A5CEC17020D996120016922A /* Resources */ = {
			isa = PBXGroup;
			children = (
				A5CEC17320D997CF0016922A /* Localization */,
			);
			path = Resources;
			sourceTree = "<group>";
		};
		A5CEC17320D997CF0016922A /* Localization */ = {
			isa = PBXGroup;
			children = (
				A559BB81212B6FA40055E107 /* Localizable.strings */,
				A5DF1EAD2213B26900CC741A /* Localizable.stringsdict */,
			);
			path = Localization;
			sourceTree = "<group>";
		};
		A5CEC25720E6A64E0016922A /* Configuration */ = {
			isa = PBXGroup;
			children = (
				A5CEC15520D980B20016922A /* Info.plist */,
				A5CEC15420D980B20016922A /* FluentUI.h */,
			);
			name = Configuration;
			sourceTree = "<group>";
		};
		A5DA88FD226FAA01000A8EA8 /* FluentUI.Resources */ = {
			isa = PBXGroup;
			children = (
				A5DA88FE226FAA01000A8EA8 /* Info.plist */,
			);
			path = FluentUI.Resources;
			sourceTree = "<group>";
		};
		B426613C214731AC00E25423 /* People Picker */ = {
			isa = PBXGroup;
			children = (
				B47B58B722F8E5840078DE38 /* PeoplePicker.swift */,
				8A01C86E248FFC5300C971F3 /* ContactView.swift */,
				B4BA27872319DC0D0001563C /* PersonaBadgeViewDataSource.swift */,
				B46D3F922151D95F0029772C /* PersonaCell.swift */,
				B46D3F9C215985AC0029772C /* PersonaListView.swift */,
				8AF03E1924B6BD4700E6E2A2 /* ContactCollectionView.swift */,
				8AF03E1B24B6BDBD00E6E2A2 /* ContactCollectionViewCell.swift */,
				8AF03E1D24B6BDFB00E6E2A2 /* ContactCollectionViewLayout.swift */,
			);
			path = "People Picker";
			sourceTree = "<group>";
		};
		B444D6B421825B510002B4D4 /* Table View */ = {
			isa = PBXGroup;
			children = (
				B498141321E424920077B48D /* TableViewCell.swift */,
				B4EF66502294A664007FEAB0 /* TableViewHeaderFooterView.swift */,
				B444D6B02181403C0002B4D4 /* UITableViewCell+Extension.swift */,
			);
			path = "Table View";
			sourceTree = "<group>";
		};
		B483323121CC71700022B4CC /* HUD */ = {
			isa = PBXGroup;
			children = (
				B483323421DEA8D70022B4CC /* HUD.swift */,
				B483323221CC71940022B4CC /* HUDView.swift */,
			);
			path = HUD;
			sourceTree = "<group>";
		};
		B4F118EA21C8270F00855942 /* Badge Field */ = {
			isa = PBXGroup;
			children = (
				B45EB78F219E310F008646A2 /* BadgeField.swift */,
				B4A8BBCC21BF6D6900D5E3ED /* BadgeStringExtractor.swift */,
				B444D6B52183A9740002B4D4 /* BadgeView.swift */,
			);
			path = "Badge Field";
			sourceTree = "<group>";
		};
		C0938E42235E8EAF00256251 /* Utilities */ = {
			isa = PBXGroup;
			children = (
				C0938E43235E8ED500256251 /* AnimationSynchronizer.swift */,
			);
			path = Utilities;
			sourceTree = "<group>";
		};
		C0A0D75D233AEA9900F432FD /* Shimmer */ = {
			isa = PBXGroup;
			children = (
				C0EAAEAC2347E1DF00C7244E /* ShimmerView.swift */,
				C0A0D76B233AEF6C00F432FD /* ShimmerLinesView.swift */,
				C0938E45235F66E300256251 /* ShimmerViewAppearance.swift */,
				C0A0D76C233AEF6C00F432FD /* ShimmerLinesViewAppearance.swift */,
				C0A0D76A233AEF6C00F432FD /* ShimmerAppearance.swift */,
			);
			path = Shimmer;
			sourceTree = "<group>";
		};
		C77A04EB25F0469C001B3EB6 /* Other Cells */ = {
			isa = PBXGroup;
			children = (
				B4E782C02176AD5E00A7DFCE /* ActionsCell.swift */,
				B4E782C221793AB200A7DFCE /* ActivityIndicatorCell.swift */,
				B441478C228CDA130040E88E /* BooleanCell.swift */,
				B4E782C62179509A00A7DFCE /* CenteredLabelCell.swift */,
				7DC2FB2724C0ED1100367A55 /* TableViewCellFileAccessoryView.swift */,
				C77A04EC25F046EB001B3EB6 /* Date+CellFileAccessoryView.swift */,
			);
			path = "Other Cells";
			sourceTree = "<group>";
		};
		C77A04F325F04CFB001B3EB6 /* Avatar */ = {
			isa = PBXGroup;
			children = (
<<<<<<< HEAD
				A578C4A12321CFD6002D5C40 /* AvatarData.swift */,
				7D23482624D88DDF00FBE057 /* AvatarGroupView.swift */,
				B42661412148568800E25423 /* AvatarView.swift */,
				B426613D214731D100E25423 /* InitialsView.swift */,
=======
				5373D5612694D65C0032A3B4 /* Avatar.swift */,
				5303259926B31B6B00611D05 /* AvatarModifiers.swift */,
				5373D5602694D65C0032A3B4 /* AvatarTokens.swift */,
				5373D5632694D65C0032A3B4 /* MSFAvatarPresence.swift */,
				5373D5622694D65C0032A3B4 /* MSFAvatarTokens.generated.swift */,
>>>>>>> 79ab7210
				B4EF53C2215AF1AB00573E8F /* Persona.swift */,
			);
			path = Avatar;
			sourceTree = "<group>";
		};
		CCC18C2A2501B1A900BE830E /* Card */ = {
			isa = PBXGroup;
			children = (
				CCC18C2B2501B22F00BE830E /* CardView.swift */,
			);
			path = Card;
			sourceTree = "<group>";
		};
		ECEBA8F625EDEFF70048EE24 /* SegmentedControl */ = {
			isa = PBXGroup;
			children = (
				ECEBA8FB25EDF3380048EE24 /* SegmentedControl.swift */,
				C708B04B260A8696007190FA /* SegmentItem.swift */,
				C708B055260A86FA007190FA /* SegmentPillButton.swift */,
			);
			path = SegmentedControl;
			sourceTree = "<group>";
		};
		FC414E1D258876D400069E73 /* Command Bar */ = {
			isa = PBXGroup;
			children = (
				FC414E1E258876FB00069E73 /* CommandBar.swift */,
				FC414E4E2588B65C00069E73 /* CommandBarItem.swift */,
				FC414E2A25887A4B00069E73 /* CommandBarButton.swift */,
				FC414E242588798000069E73 /* CommandBarButtonGroupView.swift */,
			);
			path = "Command Bar";
			sourceTree = "<group>";
		};
		FD256C5C2183D77900EC9588 /* Views */ = {
			isa = PBXGroup;
			children = (
				FDFB8AEE21361C9D0046850A /* CalendarViewDayCell.swift */,
				FDFB8AED21361C9D0046850A /* CalendarViewDayMonthCell.swift */,
				FDFB8AEF21361C9D0046850A /* CalendarViewDayMonthYearCell.swift */,
				FDFB8AEC21361C9D0046850A /* CalendarViewDayTodayCell.swift */,
				FDFB8AEA21361C950046850A /* CalendarViewMonthBannerView.swift */,
				FD599D072134AB0E008845EE /* CalendarViewWeekdayHeadingView.swift */,
			);
			path = Views;
			sourceTree = "<group>";
		};
		FD41C86D22DD12A20086F899 /* Navigation */ = {
			isa = PBXGroup;
			children = (
				FD41C87F22DD13230086F899 /* NavigationController.swift */,
				FD41C87B22DD13230086F899 /* NavigationBar.swift */,
				FD41C87E22DD13230086F899 /* SearchBar.swift */,
				FD41C8BD22DD47120086F899 /* UINavigationItem+Navigation.swift */,
				FD9DA7B4232C33A80013E41B /* UIViewController+Navigation.swift */,
				FD41C87222DD13230086F899 /* Helpers */,
				FD41C86F22DD13230086F899 /* Shy Header */,
				FD41C87922DD13230086F899 /* Views */,
			);
			path = Navigation;
			sourceTree = "<group>";
		};
		FD41C86F22DD13230086F899 /* Shy Header */ = {
			isa = PBXGroup;
			children = (
				FD41C87022DD13230086F899 /* ShyHeaderController.swift */,
				FD41C87122DD13230086F899 /* ShyHeaderView.swift */,
			);
			path = "Shy Header";
			sourceTree = "<group>";
		};
		FD41C87222DD13230086F899 /* Helpers */ = {
			isa = PBXGroup;
			children = (
				FD41C86E22DD13230086F899 /* ContentScrollViewTraits.swift */,
				FD41C88022DD13230086F899 /* NavigationAnimator.swift */,
			);
			path = Helpers;
			sourceTree = "<group>";
		};
		FD41C87922DD13230086F899 /* Views */ = {
			isa = PBXGroup;
			children = (
				FD41C87A22DD13230086F899 /* LargeTitleView.swift */,
			);
			path = Views;
			sourceTree = "<group>";
		};
		FD4F2A1C214ADBBF00C437D6 /* Date Picker */ = {
			isa = PBXGroup;
			children = (
				FD4F2A1F214AE20400C437D6 /* DatePickerController.swift */,
				FD256C5A2183B90B00EC9588 /* DatePickerSelectionManager.swift */,
			);
			path = "Date Picker";
			sourceTree = "<group>";
		};
		FD599D0021347FA0008845EE /* Date Time Pickers */ = {
			isa = PBXGroup;
			children = (
				FD5BBE3A214B2F44008964B4 /* Date+Extensions.swift */,
				FD9A5C862179464F00D224D9 /* DateComponents+Extensions.swift */,
				FD77752F21A490BA00033D58 /* DateTimePicker.swift */,
				FD777528219E3F6C00033D58 /* DayOfMonth.swift */,
				FD1FAE1A2272464B00A5DBA4 /* GenericDateTimePicker.swift */,
				C77A04B625F03DD1001B3EB6 /* String+Date.swift */,
				FD4F2A1C214ADBBF00C437D6 /* Date Picker */,
				FD5C8C2A2190C3470063562C /* Date Time Picker */,
			);
			path = "Date Time Pickers";
			sourceTree = "<group>";
		};
		FD5C8C2A2190C3470063562C /* Date Time Picker */ = {
			isa = PBXGroup;
			children = (
				FD5ADBF32190CDC80005A9AF /* DateTimePickerController.swift */,
				FD97580521910FE800B67319 /* Views */,
			);
			path = "Date Time Picker";
			sourceTree = "<group>";
		};
		FD7254EE2147382D002F4069 /* Presenters */ = {
			isa = PBXGroup;
			children = (
				FDA1AF9221487225001AE720 /* CardPresentationController.swift */,
				FD0D29D52151A3D700E8655E /* CardPresenterNavigationController.swift */,
				FDA1AF90214871B5001AE720 /* CardTransitionAnimator.swift */,
				FD4F2A1A2148937100C437D6 /* PageCardPresenterController.swift */,
			);
			path = Presenters;
			sourceTree = "<group>";
		};
		FD7DF05A21FA7F3200857267 /* Tooltip */ = {
			isa = PBXGroup;
			children = (
				FD7DF05B21FA7F5000857267 /* Tooltip.swift */,
				FD7DF05F21FA83C900857267 /* TooltipPositionController.swift */,
				FD7DF05D21FA7FC100857267 /* TooltipView.swift */,
			);
			path = Tooltip;
			sourceTree = "<group>";
		};
		FD97580521910FE800B67319 /* Views */ = {
			isa = PBXGroup;
			children = (
				FD9758062191118D00B67319 /* DateTimePickerView.swift */,
				FD9758092191118E00B67319 /* DateTimePickerViewComponent.swift */,
				FD97580A2191118E00B67319 /* DateTimePickerViewComponentCell.swift */,
				FD9758082191118E00B67319 /* DateTimePickerViewComponentTableView.swift */,
				FD9758072191118E00B67319 /* DateTimePickerViewDataSource.swift */,
				FD77752C219E62E100033D58 /* DateTimePickerViewLayout.swift */,
			);
			path = Views;
			sourceTree = "<group>";
		};
		FDFB8AE921361C860046850A /* Calendar */ = {
			isa = PBXGroup;
			children = (
				FD77752A219E455A00033D58 /* AccessibilityContainerView.swift */,
				FD599D052134A682008845EE /* AccessibleViewDelegate.swift */,
				FD7254E82147059D002F4069 /* Calendar+Extensions.swift */,
				FDF41ED82141A02200EC527C /* CalendarConfiguration.swift */,
				FD599D0121348439008845EE /* CalendarView.swift */,
				FD599D0B2134AB1E008845EE /* CalendarViewDataSource.swift */,
				FD599D092134AB15008845EE /* CalendarViewLayout.swift */,
				FD256C5C2183D77900EC9588 /* Views */,
			);
			path = Calendar;
			sourceTree = "<group>";
		};
/* End PBXGroup section */

/* Begin PBXHeadersBuildPhase section */
		A5CEC14E20D980B20016922A /* Headers */ = {
			isa = PBXHeadersBuildPhase;
			buildActionMask = 2147483647;
			files = (
				A5CEC16220D980B30016922A /* FluentUI.h in Headers */,
			);
			runOnlyForDeploymentPostprocessing = 0;
		};
/* End PBXHeadersBuildPhase section */

/* Begin PBXNativeTarget section */
		8FD01165228A820600D25925 /* FluentUILib */ = {
			isa = PBXNativeTarget;
			buildConfigurationList = 8FD0116A228A820600D25925 /* Build configuration list for PBXNativeTarget "FluentUILib" */;
			buildPhases = (
				8FD01162228A820600D25925 /* Sources */,
			);
			buildRules = (
			);
			dependencies = (
				8FD011C8228A831700D25925 /* PBXTargetDependency */,
			);
			name = FluentUILib;
			productName = OfficeUIFabricStaticLib;
			productReference = 8FD01166228A820600D25925 /* libFluentUI.a */;
			productType = "com.apple.product-type.library.static";
		};
		A5CEC15020D980B20016922A /* FluentUI */ = {
			isa = PBXNativeTarget;
			buildConfigurationList = A5CEC16520D980B30016922A /* Build configuration list for PBXNativeTarget "FluentUI" */;
			buildPhases = (
				A5CEC14C20D980B20016922A /* Sources */,
				A5CEC14D20D980B20016922A /* Frameworks */,
				A5CEC14E20D980B20016922A /* Headers */,
				A5CEC14F20D980B20016922A /* Resources */,
				FD256C59218392B800EC9588 /* Run swiftlint */,
			);
			buildRules = (
			);
			dependencies = (
				A542A9D5226FBEF000204A52 /* PBXTargetDependency */,
			);
			name = FluentUI;
			productName = OfficeUIFabric;
			productReference = A5CEC15120D980B20016922A /* FluentUI.framework */;
			productType = "com.apple.product-type.framework";
		};
		A5CEC15920D980B30016922A /* FluentUITests */ = {
			isa = PBXNativeTarget;
			buildConfigurationList = A5CEC16820D980B30016922A /* Build configuration list for PBXNativeTarget "FluentUITests" */;
			buildPhases = (
				A5CEC15620D980B30016922A /* Sources */,
				A5CEC15720D980B30016922A /* Frameworks */,
				A5CEC15820D980B30016922A /* Resources */,
			);
			buildRules = (
			);
			dependencies = (
				A5CEC15D20D980B30016922A /* PBXTargetDependency */,
			);
			name = FluentUITests;
			productName = OfficeUIFabricTests;
			productReference = A5CEC15A20D980B30016922A /* FluentUITests.xctest */;
			productType = "com.apple.product-type.bundle.unit-test";
		};
		A5DA88FB226FAA01000A8EA8 /* FluentUIResources */ = {
			isa = PBXNativeTarget;
			buildConfigurationList = A5DA88FF226FAA01000A8EA8 /* Build configuration list for PBXNativeTarget "FluentUIResources" */;
			buildPhases = (
				A5DA88FA226FAA01000A8EA8 /* Resources */,
			);
			buildRules = (
			);
			dependencies = (
			);
			name = FluentUIResources;
			productName = OfficeUIFabricResources;
			productReference = A5DA88FC226FAA01000A8EA8 /* FluentUIResources-ios.bundle */;
			productType = "com.apple.product-type.bundle";
		};
/* End PBXNativeTarget section */

/* Begin PBXProject section */
		A5CEC14820D980B20016922A /* Project object */ = {
			isa = PBXProject;
			attributes = {
				LastSwiftUpdateCheck = 1020;
				LastUpgradeCheck = 1240;
				ORGANIZATIONNAME = "Microsoft Corporation";
				TargetAttributes = {
					8FD01165228A820600D25925 = {
						CreatedOnToolsVersion = 10.2.1;
						LastSwiftMigration = 1020;
					};
					A5CEC15020D980B20016922A = {
						CreatedOnToolsVersion = 9.4.1;
						LastSwiftMigration = 1020;
					};
					A5CEC15920D980B30016922A = {
						CreatedOnToolsVersion = 9.4.1;
						LastSwiftMigration = 1020;
					};
					A5DA88FB226FAA01000A8EA8 = {
						CreatedOnToolsVersion = 10.2.1;
					};
				};
			};
			buildConfigurationList = A5CEC14B20D980B20016922A /* Build configuration list for PBXProject "FluentUI" */;
			compatibilityVersion = "Xcode 9.3";
			developmentRegion = en;
			hasScannedForEncodings = 0;
			knownRegions = (
				en,
				Base,
				ar,
				ca,
				cs,
				da,
				de,
				el,
				"en-GB",
				"es-MX",
				es,
				fi,
				fr,
				he,
				hi,
				hr,
				hu,
				id,
				it,
				ja,
				ko,
				ms,
				"nb-NO",
				nl,
				pl,
				"pt-BR",
				"pt-PT",
				ro,
				ru,
				sk,
				sv,
				th,
				tr,
				uk,
				vi,
				"zh-Hans",
				"zh-Hant",
			);
			mainGroup = A5CEC14720D980B20016922A;
			productRefGroup = A5CEC15220D980B20016922A /* Products */;
			projectDirPath = "";
			projectRoot = "";
			targets = (
				A5CEC15020D980B20016922A /* FluentUI */,
				A5DA88FB226FAA01000A8EA8 /* FluentUIResources */,
				8FD01165228A820600D25925 /* FluentUILib */,
				A5CEC15920D980B30016922A /* FluentUITests */,
			);
		};
/* End PBXProject section */

/* Begin PBXResourcesBuildPhase section */
		A5CEC14F20D980B20016922A /* Resources */ = {
			isa = PBXResourcesBuildPhase;
			buildActionMask = 2147483647;
			files = (
				A542A9D3226FBED900204A52 /* FluentUIResources-ios.bundle in Resources */,
			);
			runOnlyForDeploymentPostprocessing = 0;
		};
		A5CEC15820D980B30016922A /* Resources */ = {
			isa = PBXResourcesBuildPhase;
			buildActionMask = 2147483647;
			files = (
			);
			runOnlyForDeploymentPostprocessing = 0;
		};
		A5DA88FA226FAA01000A8EA8 /* Resources */ = {
			isa = PBXResourcesBuildPhase;
			buildActionMask = 2147483647;
			files = (
				A542A9D7226FC01100204A52 /* Localizable.strings in Resources */,
				A542A9D8226FC01700204A52 /* Localizable.stringsdict in Resources */,
				A257F82A251D98DD002CAA6E /* FluentUI-apple.xcassets in Resources */,
				A257F82C251D98F3002CAA6E /* FluentUI-ios.xcassets in Resources */,
			);
			runOnlyForDeploymentPostprocessing = 0;
		};
/* End PBXResourcesBuildPhase section */

/* Begin PBXShellScriptBuildPhase section */
		FD256C59218392B800EC9588 /* Run swiftlint */ = {
			isa = PBXShellScriptBuildPhase;
			buildActionMask = 2147483647;
			files = (
			);
			inputPaths = (
			);
			name = "Run swiftlint";
			outputPaths = (
			);
			runOnlyForDeploymentPostprocessing = 0;
			shellPath = /bin/sh;
			shellScript = "# Adds support for Apple Silicon brew directory\nexport PATH=\"$PATH:/opt/homebrew/bin\"\n\nif which swiftlint >/dev/null; then\n    export LINTPATH=\"${LOCROOT}/./\"\n    swiftlint --config ../.swiftlint.yml\nelse\n    echo \"warning: SwiftLint not installed, download from https://github.com/realm/SwiftLint\"\nfi\n";
		};
/* End PBXShellScriptBuildPhase section */

/* Begin PBXSourcesBuildPhase section */
		8FD01162228A820600D25925 /* Sources */ = {
			isa = PBXSourcesBuildPhase;
			buildActionMask = 2147483647;
			files = (
				5314E0ED25F012C40099271A /* ContentScrollViewTraits.swift in Sources */,
				536AEF5625F1EC0300A36206 /* ButtonTokens.swift in Sources */,
				5314E03A25F00E3D0099271A /* BadgeView.swift in Sources */,
				5314E0C625F010850099271A /* IndeterminateProgressBarView.swift in Sources */,
				5314E1A325F01A7C0099271A /* TableViewHeaderFooterView.swift in Sources */,
				5314E30325F0260E0099271A /* AccessibleViewDelegate.swift in Sources */,
				5314E1A725F01A7C0099271A /* ActionsCell.swift in Sources */,
				5314E07B25F00F1A0099271A /* DateTimePickerViewDataSource.swift in Sources */,
				5314E15725F016DB0099271A /* ScrollView.swift in Sources */,
				53C61F8E2624E20C0079FAA8 /* SwiftUI+ViewModifiers.swift in Sources */,
				5314E2F525F025C60099271A /* CalendarConfiguration.swift in Sources */,
				5314E06B25F00F100099271A /* DateTimePicker.swift in Sources */,
				5314E2BB25F024C60099271A /* CALayer+Extensions.swift in Sources */,
				5314E12B25F016230099271A /* PillButtonBar.swift in Sources */,
				5314E07E25F00F1A0099271A /* DateTimePickerView.swift in Sources */,
				5314E07625F00F160099271A /* DateTimePickerController.swift in Sources */,
<<<<<<< HEAD
				5314E11325F015EA0099271A /* Persona.swift in Sources */,
				536AEF6425F1EC0300A36206 /* List.swift in Sources */,
=======
>>>>>>> 79ab7210
				5314E14525F016860099271A /* CardPresentationController.swift in Sources */,
				5314E0A925F010070099271A /* DrawerTransitionAnimator.swift in Sources */,
				5314E00425F00A300099271A /* ActivityViewAnimating.swift in Sources */,
				536AEF7525F1ECA800A36206 /* ButtonLegacy.swift in Sources */,
				5314E06525F00EFD0099271A /* CalendarViewDayMonthCell.swift in Sources */,
				92987990266A8E1C002B1EB4 /* MSFPersonaButtonTokens.generated.swift in Sources */,
				536AEF6025F1EC0300A36206 /* MSFListCellTokens.generated.swift in Sources */,
				5314E08B25F00F2D0099271A /* CommandBarItem.swift in Sources */,
				5314E06225F00EFD0099271A /* CalendarViewDayTodayCell.swift in Sources */,
				5314E08025F00F1A0099271A /* DateTimePickerViewComponent.swift in Sources */,
				5314E06325F00EFD0099271A /* CalendarViewDayMonthYearCell.swift in Sources */,
				5314E1A225F01A7C0099271A /* ActivityIndicatorCell.swift in Sources */,
<<<<<<< HEAD
				5314E11F25F015EA0099271A /* InitialsView.swift in Sources */,
				536AEF5A25F1EC0300A36206 /* HeaderFooterTokens.swift in Sources */,
				535A852226AF67C100E73C51 /* AvatarModifiers.swift in Sources */,
=======
				5373D5652694D65C0032A3B4 /* AvatarTokens.swift in Sources */,
>>>>>>> 79ab7210
				5314E06125F00EFD0099271A /* CalendarViewDayCell.swift in Sources */,
				929DD25A266ED3B600E8175E /* PersonaButtonCarousel.swift in Sources */,
				5314E12A25F016230099271A /* PillButton.swift in Sources */,
				536AEF5C25F1EC0300A36206 /* ListTokens.swift in Sources */,
				5314E0E525F012C00099271A /* NavigationBar.swift in Sources */,
				C708B064260A87F7007190FA /* SegmentItem.swift in Sources */,
				5314E14325F016860099271A /* CardTransitionAnimator.swift in Sources */,
				5314E0F825F012CB0099271A /* LargeTitleView.swift in Sources */,
				8035CAB62633A4DB007B3FD1 /* BottomCommandingController.swift in Sources */,
				5314E13725F016370099271A /* PopupMenuProtocols.swift in Sources */,
				5314E19725F019650099271A /* TabBarItem.swift in Sources */,
				92B7E6A326864AE900EFC15E /* MSFPersonaButton.swift in Sources */,
				92987992266A8E1C002B1EB4 /* MSFPersonaButtonCarouselTokens.generated.swift in Sources */,
				5314E1BB25F01B070099271A /* TouchForwardingView.swift in Sources */,
				5314E2EC25F025710099271A /* DayOfMonth.swift in Sources */,
				5306075526A1E6A4002D49CF /* MSFAvatarGroupTokens.generated.swift in Sources */,
				5314E0B325F010400099271A /* EasyTapButton.swift in Sources */,
				92751053268142CD00F12730 /* MSFAvatarPresence.swift in Sources */,
				5314E19625F019650099271A /* TabBarView.swift in Sources */,
				5373D5752694D66F0032A3B4 /* FluentUIStyle.generated.swift in Sources */,
				C708B05F260A8778007190FA /* SegmentPillButton.swift in Sources */,
				5314E11925F015EA0099271A /* ContactCollectionView.swift in Sources */,
				5314E13525F016370099271A /* PopupMenuItemCell.swift in Sources */,
				5314E2A025F024860099271A /* NSLayoutConstraint+Extensions.swift in Sources */,
				929DD257266ED3AC00E8175E /* PersonaButtonCarouselTokens.swift in Sources */,
				5314E26625F023B20099271A /* UIColor+Extensions.swift in Sources */,
				5314E30225F0260E0099271A /* AccessibilityContainerView.swift in Sources */,
				536AEF6E25F1EC0300A36206 /* AvatarTokens.swift in Sources */,
				3F82A4B12604069100CAC666 /* MSFDrawerTokens.generated.swift in Sources */,
				536AEF6225F1EC0300A36206 /* ListHeaderFooter.swift in Sources */,
				536DD9FB264C4B2400CD41B5 /* ActivityIndicatorTokens.swift in Sources */,
				8035CAD026377C17007B3FD1 /* CommandingItem.swift in Sources */,
				8FD01188228A82A600D25925 /* Colors.swift in Sources */,
				5314E0F325F012C80099271A /* ShyHeaderController.swift in Sources */,
				5314E1B125F01A980099271A /* TooltipView.swift in Sources */,
				0A2FBB9626564D98004D056C /* AvatarGroupTokens.swift in Sources */,
				5314E19525F019650099271A /* TabBarItemView.swift in Sources */,
				5314E03C25F00E3D0099271A /* BadgeField.swift in Sources */,
				5314E05B25F00EF50099271A /* CalendarView.swift in Sources */,
				5314E28125F0240D0099271A /* DateComponents+Extensions.swift in Sources */,
				536AEF5025F1EC0300A36206 /* Theming.swift in Sources */,
				5314E07025F00F140099271A /* DatePickerController.swift in Sources */,
<<<<<<< HEAD
				0A2FBB4426547C64004D056C /* AvatarGroup.swift in Sources */,
=======
				5373D5692694D65C0032A3B4 /* MSFAvatarTokens.generated.swift in Sources */,
>>>>>>> 79ab7210
				5314E12025F015EA0099271A /* ContactView.swift in Sources */,
				5373D56B2694D65C0032A3B4 /* MSFAvatarPresence.swift in Sources */,
				5314E0AA25F010070099271A /* DrawerShadowView.swift in Sources */,
				5314E0E725F012C00099271A /* UINavigationItem+Navigation.swift in Sources */,
				5314E19025F0195C0099271A /* ShimmerViewAppearance.swift in Sources */,
				5314E25D25F0238E0099271A /* UIFont+Extension.swift in Sources */,
				C77A04B825F03DD1001B3EB6 /* String+Date.swift in Sources */,
				5314E10125F012E60099271A /* NotificationView.swift in Sources */,
				5314E14425F016860099271A /* PageCardPresenterController.swift in Sources */,
				5314E11B25F015EA0099271A /* PersonaListView.swift in Sources */,
				5314E28E25F024590099271A /* Date+Extensions.swift in Sources */,
<<<<<<< HEAD
				536AEF5825F1EC0300A36206 /* Button.swift in Sources */,
				536AEF6825F1EC0300A36206 /* MSFHeaderFooterTokens.generated.swift in Sources */,
				5314E2D125F0251E0099271A /* iOS13_4_compatibility.swift in Sources */,
				5314E11425F015EA0099271A /* AvatarData.swift in Sources */,
=======
				5306076126A201C8002D49CF /* Persona.swift in Sources */,
				5314E2D125F0251E0099271A /* iOS13_4_compatibility.swift in Sources */,
>>>>>>> 79ab7210
				5314E14E25F016CD0099271A /* ResizingHandleView.swift in Sources */,
				536AEF5E25F1EC0300A36206 /* ListCell.swift in Sources */,
				536DDA02264C4D7200CD41B5 /* ActivityIndicator.swift in Sources */,
				536DD9F4264C4AE700CD41B5 /* MSFActivityIndicatorTokens.generated.swift in Sources */,
				5314E1A625F01A7C0099271A /* BooleanCell.swift in Sources */,
				9275105626815A7100F12730 /* MSFPersonaButtonCarousel.swift in Sources */,
				5314E0BC25F0106F0099271A /* HUDView.swift in Sources */,
				5314E0F225F012C80099271A /* ShyHeaderView.swift in Sources */,
				5314E02825F00DA80099271A /* BlurringView.swift in Sources */,
				5314E13625F016370099271A /* PopupMenuSectionHeaderView.swift in Sources */,
				5314E05925F00EF50099271A /* CalendarViewDataSource.swift in Sources */,
				5314E01625F00CF70099271A /* BarButtonItems.swift in Sources */,
				5314E25425F023650099271A /* UIImage+Extensions.swift in Sources */,
				5314E22725F022310099271A /* UITableViewCell+Extension.swift in Sources */,
				5314E0E625F012C00099271A /* UIViewController+Navigation.swift in Sources */,
				5314E29725F024760099271A /* String+Extension.swift in Sources */,
				5314E12925F016230099271A /* PillButtonStyle.swift in Sources */,
				5306075726A1E6A4002D49CF /* AvatarGroup.swift in Sources */,
				5314E1C425F01B4E0099271A /* TwoLineTitleView.swift in Sources */,
				5314E0CF25F011F10099271A /* Label.swift in Sources */,
				5314E13925F016370099271A /* PopupMenuController.swift in Sources */,
				9298798B2669A875002B1EB4 /* PersonaButtonTokens.swift in Sources */,
				5314E0A725F010070099271A /* DrawerController.swift in Sources */,
				5314E07125F00F140099271A /* DatePickerSelectionManager.swift in Sources */,
				5314E11A25F015EA0099271A /* ContactCollectionViewLayout.swift in Sources */,
				5373D5672694D65C0032A3B4 /* Avatar.swift in Sources */,
				5314E1A425F01A7C0099271A /* CenteredLabelCell.swift in Sources */,
				5314E18C25F0195C0099271A /* ShimmerLinesViewAppearance.swift in Sources */,
				0A2FBB6C26560FC9004D056C /* MSFAvatarGroupTokens.generated.swift in Sources */,
				5314E1A125F01A7C0099271A /* TableViewCellFileAccessoryView.swift in Sources */,
				5314E1D625F01E4A0099271A /* SearchBar.swift in Sources */,
				5314E0A825F010070099271A /* DrawerPresentationController.swift in Sources */,
				5314E06425F00EFD0099271A /* CalendarViewMonthBannerView.swift in Sources */,
				5314E18E25F0195C0099271A /* ShimmerLinesView.swift in Sources */,
				80AECC21263339E3005AF2F3 /* BottomSheetController.swift in Sources */,
				5314E24B25F0232F0099271A /* UIScreen+Extension.swift in Sources */,
				5314E2E325F025500099271A /* FluentUIFramework.swift in Sources */,
				5314E0EC25F012C40099271A /* NavigationAnimator.swift in Sources */,
				5314E17225F0191C0099271A /* Separator.swift in Sources */,
				5314E14225F016860099271A /* CardPresenterNavigationController.swift in Sources */,
				5314E11725F015EA0099271A /* PersonaCell.swift in Sources */,
				5314E23025F022C80099271A /* UIScrollView+Extensions.swift in Sources */,
				5314E16925F017940099271A /* SegmentedControl.swift in Sources */,
				C77A04EE25F046EB001B3EB6 /* Date+CellFileAccessoryView.swift in Sources */,
				5373D5732694D66F0032A3B4 /* UIKit+SwiftUI_interoperability.swift in Sources */,
				5314E09E25F00FE20099271A /* DotView.swift in Sources */,
				536AEF6625F1EC0300A36206 /* MSFListTokens.generated.swift in Sources */,
				5314E1A525F01A7C0099271A /* TableViewCell.swift in Sources */,
				5314E09525F00FA30099271A /* DimmingView.swift in Sources */,
				5306075326A1E6A4002D49CF /* AvatarGroupTokens.swift in Sources */,
				5314E11825F015EA0099271A /* PeoplePicker.swift in Sources */,
				5303259B26B31B6B00611D05 /* AvatarModifiers.swift in Sources */,
				5314E2B225F024B60099271A /* Calendar+Extensions.swift in Sources */,
				5314E1B225F01A980099271A /* TooltipPositionController.swift in Sources */,
				5314E08A25F00F2D0099271A /* CommandBar.swift in Sources */,
				5314E18D25F0195C0099271A /* ShimmerView.swift in Sources */,
				80AECC22263339E5005AF2F3 /* BottomSheetPassthroughView.swift in Sources */,
				5314E1CD25F01B730099271A /* AnimationSynchronizer.swift in Sources */,
				92088EF92666DB2C003F571A /* PersonaButton.swift in Sources */,
				5314E13425F016370099271A /* PopupMenuItem.swift in Sources */,
				5314E13825F016370099271A /* PopupMenuSection.swift in Sources */,
				5314E07C25F00F1A0099271A /* DateTimePickerViewLayout.swift in Sources */,
				5314E11625F015EA0099271A /* PersonaBadgeViewDataSource.swift in Sources */,
				0ACD82192620453B0035CD9F /* PersonaViewTokens.swift in Sources */,
				5314E2DA25F025370099271A /* Fonts.swift in Sources */,
				5373D5772694D66F0032A3B4 /* SwiftUI+ViewModifiers.swift in Sources */,
				5314E07F25F00F1A0099271A /* DateTimePickerViewComponentCell.swift in Sources */,
				0AA874162600237A00D47421 /* PersonaView.swift in Sources */,
				8035CADE2638E435007B3FD1 /* CommandingSection.swift in Sources */,
				5314E0E425F012C00099271A /* NavigationController.swift in Sources */,
				5314E00D25F00B390099271A /* ActivityIndicatorView.swift in Sources */,
				5373D5712694D66F0032A3B4 /* Theming.swift in Sources */,
				5314E03B25F00E3D0099271A /* BadgeStringExtractor.swift in Sources */,
				5314E19825F019650099271A /* SideTabBar.swift in Sources */,
				5314E11E25F015EA0099271A /* ContactCollectionViewCell.swift in Sources */,
				5314E10A25F014600099271A /* Obscurable.swift in Sources */,
				536AEF6C25F1EC0300A36206 /* Avatar.swift in Sources */,
				5314E07D25F00F1A0099271A /* DateTimePickerViewComponentTableView.swift in Sources */,
				536AEF4C25F1EC0300A36206 /* FluentUIStyle.generated.swift in Sources */,
				5314E03125F00DDD0099271A /* CardView.swift in Sources */,
				5314E08925F00F2D0099271A /* CommandBarButtonGroupView.swift in Sources */,
				5314E08C25F00F2D0099271A /* CommandBarButton.swift in Sources */,
				5314E18F25F0195C0099271A /* ShimmerAppearance.swift in Sources */,
				536AEF6A25F1EC0300A36206 /* MSFAvatarTokens.generated.swift in Sources */,
				5314E21E25F022120099271A /* UIView+Extensions.swift in Sources */,
				5314E24225F022F20099271A /* UIResponder+Extensions.swift in Sources */,
				5314E0BD25F0106F0099271A /* HUD.swift in Sources */,
				5314E06A25F00F100099271A /* GenericDateTimePicker.swift in Sources */,
				5314E06025F00EFD0099271A /* CalendarViewWeekdayHeadingView.swift in Sources */,
				5314E05A25F00EF50099271A /* CalendarViewLayout.swift in Sources */,
				536AEF5425F1EC0300A36206 /* MSFButtonTokens.generated.swift in Sources */,
				0ACD82122620451F0035CD9F /* MSFPersonaViewTokens.generated.swift in Sources */,
				3FC2EDB425F9EA2D007AA0F8 /* MSFDrawerTokens.swift in Sources */,
				536DD9662645FBDA00CD41B5 /* UIKit+SwiftUI_interoperability.swift in Sources */,
				5314E1B025F01A980099271A /* Tooltip.swift in Sources */,
			);
			runOnlyForDeploymentPostprocessing = 0;
		};
		A5CEC14C20D980B20016922A /* Sources */ = {
			isa = PBXSourcesBuildPhase;
			buildActionMask = 2147483647;
			files = (
				A5961FA3218A25D100E2A506 /* PopupMenuItemCell.swift in Sources */,
				536AEF5525F1EC0300A36206 /* ButtonTokens.swift in Sources */,
				FD599D0221348439008845EE /* CalendarView.swift in Sources */,
				A559BB83212B7D870055E107 /* FluentUIFramework.swift in Sources */,
				1168630622E131CF0088B302 /* TabBarView.swift in Sources */,
				FD599D082134AB0E008845EE /* CalendarViewWeekdayHeadingView.swift in Sources */,
				FDFB8AF321361C9D0046850A /* CalendarViewDayMonthYearCell.swift in Sources */,
				A5961F9D218A254D00E2A506 /* PopupMenuController.swift in Sources */,
				FD56FD92219123FE0023C7EA /* DateTimePickerViewComponentTableView.swift in Sources */,
				53C61F8D2624E20C0079FAA8 /* SwiftUI+ViewModifiers.swift in Sources */,
				B4E782C521793BB900A7DFCE /* ActivityIndicatorView.swift in Sources */,
				A52648DC2316F4F9003342A0 /* BarButtonItems.swift in Sources */,
				FD5BBE41214C6AF3008964B4 /* TwoLineTitleView.swift in Sources */,
				A5B87AF1211BD4380038C37C /* UIFont+Extension.swift in Sources */,
				FD41C89C22DD13230086F899 /* SearchBar.swift in Sources */,
				A5B87AF8211E16370038C37C /* DrawerPresentationController.swift in Sources */,
				FD36F1A9216C0A6900CECBC6 /* CardPresentationController.swift in Sources */,
<<<<<<< HEAD
				B426613E214731D100E25423 /* InitialsView.swift in Sources */,
				536AEF6325F1EC0300A36206 /* List.swift in Sources */,
=======
>>>>>>> 79ab7210
				FC414E252588798000069E73 /* CommandBarButtonGroupView.swift in Sources */,
				A5B87B02211E20B50038C37C /* UIScreen+Extension.swift in Sources */,
				FD77752D219E62E100033D58 /* DateTimePickerViewLayout.swift in Sources */,
				536AEF7425F1ECA800A36206 /* ButtonLegacy.swift in Sources */,
				927E34C72668350800998031 /* PersonaButtonTokens.swift in Sources */,
				9298798F266A8E1C002B1EB4 /* MSFPersonaButtonTokens.generated.swift in Sources */,
				FD7DF05C21FA7F5000857267 /* Tooltip.swift in Sources */,
				536AEF5F25F1EC0300A36206 /* MSFListCellTokens.generated.swift in Sources */,
				497DC2DB24185885008D86F8 /* PillButton.swift in Sources */,
				8AF03E1E24B6BDFB00E6E2A2 /* ContactCollectionViewLayout.swift in Sources */,
				53BCB0CE253A4E8D00620960 /* Obscurable.swift in Sources */,
				FD41C8BE22DD47120086F899 /* UINavigationItem+Navigation.swift in Sources */,
				B4E782C12176AD5E00A7DFCE /* ActionsCell.swift in Sources */,
<<<<<<< HEAD
				535A852126AF67C100E73C51 /* AvatarModifiers.swift in Sources */,
				536AEF5925F1EC0300A36206 /* HeaderFooterTokens.swift in Sources */,
				929DD259266ED3B600E8175E /* PersonaButtonCarousel.swift in Sources */,
=======
				5373D5642694D65C0032A3B4 /* AvatarTokens.swift in Sources */,
>>>>>>> 79ab7210
				FD56FD962192754B0023C7EA /* DateTimePickerViewComponent.swift in Sources */,
				FDFB8AF021361C9D0046850A /* CalendarViewDayTodayCell.swift in Sources */,
				FD41C88422DD13230086F899 /* ContentScrollViewTraits.swift in Sources */,
				536AEF5B25F1EC0300A36206 /* ListTokens.swift in Sources */,
				FD97580F2191118E00B67319 /* DateTimePickerViewComponentCell.swift in Sources */,
				A5B6617323A41E2900E801DD /* NotificationView.swift in Sources */,
				C708B04C260A8696007190FA /* SegmentItem.swift in Sources */,
				FD41C88622DD13230086F899 /* ShyHeaderController.swift in Sources */,
				8035CAAC2633A442007B3FD1 /* BottomCommandingController.swift in Sources */,
				92B7E6A22684262900EFC15E /* MSFPersonaButton.swift in Sources */,
				92987991266A8E1C002B1EB4 /* MSFPersonaButtonCarouselTokens.generated.swift in Sources */,
				537315B325438B15001FD14C /* iOS13_4_compatibility.swift in Sources */,
				FDFB8AF121361C9D0046850A /* CalendarViewDayMonthCell.swift in Sources */,
				B47B58B822F8E5840078DE38 /* PeoplePicker.swift in Sources */,
				92751052268142CD00F12730 /* MSFAvatarPresence.swift in Sources */,
				FD41C89E22DD13230086F899 /* NavigationController.swift in Sources */,
				5306075426A1E6A4002D49CF /* MSFAvatarGroupTokens.generated.swift in Sources */,
				FD4F2A20214AE20400C437D6 /* DatePickerController.swift in Sources */,
				22EABB1A2509AAD100C4BE72 /* IndeterminateProgressBarView.swift in Sources */,
				5373D5742694D66F0032A3B4 /* FluentUIStyle.generated.swift in Sources */,
				B45EB790219E310F008646A2 /* BadgeField.swift in Sources */,
				929DD256266ED3AC00E8175E /* PersonaButtonCarouselTokens.swift in Sources */,
				497DC2D924185885008D86F8 /* PillButtonBar.swift in Sources */,
				FDFB8AEB21361C950046850A /* CalendarViewMonthBannerView.swift in Sources */,
				B4EF66512294A665007FEAB0 /* TableViewHeaderFooterView.swift in Sources */,
				3F40E8EE2601CD4500C43730 /* MSFDrawerTokens.generated.swift in Sources */,
				536AEF6D25F1EC0300A36206 /* AvatarTokens.swift in Sources */,
				536AEF6125F1EC0300A36206 /* ListHeaderFooter.swift in Sources */,
				536DD9FA264C4B2400CD41B5 /* ActivityIndicatorTokens.swift in Sources */,
				FD41C8B222DD3BB70086F899 /* UIScrollView+Extensions.swift in Sources */,
				8035CACB26377C14007B3FD1 /* CommandingItem.swift in Sources */,
				B483323321CC71940022B4CC /* HUDView.swift in Sources */,
				FD41C89422DD13230086F899 /* LargeTitleView.swift in Sources */,
				0A2FBB9526564D98004D056C /* AvatarGroupTokens.swift in Sources */,
				C0938E44235E8ED500256251 /* AnimationSynchronizer.swift in Sources */,
				80AECBD92629F18E005AF2F3 /* BottomSheetController.swift in Sources */,
				B483323521DEA8D70022B4CC /* HUD.swift in Sources */,
				C708B056260A86FA007190FA /* SegmentPillButton.swift in Sources */,
				A5B87B06211E23650038C37C /* UIView+Extensions.swift in Sources */,
				7D0931C324AAAC9B0072458A /* SideTabBar.swift in Sources */,
<<<<<<< HEAD
				536AEF4F25F1EC0300A36206 /* Theming.swift in Sources */,
				0A2FBB4326547C64004D056C /* AvatarGroup.swift in Sources */,
=======
				5373D5682694D65C0032A3B4 /* MSFAvatarTokens.generated.swift in Sources */,
>>>>>>> 79ab7210
				A5961FA7218A2E4500E2A506 /* UIImage+Extensions.swift in Sources */,
				B4BA27882319DC0D0001563C /* PersonaBadgeViewDataSource.swift in Sources */,
				5373D56A2694D65C0032A3B4 /* MSFAvatarPresence.swift in Sources */,
				8A01C86F248FFC5300C971F3 /* ContactView.swift in Sources */,
				FD7DF06021FA83C900857267 /* TooltipPositionController.swift in Sources */,
				FD56FD94219128BF0023C7EA /* DateTimePickerViewDataSource.swift in Sources */,
				FD41C88822DD13230086F899 /* ShyHeaderView.swift in Sources */,
				C0A0D76E233AEF6C00F432FD /* ShimmerLinesView.swift in Sources */,
				C77A04B725F03DD1001B3EB6 /* String+Date.swift in Sources */,
				118D9848230BBA2300BC0B72 /* TabBarItem.swift in Sources */,
				1168630422E131CF0088B302 /* TabBarItemView.swift in Sources */,
				5306076026A201C7002D49CF /* Persona.swift in Sources */,
				0BCEFADE2485FEC00088CEE5 /* PopupMenuProtocols.swift in Sources */,
<<<<<<< HEAD
				536AEF5725F1EC0300A36206 /* Button.swift in Sources */,
				536AEF6725F1EC0300A36206 /* MSFHeaderFooterTokens.generated.swift in Sources */,
				A578C4A22321CFD6002D5C40 /* AvatarData.swift in Sources */,
=======
>>>>>>> 79ab7210
				B444D6B62183A9740002B4D4 /* BadgeView.swift in Sources */,
				FD7254E72146E946002F4069 /* CalendarViewDayCell.swift in Sources */,
				536DDA01264C4D7200CD41B5 /* ActivityIndicator.swift in Sources */,
				9275105526815A7100F12730 /* MSFPersonaButtonCarousel.swift in Sources */,
				536DD9F3264C4AE700CD41B5 /* MSFActivityIndicatorTokens.generated.swift in Sources */,
				536AEF5D25F1EC0300A36206 /* ListCell.swift in Sources */,
				A589F854211BA03200471C23 /* Label.swift in Sources */,
				A56CE7B622E68A7800AA77EE /* UIColor+Extensions.swift in Sources */,
				A5237ACB21DED7030040BF27 /* ResizingHandleView.swift in Sources */,
				B4E782C72179509A00A7DFCE /* CenteredLabelCell.swift in Sources */,
				FD9A5C872179464F00D224D9 /* DateComponents+Extensions.swift in Sources */,
				A5B87AF7211E16370038C37C /* DrawerTransitionAnimator.swift in Sources */,
				C0A0D76D233AEF6C00F432FD /* ShimmerAppearance.swift in Sources */,
				B46D3F932151D95F0029772C /* PersonaCell.swift in Sources */,
				B444D6B12181403C0002B4D4 /* UITableViewCell+Extension.swift in Sources */,
				FD777529219E3F6C00033D58 /* DayOfMonth.swift in Sources */,
				FD1FAE1B2272464B00A5DBA4 /* GenericDateTimePicker.swift in Sources */,
				5306075626A1E6A4002D49CF /* AvatarGroup.swift in Sources */,
				A54D97DA217A5FC10072681A /* CALayer+Extensions.swift in Sources */,
				B483323721DEB5A00022B4CC /* TouchForwardingView.swift in Sources */,
				FD41C8A022DD13230086F899 /* NavigationAnimator.swift in Sources */,
				CCC18C2C2501B22F00BE830E /* CardView.swift in Sources */,
				FDA1AF91214871B5001AE720 /* CardTransitionAnimator.swift in Sources */,
				5373D5662694D65C0032A3B4 /* Avatar.swift in Sources */,
				A5237ACD21ED6CA70040BF27 /* DrawerShadowView.swift in Sources */,
				FD9DA7B5232C33A80013E41B /* UIViewController+Navigation.swift in Sources */,
				0A2FBB6B26560FC9004D056C /* MSFAvatarGroupTokens.generated.swift in Sources */,
				FD7DF05E21FA7FC100857267 /* TooltipView.swift in Sources */,
				A5CEC16F20D98F340016922A /* Fonts.swift in Sources */,
				FD599D0C2134AB1E008845EE /* CalendarViewDataSource.swift in Sources */,
				A5B87B04211E22B70038C37C /* DimmingView.swift in Sources */,
				A5961F9F218A256B00E2A506 /* PopupMenuItem.swift in Sources */,
				B4E782C321793AB200A7DFCE /* ActivityIndicatorCell.swift in Sources */,
				B4A8BBCD21BF6D6900D5E3ED /* BadgeStringExtractor.swift in Sources */,
				FD599D0A2134AB15008845EE /* CalendarViewLayout.swift in Sources */,
				FDD454EE21405B390006E84E /* DotView.swift in Sources */,
				A5F3B149232B1F9700007A4F /* UIResponder+Extensions.swift in Sources */,
				C0EAAEAD2347E1DF00C7244E /* ShimmerView.swift in Sources */,
				C0938E46235F66E300256251 /* ShimmerViewAppearance.swift in Sources */,
				FC414E1F258876FB00069E73 /* CommandBar.swift in Sources */,
				C0A0D76F233AEF6C00F432FD /* ShimmerLinesViewAppearance.swift in Sources */,
				C77A04ED25F046EB001B3EB6 /* Date+CellFileAccessoryView.swift in Sources */,
				5373D5722694D66F0032A3B4 /* UIKit+SwiftUI_interoperability.swift in Sources */,
				FD256C5B2183B90B00EC9588 /* DatePickerSelectionManager.swift in Sources */,
				536AEF6525F1EC0300A36206 /* MSFListTokens.generated.swift in Sources */,
				86AF4F7525AFC746005D4253 /* PillButtonStyle.swift in Sources */,
				5306075226A1E6A4002D49CF /* AvatarGroupTokens.swift in Sources */,
				ECEBA8FC25EDF3380048EE24 /* SegmentedControl.swift in Sources */,
				FC414E4F2588B65C00069E73 /* CommandBarItem.swift in Sources */,
				5303259A26B31B6B00611D05 /* AvatarModifiers.swift in Sources */,
				FD56FD95219131430023C7EA /* DateTimePickerView.swift in Sources */,
				FDA1AF8C21484625001AE720 /* BlurringView.swift in Sources */,
				A5961FA1218A25C400E2A506 /* PopupMenuSection.swift in Sources */,
				80AECBF2262FC34E005AF2F3 /* BottomSheetPassthroughView.swift in Sources */,
				A5B87AF6211E16370038C37C /* DrawerController.swift in Sources */,
				92088EF82666DB2C003F571A /* PersonaButton.swift in Sources */,
				FD41C89622DD13230086F899 /* NavigationBar.swift in Sources */,
				A5CEC16D20D98EE70016922A /* Colors.swift in Sources */,
				FC414E2B25887A4B00069E73 /* CommandBarButton.swift in Sources */,
				FD0D29D62151A3D700E8655E /* CardPresenterNavigationController.swift in Sources */,
				0ACD82182620453B0035CD9F /* PersonaViewTokens.swift in Sources */,
				8AF03E1C24B6BDBD00E6E2A2 /* ContactCollectionViewCell.swift in Sources */,
				5373D5762694D66F0032A3B4 /* SwiftUI+ViewModifiers.swift in Sources */,
				FD4F2A1B2148937100C437D6 /* PageCardPresenterController.swift in Sources */,
				0AA874152600237A00D47421 /* PersonaView.swift in Sources */,
				8035CADD2638E435007B3FD1 /* CommandingSection.swift in Sources */,
				FD5BBE3B214B2F44008964B4 /* Date+Extensions.swift in Sources */,
				FD5BBE43214C73CE008964B4 /* EasyTapButton.swift in Sources */,
				5373D5702694D66F0032A3B4 /* Theming.swift in Sources */,
				B498141421E424920077B48D /* TableViewCell.swift in Sources */,
				FD41C8B522DD3EA20086F899 /* NSLayoutConstraint+Extensions.swift in Sources */,
				FD77752B219E455A00033D58 /* AccessibilityContainerView.swift in Sources */,
				8AF03E1A24B6BD4700E6E2A2 /* ContactCollectionView.swift in Sources */,
				536AEF6B25F1EC0300A36206 /* Avatar.swift in Sources */,
				B441478D228CDA130040E88E /* BooleanCell.swift in Sources */,
				536AEF4B25F1EC0300A36206 /* FluentUIStyle.generated.swift in Sources */,
				FDF41ED92141A02200EC527C /* CalendarConfiguration.swift in Sources */,
				FD77753021A490BA00033D58 /* DateTimePicker.swift in Sources */,
				22010B702523CB2D00FF1F10 /* ActivityViewAnimating.swift in Sources */,
				FD7254E92147059D002F4069 /* Calendar+Extensions.swift in Sources */,
				A559BB7E212B6D100055E107 /* String+Extension.swift in Sources */,
				536AEF6925F1EC0300A36206 /* MSFAvatarTokens.generated.swift in Sources */,
				A5961FA5218A260500E2A506 /* PopupMenuSectionHeaderView.swift in Sources */,
				FD56FD9A2194E50D0023C7EA /* DateTimePickerController.swift in Sources */,
				A5F3B146232B1E3700007A4F /* ScrollView.swift in Sources */,
				B46D3F9D215985AC0029772C /* PersonaListView.swift in Sources */,
				7DC2FB2824C0ED1600367A55 /* TableViewCellFileAccessoryView.swift in Sources */,
				A5DCA76421224026005F4CB7 /* Separator.swift in Sources */,
				536AEF5325F1EC0300A36206 /* MSFButtonTokens.generated.swift in Sources */,
				0ACD82112620451F0035CD9F /* MSFPersonaViewTokens.generated.swift in Sources */,
				3FC2EDB325F9EA2D007AA0F8 /* MSFDrawerTokens.swift in Sources */,
				536DD9592645F20B00CD41B5 /* UIKit+SwiftUI_interoperability.swift in Sources */,
				FD599D062134A682008845EE /* AccessibleViewDelegate.swift in Sources */,
			);
			runOnlyForDeploymentPostprocessing = 0;
		};
		A5CEC15620D980B30016922A /* Sources */ = {
			isa = PBXSourcesBuildPhase;
			buildActionMask = 2147483647;
			files = (
				A5CEC16020D980B30016922A /* FluentUITests.swift in Sources */,
				8FA3CB5B246B19EA0049E431 /* ColorTests.swift in Sources */,
				FD053A352224CA33009B6378 /* DatePickerControllerTests.swift in Sources */,
			);
			runOnlyForDeploymentPostprocessing = 0;
		};
/* End PBXSourcesBuildPhase section */

/* Begin PBXTargetDependency section */
		8FD011C8228A831700D25925 /* PBXTargetDependency */ = {
			isa = PBXTargetDependency;
			target = A5DA88FB226FAA01000A8EA8 /* FluentUIResources */;
			targetProxy = 8FD011C7228A831700D25925 /* PBXContainerItemProxy */;
		};
		A542A9D5226FBEF000204A52 /* PBXTargetDependency */ = {
			isa = PBXTargetDependency;
			platformFilter = ios;
			target = A5DA88FB226FAA01000A8EA8 /* FluentUIResources */;
			targetProxy = A542A9D4226FBEF000204A52 /* PBXContainerItemProxy */;
		};
		A5CEC15D20D980B30016922A /* PBXTargetDependency */ = {
			isa = PBXTargetDependency;
			target = A5CEC15020D980B20016922A /* FluentUI */;
			targetProxy = A5CEC15C20D980B30016922A /* PBXContainerItemProxy */;
		};
/* End PBXTargetDependency section */

/* Begin PBXVariantGroup section */
		A559BB81212B6FA40055E107 /* Localizable.strings */ = {
			isa = PBXVariantGroup;
			children = (
				A559BB80212B6FA40055E107 /* en */,
				FD8D26422253FF330078E1D3 /* ar */,
				FD8D26442253FF3E0078E1D3 /* ca */,
				FD8D26462253FF470078E1D3 /* cs */,
				FD8D26482253FF4F0078E1D3 /* da */,
				FD8D264A2254013E0078E1D3 /* de */,
				FD8D264C225401660078E1D3 /* el */,
				FD8D264E225401880078E1D3 /* en-GB */,
				FD8D2650225401A10078E1D3 /* es-MX */,
				FD8D2652225401AA0078E1D3 /* es */,
				FD8D2654225401B90078E1D3 /* fi */,
				FD8D2656225401C10078E1D3 /* fr */,
				FD8D2658225401CD0078E1D3 /* he */,
				FD8D265A225401D90078E1D3 /* hi */,
				FD8D265C225401E50078E1D3 /* hr */,
				FD8D265E225401F20078E1D3 /* hu */,
				FD8D2660225401FA0078E1D3 /* id */,
				FD8D2662225402020078E1D3 /* it */,
				FD8D26642254020E0078E1D3 /* ja */,
				FD8D2666225402160078E1D3 /* ko */,
				FD8D26682254021D0078E1D3 /* ms */,
				FD8D266A2254022E0078E1D3 /* nb-NO */,
				FD8D266C225402DC0078E1D3 /* nl */,
				FD8D266E225402E60078E1D3 /* pl */,
				FD8D2670225402F00078E1D3 /* pt-BR */,
				FD8D2672225402F60078E1D3 /* pt-PT */,
				FD8D2674225403000078E1D3 /* ro */,
				FD8D2676225403070078E1D3 /* ru */,
				FD8D26782254030E0078E1D3 /* sk */,
				FD8D267A225403160078E1D3 /* sv */,
				FD8D267C2254031B0078E1D3 /* th */,
				FD8D267E225403210078E1D3 /* tr */,
				FD8D2680225403290078E1D3 /* uk */,
				FD8D2682225403300078E1D3 /* vi */,
				FD8D2684225403360078E1D3 /* zh-Hans */,
				FD8D26862254033B0078E1D3 /* zh-Hant */,
			);
			name = Localizable.strings;
			sourceTree = "<group>";
		};
		A5DF1EAD2213B26900CC741A /* Localizable.stringsdict */ = {
			isa = PBXVariantGroup;
			children = (
				A5DF1EAC2213B26900CC741A /* en */,
				FD8D26432253FF330078E1D3 /* ar */,
				FD8D26452253FF3F0078E1D3 /* ca */,
				FD8D26472253FF470078E1D3 /* cs */,
				FD8D26492253FF500078E1D3 /* da */,
				FD8D264B2254013E0078E1D3 /* de */,
				FD8D264D225401660078E1D3 /* el */,
				FD8D264F225401880078E1D3 /* en-GB */,
				FD8D2651225401A10078E1D3 /* es-MX */,
				FD8D2653225401AA0078E1D3 /* es */,
				FD8D2655225401B90078E1D3 /* fi */,
				FD8D2657225401C20078E1D3 /* fr */,
				FD8D2659225401CD0078E1D3 /* he */,
				FD8D265B225401D90078E1D3 /* hi */,
				FD8D265D225401E50078E1D3 /* hr */,
				FD8D265F225401F30078E1D3 /* hu */,
				FD8D2661225401FB0078E1D3 /* id */,
				FD8D2663225402030078E1D3 /* it */,
				FD8D26652254020E0078E1D3 /* ja */,
				FD8D2667225402160078E1D3 /* ko */,
				FD8D26692254021E0078E1D3 /* ms */,
				FD8D266B2254022E0078E1D3 /* nb-NO */,
				FD8D266D225402DC0078E1D3 /* nl */,
				FD8D266F225402E60078E1D3 /* pl */,
				FD8D2671225402F10078E1D3 /* pt-BR */,
				FD8D2673225402F60078E1D3 /* pt-PT */,
				FD8D2675225403000078E1D3 /* ro */,
				FD8D2677225403070078E1D3 /* ru */,
				FD8D26792254030E0078E1D3 /* sk */,
				FD8D267B225403160078E1D3 /* sv */,
				FD8D267D2254031B0078E1D3 /* th */,
				FD8D267F225403220078E1D3 /* tr */,
				FD8D26812254032A0078E1D3 /* uk */,
				FD8D2683225403300078E1D3 /* vi */,
				FD8D2685225403360078E1D3 /* zh-Hans */,
				FD8D26872254033B0078E1D3 /* zh-Hant */,
			);
			name = Localizable.stringsdict;
			sourceTree = "<group>";
		};
/* End PBXVariantGroup section */

/* Begin XCBuildConfiguration section */
		8FD0116B228A820600D25925 /* Debug */ = {
			isa = XCBuildConfiguration;
			baseConfigurationReference = 53FC90F925673627008A06FD /* FluentUILib.xcconfig */;
			buildSettings = {
			};
			name = Debug;
		};
		8FD0116C228A820600D25925 /* Release */ = {
			isa = XCBuildConfiguration;
			baseConfigurationReference = 53FC90F925673627008A06FD /* FluentUILib.xcconfig */;
			buildSettings = {
			};
			name = Release;
		};
		8FD0116D228A820600D25925 /* Dogfood */ = {
			isa = XCBuildConfiguration;
			baseConfigurationReference = 53FC90F925673627008A06FD /* FluentUILib.xcconfig */;
			buildSettings = {
			};
			name = Dogfood;
		};
		A52B637B2138745C009F7ADF /* Dogfood */ = {
			isa = XCBuildConfiguration;
			baseConfigurationReference = 53FC90F525673626008A06FD /* FluentUI_release.xcconfig */;
			buildSettings = {
				CLANG_WARN_QUOTED_INCLUDE_IN_FRAMEWORK_HEADER = YES;
			};
			name = Dogfood;
		};
		A52B637C2138745C009F7ADF /* Dogfood */ = {
			isa = XCBuildConfiguration;
			baseConfigurationReference = 53FC90F825673626008A06FD /* FluentUI_framework.xcconfig */;
			buildSettings = {
				EXCLUDED_ARCHS = "";
			};
			name = Dogfood;
		};
		A52B637D2138745C009F7ADF /* Dogfood */ = {
			isa = XCBuildConfiguration;
			baseConfigurationReference = 53FC90F725673626008A06FD /* FluentUITests.xcconfig */;
			buildSettings = {
			};
			name = Dogfood;
		};
		A5CEC16320D980B30016922A /* Debug */ = {
			isa = XCBuildConfiguration;
			baseConfigurationReference = 53FC90F625673626008A06FD /* FluentUI_debug.xcconfig */;
			buildSettings = {
				CLANG_WARN_QUOTED_INCLUDE_IN_FRAMEWORK_HEADER = YES;
			};
			name = Debug;
		};
		A5CEC16420D980B30016922A /* Release */ = {
			isa = XCBuildConfiguration;
			baseConfigurationReference = 53FC90F525673626008A06FD /* FluentUI_release.xcconfig */;
			buildSettings = {
				CLANG_WARN_QUOTED_INCLUDE_IN_FRAMEWORK_HEADER = YES;
			};
			name = Release;
		};
		A5CEC16620D980B30016922A /* Debug */ = {
			isa = XCBuildConfiguration;
			baseConfigurationReference = 53FC90F825673626008A06FD /* FluentUI_framework.xcconfig */;
			buildSettings = {
				EXCLUDED_ARCHS = "";
			};
			name = Debug;
		};
		A5CEC16720D980B30016922A /* Release */ = {
			isa = XCBuildConfiguration;
			baseConfigurationReference = 53FC90F825673626008A06FD /* FluentUI_framework.xcconfig */;
			buildSettings = {
				EXCLUDED_ARCHS = "";
			};
			name = Release;
		};
		A5CEC16920D980B30016922A /* Debug */ = {
			isa = XCBuildConfiguration;
			baseConfigurationReference = 53FC90F725673626008A06FD /* FluentUITests.xcconfig */;
			buildSettings = {
			};
			name = Debug;
		};
		A5CEC16A20D980B30016922A /* Release */ = {
			isa = XCBuildConfiguration;
			baseConfigurationReference = 53FC90F725673626008A06FD /* FluentUITests.xcconfig */;
			buildSettings = {
			};
			name = Release;
		};
		A5DA8900226FAA01000A8EA8 /* Debug */ = {
			isa = XCBuildConfiguration;
			baseConfigurationReference = 53FC90FA25673627008A06FD /* FluentUIResources.xcconfig */;
			buildSettings = {
			};
			name = Debug;
		};
		A5DA8901226FAA01000A8EA8 /* Release */ = {
			isa = XCBuildConfiguration;
			baseConfigurationReference = 53FC90FA25673627008A06FD /* FluentUIResources.xcconfig */;
			buildSettings = {
			};
			name = Release;
		};
		A5DA8902226FAA01000A8EA8 /* Dogfood */ = {
			isa = XCBuildConfiguration;
			baseConfigurationReference = 53FC90FA25673627008A06FD /* FluentUIResources.xcconfig */;
			buildSettings = {
			};
			name = Dogfood;
		};
/* End XCBuildConfiguration section */

/* Begin XCConfigurationList section */
		8FD0116A228A820600D25925 /* Build configuration list for PBXNativeTarget "FluentUILib" */ = {
			isa = XCConfigurationList;
			buildConfigurations = (
				8FD0116B228A820600D25925 /* Debug */,
				8FD0116C228A820600D25925 /* Release */,
				8FD0116D228A820600D25925 /* Dogfood */,
			);
			defaultConfigurationIsVisible = 0;
			defaultConfigurationName = Release;
		};
		A5CEC14B20D980B20016922A /* Build configuration list for PBXProject "FluentUI" */ = {
			isa = XCConfigurationList;
			buildConfigurations = (
				A5CEC16320D980B30016922A /* Debug */,
				A5CEC16420D980B30016922A /* Release */,
				A52B637B2138745C009F7ADF /* Dogfood */,
			);
			defaultConfigurationIsVisible = 0;
			defaultConfigurationName = Release;
		};
		A5CEC16520D980B30016922A /* Build configuration list for PBXNativeTarget "FluentUI" */ = {
			isa = XCConfigurationList;
			buildConfigurations = (
				A5CEC16620D980B30016922A /* Debug */,
				A5CEC16720D980B30016922A /* Release */,
				A52B637C2138745C009F7ADF /* Dogfood */,
			);
			defaultConfigurationIsVisible = 0;
			defaultConfigurationName = Release;
		};
		A5CEC16820D980B30016922A /* Build configuration list for PBXNativeTarget "FluentUITests" */ = {
			isa = XCConfigurationList;
			buildConfigurations = (
				A5CEC16920D980B30016922A /* Debug */,
				A5CEC16A20D980B30016922A /* Release */,
				A52B637D2138745C009F7ADF /* Dogfood */,
			);
			defaultConfigurationIsVisible = 0;
			defaultConfigurationName = Release;
		};
		A5DA88FF226FAA01000A8EA8 /* Build configuration list for PBXNativeTarget "FluentUIResources" */ = {
			isa = XCConfigurationList;
			buildConfigurations = (
				A5DA8900226FAA01000A8EA8 /* Debug */,
				A5DA8901226FAA01000A8EA8 /* Release */,
				A5DA8902226FAA01000A8EA8 /* Dogfood */,
			);
			defaultConfigurationIsVisible = 0;
			defaultConfigurationName = Release;
		};
/* End XCConfigurationList section */
	};
	rootObject = A5CEC14820D980B20016922A /* Project object */;
}<|MERGE_RESOLUTION|>--- conflicted
+++ resolved
@@ -7,12 +7,6 @@
 	objects = {
 
 /* Begin PBXBuildFile section */
-		0A2FBB4326547C64004D056C /* AvatarGroup.swift in Sources */ = {isa = PBXBuildFile; fileRef = 0A2FBB4226547C64004D056C /* AvatarGroup.swift */; };
-		0A2FBB4426547C64004D056C /* AvatarGroup.swift in Sources */ = {isa = PBXBuildFile; fileRef = 0A2FBB4226547C64004D056C /* AvatarGroup.swift */; };
-		0A2FBB6B26560FC9004D056C /* MSFAvatarGroupTokens.generated.swift in Sources */ = {isa = PBXBuildFile; fileRef = 0A2FBB6A26560FC9004D056C /* MSFAvatarGroupTokens.generated.swift */; };
-		0A2FBB6C26560FC9004D056C /* MSFAvatarGroupTokens.generated.swift in Sources */ = {isa = PBXBuildFile; fileRef = 0A2FBB6A26560FC9004D056C /* MSFAvatarGroupTokens.generated.swift */; };
-		0A2FBB9526564D98004D056C /* AvatarGroupTokens.swift in Sources */ = {isa = PBXBuildFile; fileRef = 0A2FBB9426564D98004D056C /* AvatarGroupTokens.swift */; };
-		0A2FBB9626564D98004D056C /* AvatarGroupTokens.swift in Sources */ = {isa = PBXBuildFile; fileRef = 0A2FBB9426564D98004D056C /* AvatarGroupTokens.swift */; };
 		0AA874152600237A00D47421 /* PersonaView.swift in Sources */ = {isa = PBXBuildFile; fileRef = 0AA874142600237A00D47421 /* PersonaView.swift */; };
 		0AA874162600237A00D47421 /* PersonaView.swift in Sources */ = {isa = PBXBuildFile; fileRef = 0AA874142600237A00D47421 /* PersonaView.swift */; };
 		0ACD82112620451F0035CD9F /* MSFPersonaViewTokens.generated.swift in Sources */ = {isa = PBXBuildFile; fileRef = 0ACD82102620451E0035CD9F /* MSFPersonaViewTokens.generated.swift */; };
@@ -95,12 +89,6 @@
 		5314E0F825F012CB0099271A /* LargeTitleView.swift in Sources */ = {isa = PBXBuildFile; fileRef = FD41C87A22DD13230086F899 /* LargeTitleView.swift */; };
 		5314E10125F012E60099271A /* NotificationView.swift in Sources */ = {isa = PBXBuildFile; fileRef = A5B6617223A41E2900E801DD /* NotificationView.swift */; };
 		5314E10A25F014600099271A /* Obscurable.swift in Sources */ = {isa = PBXBuildFile; fileRef = 53BCB0CD253A4E8C00620960 /* Obscurable.swift */; };
-<<<<<<< HEAD
-		5314E11325F015EA0099271A /* Persona.swift in Sources */ = {isa = PBXBuildFile; fileRef = B4EF53C2215AF1AB00573E8F /* Persona.swift */; };
-		5314E11425F015EA0099271A /* AvatarData.swift in Sources */ = {isa = PBXBuildFile; fileRef = A578C4A12321CFD6002D5C40 /* AvatarData.swift */; };
-		5314E11525F015EA0099271A /* Presence.swift in Sources */ = {isa = PBXBuildFile; fileRef = 7DC2FB2C24D209E300367A55 /* Presence.swift */; };
-=======
->>>>>>> 79ab7210
 		5314E11625F015EA0099271A /* PersonaBadgeViewDataSource.swift in Sources */ = {isa = PBXBuildFile; fileRef = B4BA27872319DC0D0001563C /* PersonaBadgeViewDataSource.swift */; };
 		5314E11725F015EA0099271A /* PersonaCell.swift in Sources */ = {isa = PBXBuildFile; fileRef = B46D3F922151D95F0029772C /* PersonaCell.swift */; };
 		5314E11825F015EA0099271A /* PeoplePicker.swift in Sources */ = {isa = PBXBuildFile; fileRef = B47B58B722F8E5840078DE38 /* PeoplePicker.swift */; };
@@ -170,50 +158,53 @@
 		5314E2F525F025C60099271A /* CalendarConfiguration.swift in Sources */ = {isa = PBXBuildFile; fileRef = FDF41ED82141A02200EC527C /* CalendarConfiguration.swift */; };
 		5314E30225F0260E0099271A /* AccessibilityContainerView.swift in Sources */ = {isa = PBXBuildFile; fileRef = FD77752A219E455A00033D58 /* AccessibilityContainerView.swift */; };
 		5314E30325F0260E0099271A /* AccessibleViewDelegate.swift in Sources */ = {isa = PBXBuildFile; fileRef = FD599D052134A682008845EE /* AccessibleViewDelegate.swift */; };
-		535A852126AF67C100E73C51 /* AvatarModifiers.swift in Sources */ = {isa = PBXBuildFile; fileRef = 535A852026AF67C100E73C51 /* AvatarModifiers.swift */; };
-		535A852226AF67C100E73C51 /* AvatarModifiers.swift in Sources */ = {isa = PBXBuildFile; fileRef = 535A852026AF67C100E73C51 /* AvatarModifiers.swift */; };
-		536AEF4B25F1EC0300A36206 /* FluentUIStyle.generated.swift in Sources */ = {isa = PBXBuildFile; fileRef = 536AEF2A25F1EC0300A36206 /* FluentUIStyle.generated.swift */; };
-		536AEF4C25F1EC0300A36206 /* FluentUIStyle.generated.swift in Sources */ = {isa = PBXBuildFile; fileRef = 536AEF2A25F1EC0300A36206 /* FluentUIStyle.generated.swift */; };
-		536AEF4F25F1EC0300A36206 /* Theming.swift in Sources */ = {isa = PBXBuildFile; fileRef = 536AEF2C25F1EC0300A36206 /* Theming.swift */; };
-		536AEF5025F1EC0300A36206 /* Theming.swift in Sources */ = {isa = PBXBuildFile; fileRef = 536AEF2C25F1EC0300A36206 /* Theming.swift */; };
-		536AEF5325F1EC0300A36206 /* MSFButtonTokens.generated.swift in Sources */ = {isa = PBXBuildFile; fileRef = 536AEF2F25F1EC0300A36206 /* MSFButtonTokens.generated.swift */; };
-		536AEF5425F1EC0300A36206 /* MSFButtonTokens.generated.swift in Sources */ = {isa = PBXBuildFile; fileRef = 536AEF2F25F1EC0300A36206 /* MSFButtonTokens.generated.swift */; };
-		536AEF5525F1EC0300A36206 /* ButtonTokens.swift in Sources */ = {isa = PBXBuildFile; fileRef = 536AEF3025F1EC0300A36206 /* ButtonTokens.swift */; };
-		536AEF5625F1EC0300A36206 /* ButtonTokens.swift in Sources */ = {isa = PBXBuildFile; fileRef = 536AEF3025F1EC0300A36206 /* ButtonTokens.swift */; };
-		536AEF5725F1EC0300A36206 /* Button.swift in Sources */ = {isa = PBXBuildFile; fileRef = 536AEF3125F1EC0300A36206 /* Button.swift */; };
-		536AEF5825F1EC0300A36206 /* Button.swift in Sources */ = {isa = PBXBuildFile; fileRef = 536AEF3125F1EC0300A36206 /* Button.swift */; };
-		536AEF5925F1EC0300A36206 /* HeaderFooterTokens.swift in Sources */ = {isa = PBXBuildFile; fileRef = 536AEF3325F1EC0300A36206 /* HeaderFooterTokens.swift */; };
-		536AEF5A25F1EC0300A36206 /* HeaderFooterTokens.swift in Sources */ = {isa = PBXBuildFile; fileRef = 536AEF3325F1EC0300A36206 /* HeaderFooterTokens.swift */; };
-		536AEF5B25F1EC0300A36206 /* ListTokens.swift in Sources */ = {isa = PBXBuildFile; fileRef = 536AEF3425F1EC0300A36206 /* ListTokens.swift */; };
-		536AEF5C25F1EC0300A36206 /* ListTokens.swift in Sources */ = {isa = PBXBuildFile; fileRef = 536AEF3425F1EC0300A36206 /* ListTokens.swift */; };
-		536AEF5D25F1EC0300A36206 /* ListCell.swift in Sources */ = {isa = PBXBuildFile; fileRef = 536AEF3525F1EC0300A36206 /* ListCell.swift */; };
-		536AEF5E25F1EC0300A36206 /* ListCell.swift in Sources */ = {isa = PBXBuildFile; fileRef = 536AEF3525F1EC0300A36206 /* ListCell.swift */; };
-		536AEF5F25F1EC0300A36206 /* MSFListCellTokens.generated.swift in Sources */ = {isa = PBXBuildFile; fileRef = 536AEF3625F1EC0300A36206 /* MSFListCellTokens.generated.swift */; };
-		536AEF6025F1EC0300A36206 /* MSFListCellTokens.generated.swift in Sources */ = {isa = PBXBuildFile; fileRef = 536AEF3625F1EC0300A36206 /* MSFListCellTokens.generated.swift */; };
-		536AEF6125F1EC0300A36206 /* ListHeaderFooter.swift in Sources */ = {isa = PBXBuildFile; fileRef = 536AEF3725F1EC0300A36206 /* ListHeaderFooter.swift */; };
-		536AEF6225F1EC0300A36206 /* ListHeaderFooter.swift in Sources */ = {isa = PBXBuildFile; fileRef = 536AEF3725F1EC0300A36206 /* ListHeaderFooter.swift */; };
-		536AEF6325F1EC0300A36206 /* List.swift in Sources */ = {isa = PBXBuildFile; fileRef = 536AEF3825F1EC0300A36206 /* List.swift */; };
-		536AEF6425F1EC0300A36206 /* List.swift in Sources */ = {isa = PBXBuildFile; fileRef = 536AEF3825F1EC0300A36206 /* List.swift */; };
-		536AEF6525F1EC0300A36206 /* MSFListTokens.generated.swift in Sources */ = {isa = PBXBuildFile; fileRef = 536AEF3925F1EC0300A36206 /* MSFListTokens.generated.swift */; };
-		536AEF6625F1EC0300A36206 /* MSFListTokens.generated.swift in Sources */ = {isa = PBXBuildFile; fileRef = 536AEF3925F1EC0300A36206 /* MSFListTokens.generated.swift */; };
-		536AEF6725F1EC0300A36206 /* MSFHeaderFooterTokens.generated.swift in Sources */ = {isa = PBXBuildFile; fileRef = 536AEF3A25F1EC0300A36206 /* MSFHeaderFooterTokens.generated.swift */; };
-		536AEF6825F1EC0300A36206 /* MSFHeaderFooterTokens.generated.swift in Sources */ = {isa = PBXBuildFile; fileRef = 536AEF3A25F1EC0300A36206 /* MSFHeaderFooterTokens.generated.swift */; };
-		536AEF6925F1EC0300A36206 /* MSFAvatarTokens.generated.swift in Sources */ = {isa = PBXBuildFile; fileRef = 536AEF3C25F1EC0300A36206 /* MSFAvatarTokens.generated.swift */; };
-		536AEF6A25F1EC0300A36206 /* MSFAvatarTokens.generated.swift in Sources */ = {isa = PBXBuildFile; fileRef = 536AEF3C25F1EC0300A36206 /* MSFAvatarTokens.generated.swift */; };
-		536AEF6B25F1EC0300A36206 /* Avatar.swift in Sources */ = {isa = PBXBuildFile; fileRef = 536AEF3D25F1EC0300A36206 /* Avatar.swift */; };
-		536AEF6C25F1EC0300A36206 /* Avatar.swift in Sources */ = {isa = PBXBuildFile; fileRef = 536AEF3D25F1EC0300A36206 /* Avatar.swift */; };
-		536AEF6D25F1EC0300A36206 /* AvatarTokens.swift in Sources */ = {isa = PBXBuildFile; fileRef = 536AEF3E25F1EC0300A36206 /* AvatarTokens.swift */; };
-		536AEF6E25F1EC0300A36206 /* AvatarTokens.swift in Sources */ = {isa = PBXBuildFile; fileRef = 536AEF3E25F1EC0300A36206 /* AvatarTokens.swift */; };
-		536AEF7425F1ECA800A36206 /* ButtonLegacy.swift in Sources */ = {isa = PBXBuildFile; fileRef = 536AEF7325F1ECA800A36206 /* ButtonLegacy.swift */; };
-		536AEF7525F1ECA800A36206 /* ButtonLegacy.swift in Sources */ = {isa = PBXBuildFile; fileRef = 536AEF7325F1ECA800A36206 /* ButtonLegacy.swift */; };
-		536DD9592645F20B00CD41B5 /* UIKit+SwiftUI_interoperability.swift in Sources */ = {isa = PBXBuildFile; fileRef = 536DD9582645F20B00CD41B5 /* UIKit+SwiftUI_interoperability.swift */; };
-		536DD9662645FBDA00CD41B5 /* UIKit+SwiftUI_interoperability.swift in Sources */ = {isa = PBXBuildFile; fileRef = 536DD9582645F20B00CD41B5 /* UIKit+SwiftUI_interoperability.swift */; };
-		536DD9F3264C4AE700CD41B5 /* MSFActivityIndicatorTokens.generated.swift in Sources */ = {isa = PBXBuildFile; fileRef = 536DD9F2264C4AE700CD41B5 /* MSFActivityIndicatorTokens.generated.swift */; };
-		536DD9F4264C4AE700CD41B5 /* MSFActivityIndicatorTokens.generated.swift in Sources */ = {isa = PBXBuildFile; fileRef = 536DD9F2264C4AE700CD41B5 /* MSFActivityIndicatorTokens.generated.swift */; };
-		536DD9FA264C4B2400CD41B5 /* ActivityIndicatorTokens.swift in Sources */ = {isa = PBXBuildFile; fileRef = 536DD9F9264C4B2400CD41B5 /* ActivityIndicatorTokens.swift */; };
-		536DD9FB264C4B2400CD41B5 /* ActivityIndicatorTokens.swift in Sources */ = {isa = PBXBuildFile; fileRef = 536DD9F9264C4B2400CD41B5 /* ActivityIndicatorTokens.swift */; };
-		536DDA01264C4D7200CD41B5 /* ActivityIndicator.swift in Sources */ = {isa = PBXBuildFile; fileRef = 536DDA00264C4D7200CD41B5 /* ActivityIndicator.swift */; };
-		536DDA02264C4D7200CD41B5 /* ActivityIndicator.swift in Sources */ = {isa = PBXBuildFile; fileRef = 536DDA00264C4D7200CD41B5 /* ActivityIndicator.swift */; };
+		5360994126B8B2710069DE71 /* PersonaButtonCarousel.swift in Sources */ = {isa = PBXBuildFile; fileRef = 929DD258266ED3B600E8175E /* PersonaButtonCarousel.swift */; };
+		5360994A26B8B4990069DE71 /* List.swift in Sources */ = {isa = PBXBuildFile; fileRef = 5360994226B8B4980069DE71 /* List.swift */; };
+		5360994B26B8B4990069DE71 /* List.swift in Sources */ = {isa = PBXBuildFile; fileRef = 5360994226B8B4980069DE71 /* List.swift */; };
+		5360994C26B8B4990069DE71 /* MSFHeaderFooterTokens.generated.swift in Sources */ = {isa = PBXBuildFile; fileRef = 5360994326B8B4980069DE71 /* MSFHeaderFooterTokens.generated.swift */; };
+		5360994D26B8B4990069DE71 /* MSFHeaderFooterTokens.generated.swift in Sources */ = {isa = PBXBuildFile; fileRef = 5360994326B8B4980069DE71 /* MSFHeaderFooterTokens.generated.swift */; };
+		5360994E26B8B4990069DE71 /* ListHeaderFooter.swift in Sources */ = {isa = PBXBuildFile; fileRef = 5360994426B8B4990069DE71 /* ListHeaderFooter.swift */; };
+		5360994F26B8B4990069DE71 /* ListHeaderFooter.swift in Sources */ = {isa = PBXBuildFile; fileRef = 5360994426B8B4990069DE71 /* ListHeaderFooter.swift */; };
+		5360995026B8B4990069DE71 /* MSFListCellTokens.generated.swift in Sources */ = {isa = PBXBuildFile; fileRef = 5360994526B8B4990069DE71 /* MSFListCellTokens.generated.swift */; };
+		5360995126B8B4990069DE71 /* MSFListCellTokens.generated.swift in Sources */ = {isa = PBXBuildFile; fileRef = 5360994526B8B4990069DE71 /* MSFListCellTokens.generated.swift */; };
+		5360995226B8B4990069DE71 /* ListTokens.swift in Sources */ = {isa = PBXBuildFile; fileRef = 5360994626B8B4990069DE71 /* ListTokens.swift */; };
+		5360995326B8B4990069DE71 /* ListTokens.swift in Sources */ = {isa = PBXBuildFile; fileRef = 5360994626B8B4990069DE71 /* ListTokens.swift */; };
+		5360995426B8B4990069DE71 /* ListCell.swift in Sources */ = {isa = PBXBuildFile; fileRef = 5360994726B8B4990069DE71 /* ListCell.swift */; };
+		5360995526B8B4990069DE71 /* ListCell.swift in Sources */ = {isa = PBXBuildFile; fileRef = 5360994726B8B4990069DE71 /* ListCell.swift */; };
+		5360995626B8B4990069DE71 /* MSFListTokens.generated.swift in Sources */ = {isa = PBXBuildFile; fileRef = 5360994826B8B4990069DE71 /* MSFListTokens.generated.swift */; };
+		5360995726B8B4990069DE71 /* MSFListTokens.generated.swift in Sources */ = {isa = PBXBuildFile; fileRef = 5360994826B8B4990069DE71 /* MSFListTokens.generated.swift */; };
+		5360995826B8B4990069DE71 /* HeaderFooterTokens.swift in Sources */ = {isa = PBXBuildFile; fileRef = 5360994926B8B4990069DE71 /* HeaderFooterTokens.swift */; };
+		5360995926B8B4990069DE71 /* HeaderFooterTokens.swift in Sources */ = {isa = PBXBuildFile; fileRef = 5360994926B8B4990069DE71 /* HeaderFooterTokens.swift */; };
+		5360995D26B8B4DE0069DE71 /* ButtonTokens.swift in Sources */ = {isa = PBXBuildFile; fileRef = 5360995A26B8B4DE0069DE71 /* ButtonTokens.swift */; };
+		5360995E26B8B4DE0069DE71 /* ButtonTokens.swift in Sources */ = {isa = PBXBuildFile; fileRef = 5360995A26B8B4DE0069DE71 /* ButtonTokens.swift */; };
+		5360995F26B8B4DE0069DE71 /* Button.swift in Sources */ = {isa = PBXBuildFile; fileRef = 5360995B26B8B4DE0069DE71 /* Button.swift */; };
+		5360996026B8B4DE0069DE71 /* Button.swift in Sources */ = {isa = PBXBuildFile; fileRef = 5360995B26B8B4DE0069DE71 /* Button.swift */; };
+		5360996126B8B4DE0069DE71 /* MSFButtonTokens.generated.swift in Sources */ = {isa = PBXBuildFile; fileRef = 5360995C26B8B4DE0069DE71 /* MSFButtonTokens.generated.swift */; };
+		5360996226B8B4DE0069DE71 /* MSFButtonTokens.generated.swift in Sources */ = {isa = PBXBuildFile; fileRef = 5360995C26B8B4DE0069DE71 /* MSFButtonTokens.generated.swift */; };
+		5360996626B8B7060069DE71 /* ActivityIndicatorTokens.swift in Sources */ = {isa = PBXBuildFile; fileRef = 5360996326B8B7060069DE71 /* ActivityIndicatorTokens.swift */; };
+		5360996726B8B7060069DE71 /* ActivityIndicatorTokens.swift in Sources */ = {isa = PBXBuildFile; fileRef = 5360996326B8B7060069DE71 /* ActivityIndicatorTokens.swift */; };
+		5360996826B8B7060069DE71 /* MSFActivityIndicatorTokens.generated.swift in Sources */ = {isa = PBXBuildFile; fileRef = 5360996426B8B7060069DE71 /* MSFActivityIndicatorTokens.generated.swift */; };
+		5360996926B8B7060069DE71 /* MSFActivityIndicatorTokens.generated.swift in Sources */ = {isa = PBXBuildFile; fileRef = 5360996426B8B7060069DE71 /* MSFActivityIndicatorTokens.generated.swift */; };
+		5360996A26B8B7060069DE71 /* ActivityIndicator.swift in Sources */ = {isa = PBXBuildFile; fileRef = 5360996526B8B7060069DE71 /* ActivityIndicator.swift */; };
+		5360996B26B8B7060069DE71 /* ActivityIndicator.swift in Sources */ = {isa = PBXBuildFile; fileRef = 5360996526B8B7060069DE71 /* ActivityIndicator.swift */; };
+		5360996D26B8B7130069DE71 /* ButtonLegacy.swift in Sources */ = {isa = PBXBuildFile; fileRef = 5360996C26B8B7130069DE71 /* ButtonLegacy.swift */; };
+		5360996E26B8B7130069DE71 /* ButtonLegacy.swift in Sources */ = {isa = PBXBuildFile; fileRef = 5360996C26B8B7130069DE71 /* ButtonLegacy.swift */; };
+		536AEF4B25F1EC0300A36206 /* (null) in Sources */ = {isa = PBXBuildFile; };
+		536AEF5325F1EC0300A36206 /* (null) in Sources */ = {isa = PBXBuildFile; };
+		536AEF5525F1EC0300A36206 /* (null) in Sources */ = {isa = PBXBuildFile; };
+		536AEF5B25F1EC0300A36206 /* (null) in Sources */ = {isa = PBXBuildFile; };
+		536AEF5D25F1EC0300A36206 /* (null) in Sources */ = {isa = PBXBuildFile; };
+		536AEF5F25F1EC0300A36206 /* (null) in Sources */ = {isa = PBXBuildFile; };
+		536AEF6125F1EC0300A36206 /* (null) in Sources */ = {isa = PBXBuildFile; };
+		536AEF6525F1EC0300A36206 /* (null) in Sources */ = {isa = PBXBuildFile; };
+		536AEF6925F1EC0300A36206 /* (null) in Sources */ = {isa = PBXBuildFile; };
+		536AEF6B25F1EC0300A36206 /* (null) in Sources */ = {isa = PBXBuildFile; };
+		536AEF6D25F1EC0300A36206 /* (null) in Sources */ = {isa = PBXBuildFile; };
+		536AEF7425F1ECA800A36206 /* (null) in Sources */ = {isa = PBXBuildFile; };
+		536DD9592645F20B00CD41B5 /* (null) in Sources */ = {isa = PBXBuildFile; };
+		536DD9F3264C4AE700CD41B5 /* (null) in Sources */ = {isa = PBXBuildFile; };
+		536DD9FA264C4B2400CD41B5 /* (null) in Sources */ = {isa = PBXBuildFile; };
+		536DDA01264C4D7200CD41B5 /* (null) in Sources */ = {isa = PBXBuildFile; };
 		537315B325438B15001FD14C /* iOS13_4_compatibility.swift in Sources */ = {isa = PBXBuildFile; fileRef = 537315B225438B15001FD14C /* iOS13_4_compatibility.swift */; };
 		5373D5642694D65C0032A3B4 /* AvatarTokens.swift in Sources */ = {isa = PBXBuildFile; fileRef = 5373D5602694D65C0032A3B4 /* AvatarTokens.swift */; };
 		5373D5652694D65C0032A3B4 /* AvatarTokens.swift in Sources */ = {isa = PBXBuildFile; fileRef = 5373D5602694D65C0032A3B4 /* AvatarTokens.swift */; };
@@ -232,8 +223,6 @@
 		5373D5762694D66F0032A3B4 /* SwiftUI+ViewModifiers.swift in Sources */ = {isa = PBXBuildFile; fileRef = 5373D56F2694D66F0032A3B4 /* SwiftUI+ViewModifiers.swift */; };
 		5373D5772694D66F0032A3B4 /* SwiftUI+ViewModifiers.swift in Sources */ = {isa = PBXBuildFile; fileRef = 5373D56F2694D66F0032A3B4 /* SwiftUI+ViewModifiers.swift */; };
 		53BCB0CE253A4E8D00620960 /* Obscurable.swift in Sources */ = {isa = PBXBuildFile; fileRef = 53BCB0CD253A4E8C00620960 /* Obscurable.swift */; };
-		53C61F8D2624E20C0079FAA8 /* SwiftUI+ViewModifiers.swift in Sources */ = {isa = PBXBuildFile; fileRef = 53C61F8C2624E20C0079FAA8 /* SwiftUI+ViewModifiers.swift */; };
-		53C61F8E2624E20C0079FAA8 /* SwiftUI+ViewModifiers.swift in Sources */ = {isa = PBXBuildFile; fileRef = 53C61F8C2624E20C0079FAA8 /* SwiftUI+ViewModifiers.swift */; };
 		7D0931C324AAAC9B0072458A /* SideTabBar.swift in Sources */ = {isa = PBXBuildFile; fileRef = 7D0931C224AAAC8C0072458A /* SideTabBar.swift */; };
 		7DC2FB2824C0ED1600367A55 /* TableViewCellFileAccessoryView.swift in Sources */ = {isa = PBXBuildFile; fileRef = 7DC2FB2724C0ED1100367A55 /* TableViewCellFileAccessoryView.swift */; };
 		8035CAAC2633A442007B3FD1 /* BottomCommandingController.swift in Sources */ = {isa = PBXBuildFile; fileRef = 8035CAAA2633A442007B3FD1 /* BottomCommandingController.swift */; };
@@ -255,8 +244,6 @@
 		8FD01188228A82A600D25925 /* Colors.swift in Sources */ = {isa = PBXBuildFile; fileRef = A5CEC16C20D98EE70016922A /* Colors.swift */; };
 		92088EF82666DB2C003F571A /* PersonaButton.swift in Sources */ = {isa = PBXBuildFile; fileRef = 92088EF72666DB2C003F571A /* PersonaButton.swift */; };
 		92088EF92666DB2C003F571A /* PersonaButton.swift in Sources */ = {isa = PBXBuildFile; fileRef = 92088EF72666DB2C003F571A /* PersonaButton.swift */; };
-		92751052268142CD00F12730 /* MSFAvatarPresence.swift in Sources */ = {isa = PBXBuildFile; fileRef = 92751051268142CD00F12730 /* MSFAvatarPresence.swift */; };
-		92751053268142CD00F12730 /* MSFAvatarPresence.swift in Sources */ = {isa = PBXBuildFile; fileRef = 92751051268142CD00F12730 /* MSFAvatarPresence.swift */; };
 		9275105526815A7100F12730 /* MSFPersonaButtonCarousel.swift in Sources */ = {isa = PBXBuildFile; fileRef = 9275105426815A7100F12730 /* MSFPersonaButtonCarousel.swift */; };
 		9275105626815A7100F12730 /* MSFPersonaButtonCarousel.swift in Sources */ = {isa = PBXBuildFile; fileRef = 9275105426815A7100F12730 /* MSFPersonaButtonCarousel.swift */; };
 		927E34C72668350800998031 /* PersonaButtonTokens.swift in Sources */ = {isa = PBXBuildFile; fileRef = 927E34C62668350800998031 /* PersonaButtonTokens.swift */; };
@@ -267,7 +254,6 @@
 		92987992266A8E1C002B1EB4 /* MSFPersonaButtonCarouselTokens.generated.swift in Sources */ = {isa = PBXBuildFile; fileRef = 9298798E266A8E1C002B1EB4 /* MSFPersonaButtonCarouselTokens.generated.swift */; };
 		929DD256266ED3AC00E8175E /* PersonaButtonCarouselTokens.swift in Sources */ = {isa = PBXBuildFile; fileRef = 929DD255266ED3AC00E8175E /* PersonaButtonCarouselTokens.swift */; };
 		929DD257266ED3AC00E8175E /* PersonaButtonCarouselTokens.swift in Sources */ = {isa = PBXBuildFile; fileRef = 929DD255266ED3AC00E8175E /* PersonaButtonCarouselTokens.swift */; };
-		929DD259266ED3B600E8175E /* PersonaButtonCarousel.swift in Sources */ = {isa = PBXBuildFile; fileRef = 929DD258266ED3B600E8175E /* PersonaButtonCarousel.swift */; };
 		929DD25A266ED3B600E8175E /* PersonaButtonCarousel.swift in Sources */ = {isa = PBXBuildFile; fileRef = 929DD258266ED3B600E8175E /* PersonaButtonCarousel.swift */; };
 		92B7E6A22684262900EFC15E /* MSFPersonaButton.swift in Sources */ = {isa = PBXBuildFile; fileRef = 92B7E6A12684262900EFC15E /* MSFPersonaButton.swift */; };
 		92B7E6A326864AE900EFC15E /* MSFPersonaButton.swift in Sources */ = {isa = PBXBuildFile; fileRef = 92B7E6A12684262900EFC15E /* MSFPersonaButton.swift */; };
@@ -283,10 +269,6 @@
 		A559BB7E212B6D100055E107 /* String+Extension.swift in Sources */ = {isa = PBXBuildFile; fileRef = A559BB7D212B6D100055E107 /* String+Extension.swift */; };
 		A559BB83212B7D870055E107 /* FluentUIFramework.swift in Sources */ = {isa = PBXBuildFile; fileRef = A559BB82212B7D870055E107 /* FluentUIFramework.swift */; };
 		A56CE7B622E68A7800AA77EE /* UIColor+Extensions.swift in Sources */ = {isa = PBXBuildFile; fileRef = A56CE7B522E68A7800AA77EE /* UIColor+Extensions.swift */; };
-<<<<<<< HEAD
-		A578C4A22321CFD6002D5C40 /* AvatarData.swift in Sources */ = {isa = PBXBuildFile; fileRef = A578C4A12321CFD6002D5C40 /* AvatarData.swift */; };
-=======
->>>>>>> 79ab7210
 		A589F854211BA03200471C23 /* Label.swift in Sources */ = {isa = PBXBuildFile; fileRef = A589F853211BA03200471C23 /* Label.swift */; };
 		A5961F9D218A254D00E2A506 /* PopupMenuController.swift in Sources */ = {isa = PBXBuildFile; fileRef = A5961F9C218A254D00E2A506 /* PopupMenuController.swift */; };
 		A5961F9F218A256B00E2A506 /* PopupMenuItem.swift in Sources */ = {isa = PBXBuildFile; fileRef = A5961F9E218A256B00E2A506 /* PopupMenuItem.swift */; };
@@ -426,9 +408,6 @@
 /* End PBXContainerItemProxy section */
 
 /* Begin PBXFileReference section */
-		0A2FBB4226547C64004D056C /* AvatarGroup.swift */ = {isa = PBXFileReference; lastKnownFileType = sourcecode.swift; path = AvatarGroup.swift; sourceTree = "<group>"; };
-		0A2FBB6A26560FC9004D056C /* MSFAvatarGroupTokens.generated.swift */ = {isa = PBXFileReference; fileEncoding = 4; lastKnownFileType = sourcecode.swift; path = MSFAvatarGroupTokens.generated.swift; sourceTree = "<group>"; };
-		0A2FBB9426564D98004D056C /* AvatarGroupTokens.swift */ = {isa = PBXFileReference; lastKnownFileType = sourcecode.swift; path = AvatarGroupTokens.swift; sourceTree = "<group>"; };
 		0AA874142600237A00D47421 /* PersonaView.swift */ = {isa = PBXFileReference; lastKnownFileType = sourcecode.swift; path = PersonaView.swift; sourceTree = "<group>"; };
 		0ACD82102620451E0035CD9F /* MSFPersonaViewTokens.generated.swift */ = {isa = PBXFileReference; fileEncoding = 4; lastKnownFileType = sourcecode.swift; path = MSFPersonaViewTokens.generated.swift; sourceTree = "<group>"; };
 		0ACD82172620453B0035CD9F /* PersonaViewTokens.swift */ = {isa = PBXFileReference; lastKnownFileType = sourcecode.swift; path = PersonaViewTokens.swift; sourceTree = "<group>"; };
@@ -442,35 +421,25 @@
 		3FC2EDB125F9EA2D007AA0F8 /* MSFDrawerTokens.swift */ = {isa = PBXFileReference; fileEncoding = 4; lastKnownFileType = sourcecode.swift; path = MSFDrawerTokens.swift; sourceTree = "<group>"; };
 		497DC2D724185885008D86F8 /* PillButtonBar.swift */ = {isa = PBXFileReference; fileEncoding = 4; lastKnownFileType = sourcecode.swift; path = PillButtonBar.swift; sourceTree = "<group>"; };
 		497DC2D824185885008D86F8 /* PillButton.swift */ = {isa = PBXFileReference; fileEncoding = 4; lastKnownFileType = sourcecode.swift; path = PillButton.swift; sourceTree = "<group>"; };
-<<<<<<< HEAD
-		535A852026AF67C100E73C51 /* AvatarModifiers.swift */ = {isa = PBXFileReference; fileEncoding = 4; lastKnownFileType = sourcecode.swift; path = AvatarModifiers.swift; sourceTree = "<group>"; };
-		536AEF2A25F1EC0300A36206 /* FluentUIStyle.generated.swift */ = {isa = PBXFileReference; fileEncoding = 4; lastKnownFileType = sourcecode.swift; path = FluentUIStyle.generated.swift; sourceTree = "<group>"; };
-		536AEF2C25F1EC0300A36206 /* Theming.swift */ = {isa = PBXFileReference; fileEncoding = 4; lastKnownFileType = sourcecode.swift; path = Theming.swift; sourceTree = "<group>"; };
-		536AEF2F25F1EC0300A36206 /* MSFButtonTokens.generated.swift */ = {isa = PBXFileReference; fileEncoding = 4; lastKnownFileType = sourcecode.swift; path = MSFButtonTokens.generated.swift; sourceTree = "<group>"; };
-		536AEF3025F1EC0300A36206 /* ButtonTokens.swift */ = {isa = PBXFileReference; fileEncoding = 4; lastKnownFileType = sourcecode.swift; path = ButtonTokens.swift; sourceTree = "<group>"; };
-		536AEF3125F1EC0300A36206 /* Button.swift */ = {isa = PBXFileReference; fileEncoding = 4; lastKnownFileType = sourcecode.swift; path = Button.swift; sourceTree = "<group>"; };
-		536AEF3325F1EC0300A36206 /* HeaderFooterTokens.swift */ = {isa = PBXFileReference; fileEncoding = 4; lastKnownFileType = sourcecode.swift; path = HeaderFooterTokens.swift; sourceTree = "<group>"; };
-		536AEF3425F1EC0300A36206 /* ListTokens.swift */ = {isa = PBXFileReference; fileEncoding = 4; lastKnownFileType = sourcecode.swift; path = ListTokens.swift; sourceTree = "<group>"; };
-		536AEF3525F1EC0300A36206 /* ListCell.swift */ = {isa = PBXFileReference; fileEncoding = 4; lastKnownFileType = sourcecode.swift; path = ListCell.swift; sourceTree = "<group>"; };
-		536AEF3625F1EC0300A36206 /* MSFListCellTokens.generated.swift */ = {isa = PBXFileReference; fileEncoding = 4; lastKnownFileType = sourcecode.swift; path = MSFListCellTokens.generated.swift; sourceTree = "<group>"; };
-		536AEF3725F1EC0300A36206 /* ListHeaderFooter.swift */ = {isa = PBXFileReference; fileEncoding = 4; lastKnownFileType = sourcecode.swift; path = ListHeaderFooter.swift; sourceTree = "<group>"; };
-		536AEF3825F1EC0300A36206 /* List.swift */ = {isa = PBXFileReference; fileEncoding = 4; lastKnownFileType = sourcecode.swift; path = List.swift; sourceTree = "<group>"; };
-		536AEF3925F1EC0300A36206 /* MSFListTokens.generated.swift */ = {isa = PBXFileReference; fileEncoding = 4; lastKnownFileType = sourcecode.swift; path = MSFListTokens.generated.swift; sourceTree = "<group>"; };
-		536AEF3A25F1EC0300A36206 /* MSFHeaderFooterTokens.generated.swift */ = {isa = PBXFileReference; fileEncoding = 4; lastKnownFileType = sourcecode.swift; path = MSFHeaderFooterTokens.generated.swift; sourceTree = "<group>"; };
-		536AEF3C25F1EC0300A36206 /* MSFAvatarTokens.generated.swift */ = {isa = PBXFileReference; fileEncoding = 4; lastKnownFileType = sourcecode.swift; path = MSFAvatarTokens.generated.swift; sourceTree = "<group>"; };
-		536AEF3D25F1EC0300A36206 /* Avatar.swift */ = {isa = PBXFileReference; fileEncoding = 4; lastKnownFileType = sourcecode.swift; path = Avatar.swift; sourceTree = "<group>"; };
-		536AEF3E25F1EC0300A36206 /* AvatarTokens.swift */ = {isa = PBXFileReference; fileEncoding = 4; lastKnownFileType = sourcecode.swift; path = AvatarTokens.swift; sourceTree = "<group>"; };
-		536AEF7325F1ECA800A36206 /* ButtonLegacy.swift */ = {isa = PBXFileReference; fileEncoding = 4; lastKnownFileType = sourcecode.swift; path = ButtonLegacy.swift; sourceTree = "<group>"; };
-		536DD9582645F20B00CD41B5 /* UIKit+SwiftUI_interoperability.swift */ = {isa = PBXFileReference; fileEncoding = 4; lastKnownFileType = sourcecode.swift; path = "UIKit+SwiftUI_interoperability.swift"; sourceTree = "<group>"; };
-		536DD9F2264C4AE700CD41B5 /* MSFActivityIndicatorTokens.generated.swift */ = {isa = PBXFileReference; fileEncoding = 4; lastKnownFileType = sourcecode.swift; path = MSFActivityIndicatorTokens.generated.swift; sourceTree = "<group>"; };
-		536DD9F9264C4B2400CD41B5 /* ActivityIndicatorTokens.swift */ = {isa = PBXFileReference; fileEncoding = 4; lastKnownFileType = sourcecode.swift; path = ActivityIndicatorTokens.swift; sourceTree = "<group>"; };
-		536DDA00264C4D7200CD41B5 /* ActivityIndicator.swift */ = {isa = PBXFileReference; fileEncoding = 4; lastKnownFileType = sourcecode.swift; path = ActivityIndicator.swift; sourceTree = "<group>"; };
-=======
 		5303259926B31B6B00611D05 /* AvatarModifiers.swift */ = {isa = PBXFileReference; fileEncoding = 4; lastKnownFileType = sourcecode.swift; path = AvatarModifiers.swift; sourceTree = "<group>"; };
 		5306074F26A1E6A4002D49CF /* AvatarGroupTokens.swift */ = {isa = PBXFileReference; fileEncoding = 4; lastKnownFileType = sourcecode.swift; path = AvatarGroupTokens.swift; sourceTree = "<group>"; };
 		5306075026A1E6A4002D49CF /* MSFAvatarGroupTokens.generated.swift */ = {isa = PBXFileReference; fileEncoding = 4; lastKnownFileType = sourcecode.swift; path = MSFAvatarGroupTokens.generated.swift; sourceTree = "<group>"; };
 		5306075126A1E6A4002D49CF /* AvatarGroup.swift */ = {isa = PBXFileReference; fileEncoding = 4; lastKnownFileType = sourcecode.swift; path = AvatarGroup.swift; sourceTree = "<group>"; };
->>>>>>> 79ab7210
+		5360994226B8B4980069DE71 /* List.swift */ = {isa = PBXFileReference; fileEncoding = 4; lastKnownFileType = sourcecode.swift; path = List.swift; sourceTree = "<group>"; };
+		5360994326B8B4980069DE71 /* MSFHeaderFooterTokens.generated.swift */ = {isa = PBXFileReference; fileEncoding = 4; lastKnownFileType = sourcecode.swift; path = MSFHeaderFooterTokens.generated.swift; sourceTree = "<group>"; };
+		5360994426B8B4990069DE71 /* ListHeaderFooter.swift */ = {isa = PBXFileReference; fileEncoding = 4; lastKnownFileType = sourcecode.swift; path = ListHeaderFooter.swift; sourceTree = "<group>"; };
+		5360994526B8B4990069DE71 /* MSFListCellTokens.generated.swift */ = {isa = PBXFileReference; fileEncoding = 4; lastKnownFileType = sourcecode.swift; path = MSFListCellTokens.generated.swift; sourceTree = "<group>"; };
+		5360994626B8B4990069DE71 /* ListTokens.swift */ = {isa = PBXFileReference; fileEncoding = 4; lastKnownFileType = sourcecode.swift; path = ListTokens.swift; sourceTree = "<group>"; };
+		5360994726B8B4990069DE71 /* ListCell.swift */ = {isa = PBXFileReference; fileEncoding = 4; lastKnownFileType = sourcecode.swift; path = ListCell.swift; sourceTree = "<group>"; };
+		5360994826B8B4990069DE71 /* MSFListTokens.generated.swift */ = {isa = PBXFileReference; fileEncoding = 4; lastKnownFileType = sourcecode.swift; path = MSFListTokens.generated.swift; sourceTree = "<group>"; };
+		5360994926B8B4990069DE71 /* HeaderFooterTokens.swift */ = {isa = PBXFileReference; fileEncoding = 4; lastKnownFileType = sourcecode.swift; path = HeaderFooterTokens.swift; sourceTree = "<group>"; };
+		5360995A26B8B4DE0069DE71 /* ButtonTokens.swift */ = {isa = PBXFileReference; fileEncoding = 4; lastKnownFileType = sourcecode.swift; path = ButtonTokens.swift; sourceTree = "<group>"; };
+		5360995B26B8B4DE0069DE71 /* Button.swift */ = {isa = PBXFileReference; fileEncoding = 4; lastKnownFileType = sourcecode.swift; path = Button.swift; sourceTree = "<group>"; };
+		5360995C26B8B4DE0069DE71 /* MSFButtonTokens.generated.swift */ = {isa = PBXFileReference; fileEncoding = 4; lastKnownFileType = sourcecode.swift; path = MSFButtonTokens.generated.swift; sourceTree = "<group>"; };
+		5360996326B8B7060069DE71 /* ActivityIndicatorTokens.swift */ = {isa = PBXFileReference; fileEncoding = 4; lastKnownFileType = sourcecode.swift; path = ActivityIndicatorTokens.swift; sourceTree = "<group>"; };
+		5360996426B8B7060069DE71 /* MSFActivityIndicatorTokens.generated.swift */ = {isa = PBXFileReference; fileEncoding = 4; lastKnownFileType = sourcecode.swift; path = MSFActivityIndicatorTokens.generated.swift; sourceTree = "<group>"; };
+		5360996526B8B7060069DE71 /* ActivityIndicator.swift */ = {isa = PBXFileReference; fileEncoding = 4; lastKnownFileType = sourcecode.swift; path = ActivityIndicator.swift; sourceTree = "<group>"; };
+		5360996C26B8B7130069DE71 /* ButtonLegacy.swift */ = {isa = PBXFileReference; fileEncoding = 4; lastKnownFileType = sourcecode.swift; path = ButtonLegacy.swift; sourceTree = "<group>"; };
 		537315B225438B15001FD14C /* iOS13_4_compatibility.swift */ = {isa = PBXFileReference; fileEncoding = 4; lastKnownFileType = sourcecode.swift; path = iOS13_4_compatibility.swift; sourceTree = "<group>"; };
 		5373D5602694D65C0032A3B4 /* AvatarTokens.swift */ = {isa = PBXFileReference; fileEncoding = 4; lastKnownFileType = sourcecode.swift; path = AvatarTokens.swift; sourceTree = "<group>"; };
 		5373D5612694D65C0032A3B4 /* Avatar.swift */ = {isa = PBXFileReference; fileEncoding = 4; lastKnownFileType = sourcecode.swift; path = Avatar.swift; sourceTree = "<group>"; };
@@ -481,7 +450,6 @@
 		5373D56E2694D66F0032A3B4 /* FluentUIStyle.generated.swift */ = {isa = PBXFileReference; fileEncoding = 4; lastKnownFileType = sourcecode.swift; path = FluentUIStyle.generated.swift; sourceTree = "<group>"; };
 		5373D56F2694D66F0032A3B4 /* SwiftUI+ViewModifiers.swift */ = {isa = PBXFileReference; fileEncoding = 4; lastKnownFileType = sourcecode.swift; path = "SwiftUI+ViewModifiers.swift"; sourceTree = "<group>"; };
 		53BCB0CD253A4E8C00620960 /* Obscurable.swift */ = {isa = PBXFileReference; fileEncoding = 4; lastKnownFileType = sourcecode.swift; path = Obscurable.swift; sourceTree = "<group>"; };
-		53C61F8C2624E20C0079FAA8 /* SwiftUI+ViewModifiers.swift */ = {isa = PBXFileReference; fileEncoding = 4; lastKnownFileType = sourcecode.swift; path = "SwiftUI+ViewModifiers.swift"; sourceTree = "<group>"; };
 		53FC90C02567300A008A06FD /* FluentUI_common.xcconfig */ = {isa = PBXFileReference; lastKnownFileType = text.xcconfig; path = FluentUI_common.xcconfig; sourceTree = "<group>"; };
 		53FC90F525673626008A06FD /* FluentUI_release.xcconfig */ = {isa = PBXFileReference; lastKnownFileType = text.xcconfig; path = FluentUI_release.xcconfig; sourceTree = "<group>"; };
 		53FC90F625673626008A06FD /* FluentUI_debug.xcconfig */ = {isa = PBXFileReference; lastKnownFileType = text.xcconfig; path = FluentUI_debug.xcconfig; sourceTree = "<group>"; };
@@ -504,7 +472,6 @@
 		8FA3CB5A246B19EA0049E431 /* ColorTests.swift */ = {isa = PBXFileReference; lastKnownFileType = sourcecode.swift; path = ColorTests.swift; sourceTree = "<group>"; };
 		8FD01166228A820600D25925 /* libFluentUI.a */ = {isa = PBXFileReference; explicitFileType = archive.ar; includeInIndex = 0; path = libFluentUI.a; sourceTree = BUILT_PRODUCTS_DIR; };
 		92088EF72666DB2C003F571A /* PersonaButton.swift */ = {isa = PBXFileReference; lastKnownFileType = sourcecode.swift; path = PersonaButton.swift; sourceTree = "<group>"; };
-		92751051268142CD00F12730 /* MSFAvatarPresence.swift */ = {isa = PBXFileReference; lastKnownFileType = sourcecode.swift; path = MSFAvatarPresence.swift; sourceTree = "<group>"; };
 		9275105426815A7100F12730 /* MSFPersonaButtonCarousel.swift */ = {isa = PBXFileReference; lastKnownFileType = sourcecode.swift; path = MSFPersonaButtonCarousel.swift; sourceTree = "<group>"; };
 		927E34C62668350800998031 /* PersonaButtonTokens.swift */ = {isa = PBXFileReference; lastKnownFileType = sourcecode.swift; path = PersonaButtonTokens.swift; sourceTree = "<group>"; };
 		9298798D266A8E1C002B1EB4 /* MSFPersonaButtonTokens.generated.swift */ = {isa = PBXFileReference; fileEncoding = 4; lastKnownFileType = sourcecode.swift; path = MSFPersonaButtonTokens.generated.swift; sourceTree = "<group>"; };
@@ -522,10 +489,6 @@
 		A559BB80212B6FA40055E107 /* en */ = {isa = PBXFileReference; lastKnownFileType = text.plist.strings; name = en; path = en.lproj/Localizable.strings; sourceTree = "<group>"; };
 		A559BB82212B7D870055E107 /* FluentUIFramework.swift */ = {isa = PBXFileReference; lastKnownFileType = sourcecode.swift; path = FluentUIFramework.swift; sourceTree = "<group>"; };
 		A56CE7B522E68A7800AA77EE /* UIColor+Extensions.swift */ = {isa = PBXFileReference; lastKnownFileType = sourcecode.swift; path = "UIColor+Extensions.swift"; sourceTree = "<group>"; };
-<<<<<<< HEAD
-		A578C4A12321CFD6002D5C40 /* AvatarData.swift */ = {isa = PBXFileReference; lastKnownFileType = sourcecode.swift; path = AvatarData.swift; sourceTree = "<group>"; };
-=======
->>>>>>> 79ab7210
 		A589F853211BA03200471C23 /* Label.swift */ = {isa = PBXFileReference; lastKnownFileType = sourcecode.swift; path = Label.swift; sourceTree = "<group>"; };
 		A5961F9C218A254D00E2A506 /* PopupMenuController.swift */ = {isa = PBXFileReference; lastKnownFileType = sourcecode.swift; path = PopupMenuController.swift; sourceTree = "<group>"; };
 		A5961F9E218A256B00E2A506 /* PopupMenuItem.swift */ = {isa = PBXFileReference; lastKnownFileType = sourcecode.swift; path = PopupMenuItem.swift; sourceTree = "<group>"; };
@@ -732,16 +695,6 @@
 /* End PBXFrameworksBuildPhase section */
 
 /* Begin PBXGroup section */
-		0A20C785268D4D110029A3B8 /* AvatarGroup */ = {
-			isa = PBXGroup;
-			children = (
-				0A2FBB6A26560FC9004D056C /* MSFAvatarGroupTokens.generated.swift */,
-				0A2FBB4226547C64004D056C /* AvatarGroup.swift */,
-				0A2FBB9426564D98004D056C /* AvatarGroupTokens.swift */,
-			);
-			path = AvatarGroup;
-			sourceTree = "<group>";
-		};
 		0AA8741326001F0500D47421 /* Persona */ = {
 			isa = PBXGroup;
 			children = (
@@ -802,7 +755,7 @@
 		5314DFEC25F0029C0099271A /* Button */ = {
 			isa = PBXGroup;
 			children = (
-				536AEF7325F1ECA800A36206 /* ButtonLegacy.swift */,
+				5360996C26B8B7130069DE71 /* ButtonLegacy.swift */,
 			);
 			path = Button;
 			sourceTree = "<group>";
@@ -902,10 +855,7 @@
 			isa = PBXGroup;
 			children = (
 				536DD9F1264C4AB000CD41B5 /* ActivityIndicator */,
-				536AEF3B25F1EC0300A36206 /* Avatar */,
-				0A20C785268D4D110029A3B8 /* AvatarGroup */,
 				536AEF2E25F1EC0300A36206 /* Button */,
-				536AEF2925F1EC0300A36206 /* Core */,
 				536AEF3225F1EC0300A36206 /* List */,
 				0AA8741326001F0500D47421 /* Persona */,
 				922AF01926615B03005DB168 /* PersonaButton */,
@@ -914,23 +864,12 @@
 			path = Vnext;
 			sourceTree = "<group>";
 		};
-		536AEF2925F1EC0300A36206 /* Core */ = {
-			isa = PBXGroup;
-			children = (
-				536AEF2A25F1EC0300A36206 /* FluentUIStyle.generated.swift */,
-				53C61F8C2624E20C0079FAA8 /* SwiftUI+ViewModifiers.swift */,
-				536AEF2C25F1EC0300A36206 /* Theming.swift */,
-				536DD9582645F20B00CD41B5 /* UIKit+SwiftUI_interoperability.swift */,
-			);
-			path = Core;
-			sourceTree = "<group>";
-		};
 		536AEF2E25F1EC0300A36206 /* Button */ = {
 			isa = PBXGroup;
 			children = (
-				536AEF3125F1EC0300A36206 /* Button.swift */,
-				536AEF3025F1EC0300A36206 /* ButtonTokens.swift */,
-				536AEF2F25F1EC0300A36206 /* MSFButtonTokens.generated.swift */,
+				5360995B26B8B4DE0069DE71 /* Button.swift */,
+				5360995A26B8B4DE0069DE71 /* ButtonTokens.swift */,
+				5360995C26B8B4DE0069DE71 /* MSFButtonTokens.generated.swift */,
 			);
 			path = Button;
 			sourceTree = "<group>";
@@ -938,36 +877,24 @@
 		536AEF3225F1EC0300A36206 /* List */ = {
 			isa = PBXGroup;
 			children = (
-				536AEF3325F1EC0300A36206 /* HeaderFooterTokens.swift */,
-				536AEF3825F1EC0300A36206 /* List.swift */,
-				536AEF3525F1EC0300A36206 /* ListCell.swift */,
-				536AEF3725F1EC0300A36206 /* ListHeaderFooter.swift */,
-				536AEF3425F1EC0300A36206 /* ListTokens.swift */,
-				536AEF3A25F1EC0300A36206 /* MSFHeaderFooterTokens.generated.swift */,
-				536AEF3625F1EC0300A36206 /* MSFListCellTokens.generated.swift */,
-				536AEF3925F1EC0300A36206 /* MSFListTokens.generated.swift */,
+				5360994926B8B4990069DE71 /* HeaderFooterTokens.swift */,
+				5360994226B8B4980069DE71 /* List.swift */,
+				5360994726B8B4990069DE71 /* ListCell.swift */,
+				5360994426B8B4990069DE71 /* ListHeaderFooter.swift */,
+				5360994626B8B4990069DE71 /* ListTokens.swift */,
+				5360994326B8B4980069DE71 /* MSFHeaderFooterTokens.generated.swift */,
+				5360994526B8B4990069DE71 /* MSFListCellTokens.generated.swift */,
+				5360994826B8B4990069DE71 /* MSFListTokens.generated.swift */,
 			);
 			path = List;
 			sourceTree = "<group>";
 		};
-		536AEF3B25F1EC0300A36206 /* Avatar */ = {
-			isa = PBXGroup;
-			children = (
-				536AEF3D25F1EC0300A36206 /* Avatar.swift */,
-				535A852026AF67C100E73C51 /* AvatarModifiers.swift */,
-				536AEF3E25F1EC0300A36206 /* AvatarTokens.swift */,
-				92751051268142CD00F12730 /* MSFAvatarPresence.swift */,
-				536AEF3C25F1EC0300A36206 /* MSFAvatarTokens.generated.swift */,
-			);
-			path = Avatar;
-			sourceTree = "<group>";
-		};
 		536DD9F1264C4AB000CD41B5 /* ActivityIndicator */ = {
 			isa = PBXGroup;
 			children = (
-				536DDA00264C4D7200CD41B5 /* ActivityIndicator.swift */,
-				536DD9F9264C4B2400CD41B5 /* ActivityIndicatorTokens.swift */,
-				536DD9F2264C4AE700CD41B5 /* MSFActivityIndicatorTokens.generated.swift */,
+				5360996526B8B7060069DE71 /* ActivityIndicator.swift */,
+				5360996326B8B7060069DE71 /* ActivityIndicatorTokens.swift */,
+				5360996426B8B7060069DE71 /* MSFActivityIndicatorTokens.generated.swift */,
 			);
 			path = ActivityIndicator;
 			sourceTree = "<group>";
@@ -1291,18 +1218,11 @@
 		C77A04F325F04CFB001B3EB6 /* Avatar */ = {
 			isa = PBXGroup;
 			children = (
-<<<<<<< HEAD
-				A578C4A12321CFD6002D5C40 /* AvatarData.swift */,
-				7D23482624D88DDF00FBE057 /* AvatarGroupView.swift */,
-				B42661412148568800E25423 /* AvatarView.swift */,
-				B426613D214731D100E25423 /* InitialsView.swift */,
-=======
 				5373D5612694D65C0032A3B4 /* Avatar.swift */,
 				5303259926B31B6B00611D05 /* AvatarModifiers.swift */,
 				5373D5602694D65C0032A3B4 /* AvatarTokens.swift */,
 				5373D5632694D65C0032A3B4 /* MSFAvatarPresence.swift */,
 				5373D5622694D65C0032A3B4 /* MSFAvatarTokens.generated.swift */,
->>>>>>> 79ab7210
 				B4EF53C2215AF1AB00573E8F /* Persona.swift */,
 			);
 			path = Avatar;
@@ -1691,7 +1611,6 @@
 			buildActionMask = 2147483647;
 			files = (
 				5314E0ED25F012C40099271A /* ContentScrollViewTraits.swift in Sources */,
-				536AEF5625F1EC0300A36206 /* ButtonTokens.swift in Sources */,
 				5314E03A25F00E3D0099271A /* BadgeView.swift in Sources */,
 				5314E0C625F010850099271A /* IndeterminateProgressBarView.swift in Sources */,
 				5314E1A325F01A7C0099271A /* TableViewHeaderFooterView.swift in Sources */,
@@ -1699,41 +1618,31 @@
 				5314E1A725F01A7C0099271A /* ActionsCell.swift in Sources */,
 				5314E07B25F00F1A0099271A /* DateTimePickerViewDataSource.swift in Sources */,
 				5314E15725F016DB0099271A /* ScrollView.swift in Sources */,
-				53C61F8E2624E20C0079FAA8 /* SwiftUI+ViewModifiers.swift in Sources */,
 				5314E2F525F025C60099271A /* CalendarConfiguration.swift in Sources */,
 				5314E06B25F00F100099271A /* DateTimePicker.swift in Sources */,
+				5360994B26B8B4990069DE71 /* List.swift in Sources */,
 				5314E2BB25F024C60099271A /* CALayer+Extensions.swift in Sources */,
 				5314E12B25F016230099271A /* PillButtonBar.swift in Sources */,
 				5314E07E25F00F1A0099271A /* DateTimePickerView.swift in Sources */,
 				5314E07625F00F160099271A /* DateTimePickerController.swift in Sources */,
-<<<<<<< HEAD
-				5314E11325F015EA0099271A /* Persona.swift in Sources */,
-				536AEF6425F1EC0300A36206 /* List.swift in Sources */,
-=======
->>>>>>> 79ab7210
+				5360995726B8B4990069DE71 /* MSFListTokens.generated.swift in Sources */,
 				5314E14525F016860099271A /* CardPresentationController.swift in Sources */,
 				5314E0A925F010070099271A /* DrawerTransitionAnimator.swift in Sources */,
 				5314E00425F00A300099271A /* ActivityViewAnimating.swift in Sources */,
-				536AEF7525F1ECA800A36206 /* ButtonLegacy.swift in Sources */,
+				5360994F26B8B4990069DE71 /* ListHeaderFooter.swift in Sources */,
 				5314E06525F00EFD0099271A /* CalendarViewDayMonthCell.swift in Sources */,
 				92987990266A8E1C002B1EB4 /* MSFPersonaButtonTokens.generated.swift in Sources */,
-				536AEF6025F1EC0300A36206 /* MSFListCellTokens.generated.swift in Sources */,
 				5314E08B25F00F2D0099271A /* CommandBarItem.swift in Sources */,
 				5314E06225F00EFD0099271A /* CalendarViewDayTodayCell.swift in Sources */,
 				5314E08025F00F1A0099271A /* DateTimePickerViewComponent.swift in Sources */,
 				5314E06325F00EFD0099271A /* CalendarViewDayMonthYearCell.swift in Sources */,
 				5314E1A225F01A7C0099271A /* ActivityIndicatorCell.swift in Sources */,
-<<<<<<< HEAD
-				5314E11F25F015EA0099271A /* InitialsView.swift in Sources */,
-				536AEF5A25F1EC0300A36206 /* HeaderFooterTokens.swift in Sources */,
-				535A852226AF67C100E73C51 /* AvatarModifiers.swift in Sources */,
-=======
 				5373D5652694D65C0032A3B4 /* AvatarTokens.swift in Sources */,
->>>>>>> 79ab7210
+				5360995926B8B4990069DE71 /* HeaderFooterTokens.swift in Sources */,
 				5314E06125F00EFD0099271A /* CalendarViewDayCell.swift in Sources */,
+				5360995526B8B4990069DE71 /* ListCell.swift in Sources */,
 				929DD25A266ED3B600E8175E /* PersonaButtonCarousel.swift in Sources */,
 				5314E12A25F016230099271A /* PillButton.swift in Sources */,
-				536AEF5C25F1EC0300A36206 /* ListTokens.swift in Sources */,
 				5314E0E525F012C00099271A /* NavigationBar.swift in Sources */,
 				C708B064260A87F7007190FA /* SegmentItem.swift in Sources */,
 				5314E14325F016860099271A /* CardTransitionAnimator.swift in Sources */,
@@ -1747,36 +1656,30 @@
 				5314E2EC25F025710099271A /* DayOfMonth.swift in Sources */,
 				5306075526A1E6A4002D49CF /* MSFAvatarGroupTokens.generated.swift in Sources */,
 				5314E0B325F010400099271A /* EasyTapButton.swift in Sources */,
-				92751053268142CD00F12730 /* MSFAvatarPresence.swift in Sources */,
 				5314E19625F019650099271A /* TabBarView.swift in Sources */,
 				5373D5752694D66F0032A3B4 /* FluentUIStyle.generated.swift in Sources */,
 				C708B05F260A8778007190FA /* SegmentPillButton.swift in Sources */,
 				5314E11925F015EA0099271A /* ContactCollectionView.swift in Sources */,
+				5360996926B8B7060069DE71 /* MSFActivityIndicatorTokens.generated.swift in Sources */,
 				5314E13525F016370099271A /* PopupMenuItemCell.swift in Sources */,
+				5360995326B8B4990069DE71 /* ListTokens.swift in Sources */,
 				5314E2A025F024860099271A /* NSLayoutConstraint+Extensions.swift in Sources */,
 				929DD257266ED3AC00E8175E /* PersonaButtonCarouselTokens.swift in Sources */,
 				5314E26625F023B20099271A /* UIColor+Extensions.swift in Sources */,
 				5314E30225F0260E0099271A /* AccessibilityContainerView.swift in Sources */,
-				536AEF6E25F1EC0300A36206 /* AvatarTokens.swift in Sources */,
 				3F82A4B12604069100CAC666 /* MSFDrawerTokens.generated.swift in Sources */,
-				536AEF6225F1EC0300A36206 /* ListHeaderFooter.swift in Sources */,
-				536DD9FB264C4B2400CD41B5 /* ActivityIndicatorTokens.swift in Sources */,
 				8035CAD026377C17007B3FD1 /* CommandingItem.swift in Sources */,
 				8FD01188228A82A600D25925 /* Colors.swift in Sources */,
 				5314E0F325F012C80099271A /* ShyHeaderController.swift in Sources */,
+				5360996026B8B4DE0069DE71 /* Button.swift in Sources */,
 				5314E1B125F01A980099271A /* TooltipView.swift in Sources */,
-				0A2FBB9626564D98004D056C /* AvatarGroupTokens.swift in Sources */,
 				5314E19525F019650099271A /* TabBarItemView.swift in Sources */,
 				5314E03C25F00E3D0099271A /* BadgeField.swift in Sources */,
 				5314E05B25F00EF50099271A /* CalendarView.swift in Sources */,
+				5360996E26B8B7130069DE71 /* ButtonLegacy.swift in Sources */,
 				5314E28125F0240D0099271A /* DateComponents+Extensions.swift in Sources */,
-				536AEF5025F1EC0300A36206 /* Theming.swift in Sources */,
 				5314E07025F00F140099271A /* DatePickerController.swift in Sources */,
-<<<<<<< HEAD
-				0A2FBB4426547C64004D056C /* AvatarGroup.swift in Sources */,
-=======
 				5373D5692694D65C0032A3B4 /* MSFAvatarTokens.generated.swift in Sources */,
->>>>>>> 79ab7210
 				5314E12025F015EA0099271A /* ContactView.swift in Sources */,
 				5373D56B2694D65C0032A3B4 /* MSFAvatarPresence.swift in Sources */,
 				5314E0AA25F010070099271A /* DrawerShadowView.swift in Sources */,
@@ -1787,20 +1690,12 @@
 				5314E10125F012E60099271A /* NotificationView.swift in Sources */,
 				5314E14425F016860099271A /* PageCardPresenterController.swift in Sources */,
 				5314E11B25F015EA0099271A /* PersonaListView.swift in Sources */,
+				5360995126B8B4990069DE71 /* MSFListCellTokens.generated.swift in Sources */,
 				5314E28E25F024590099271A /* Date+Extensions.swift in Sources */,
-<<<<<<< HEAD
-				536AEF5825F1EC0300A36206 /* Button.swift in Sources */,
-				536AEF6825F1EC0300A36206 /* MSFHeaderFooterTokens.generated.swift in Sources */,
-				5314E2D125F0251E0099271A /* iOS13_4_compatibility.swift in Sources */,
-				5314E11425F015EA0099271A /* AvatarData.swift in Sources */,
-=======
 				5306076126A201C8002D49CF /* Persona.swift in Sources */,
 				5314E2D125F0251E0099271A /* iOS13_4_compatibility.swift in Sources */,
->>>>>>> 79ab7210
 				5314E14E25F016CD0099271A /* ResizingHandleView.swift in Sources */,
-				536AEF5E25F1EC0300A36206 /* ListCell.swift in Sources */,
-				536DDA02264C4D7200CD41B5 /* ActivityIndicator.swift in Sources */,
-				536DD9F4264C4AE700CD41B5 /* MSFActivityIndicatorTokens.generated.swift in Sources */,
+				5360996226B8B4DE0069DE71 /* MSFButtonTokens.generated.swift in Sources */,
 				5314E1A625F01A7C0099271A /* BooleanCell.swift in Sources */,
 				9275105626815A7100F12730 /* MSFPersonaButtonCarousel.swift in Sources */,
 				5314E0BC25F0106F0099271A /* HUDView.swift in Sources */,
@@ -1814,18 +1709,20 @@
 				5314E0E625F012C00099271A /* UIViewController+Navigation.swift in Sources */,
 				5314E29725F024760099271A /* String+Extension.swift in Sources */,
 				5314E12925F016230099271A /* PillButtonStyle.swift in Sources */,
+				5360996726B8B7060069DE71 /* ActivityIndicatorTokens.swift in Sources */,
 				5306075726A1E6A4002D49CF /* AvatarGroup.swift in Sources */,
 				5314E1C425F01B4E0099271A /* TwoLineTitleView.swift in Sources */,
 				5314E0CF25F011F10099271A /* Label.swift in Sources */,
 				5314E13925F016370099271A /* PopupMenuController.swift in Sources */,
 				9298798B2669A875002B1EB4 /* PersonaButtonTokens.swift in Sources */,
+				5360995E26B8B4DE0069DE71 /* ButtonTokens.swift in Sources */,
+				5360994D26B8B4990069DE71 /* MSFHeaderFooterTokens.generated.swift in Sources */,
 				5314E0A725F010070099271A /* DrawerController.swift in Sources */,
 				5314E07125F00F140099271A /* DatePickerSelectionManager.swift in Sources */,
 				5314E11A25F015EA0099271A /* ContactCollectionViewLayout.swift in Sources */,
 				5373D5672694D65C0032A3B4 /* Avatar.swift in Sources */,
 				5314E1A425F01A7C0099271A /* CenteredLabelCell.swift in Sources */,
 				5314E18C25F0195C0099271A /* ShimmerLinesViewAppearance.swift in Sources */,
-				0A2FBB6C26560FC9004D056C /* MSFAvatarGroupTokens.generated.swift in Sources */,
 				5314E1A125F01A7C0099271A /* TableViewCellFileAccessoryView.swift in Sources */,
 				5314E1D625F01E4A0099271A /* SearchBar.swift in Sources */,
 				5314E0A825F010070099271A /* DrawerPresentationController.swift in Sources */,
@@ -1843,7 +1740,6 @@
 				C77A04EE25F046EB001B3EB6 /* Date+CellFileAccessoryView.swift in Sources */,
 				5373D5732694D66F0032A3B4 /* UIKit+SwiftUI_interoperability.swift in Sources */,
 				5314E09E25F00FE20099271A /* DotView.swift in Sources */,
-				536AEF6625F1EC0300A36206 /* MSFListTokens.generated.swift in Sources */,
 				5314E1A525F01A7C0099271A /* TableViewCell.swift in Sources */,
 				5314E09525F00FA30099271A /* DimmingView.swift in Sources */,
 				5306075326A1E6A4002D49CF /* AvatarGroupTokens.swift in Sources */,
@@ -1867,30 +1763,26 @@
 				0AA874162600237A00D47421 /* PersonaView.swift in Sources */,
 				8035CADE2638E435007B3FD1 /* CommandingSection.swift in Sources */,
 				5314E0E425F012C00099271A /* NavigationController.swift in Sources */,
+				5360996B26B8B7060069DE71 /* ActivityIndicator.swift in Sources */,
 				5314E00D25F00B390099271A /* ActivityIndicatorView.swift in Sources */,
 				5373D5712694D66F0032A3B4 /* Theming.swift in Sources */,
 				5314E03B25F00E3D0099271A /* BadgeStringExtractor.swift in Sources */,
 				5314E19825F019650099271A /* SideTabBar.swift in Sources */,
 				5314E11E25F015EA0099271A /* ContactCollectionViewCell.swift in Sources */,
 				5314E10A25F014600099271A /* Obscurable.swift in Sources */,
-				536AEF6C25F1EC0300A36206 /* Avatar.swift in Sources */,
 				5314E07D25F00F1A0099271A /* DateTimePickerViewComponentTableView.swift in Sources */,
-				536AEF4C25F1EC0300A36206 /* FluentUIStyle.generated.swift in Sources */,
 				5314E03125F00DDD0099271A /* CardView.swift in Sources */,
 				5314E08925F00F2D0099271A /* CommandBarButtonGroupView.swift in Sources */,
 				5314E08C25F00F2D0099271A /* CommandBarButton.swift in Sources */,
 				5314E18F25F0195C0099271A /* ShimmerAppearance.swift in Sources */,
-				536AEF6A25F1EC0300A36206 /* MSFAvatarTokens.generated.swift in Sources */,
 				5314E21E25F022120099271A /* UIView+Extensions.swift in Sources */,
 				5314E24225F022F20099271A /* UIResponder+Extensions.swift in Sources */,
 				5314E0BD25F0106F0099271A /* HUD.swift in Sources */,
 				5314E06A25F00F100099271A /* GenericDateTimePicker.swift in Sources */,
 				5314E06025F00EFD0099271A /* CalendarViewWeekdayHeadingView.swift in Sources */,
 				5314E05A25F00EF50099271A /* CalendarViewLayout.swift in Sources */,
-				536AEF5425F1EC0300A36206 /* MSFButtonTokens.generated.swift in Sources */,
 				0ACD82122620451F0035CD9F /* MSFPersonaViewTokens.generated.swift in Sources */,
 				3FC2EDB425F9EA2D007AA0F8 /* MSFDrawerTokens.swift in Sources */,
-				536DD9662645FBDA00CD41B5 /* UIKit+SwiftUI_interoperability.swift in Sources */,
 				5314E1B025F01A980099271A /* Tooltip.swift in Sources */,
 			);
 			runOnlyForDeploymentPostprocessing = 0;
@@ -1900,7 +1792,7 @@
 			buildActionMask = 2147483647;
 			files = (
 				A5961FA3218A25D100E2A506 /* PopupMenuItemCell.swift in Sources */,
-				536AEF5525F1EC0300A36206 /* ButtonTokens.swift in Sources */,
+				536AEF5525F1EC0300A36206 /* (null) in Sources */,
 				FD599D0221348439008845EE /* CalendarView.swift in Sources */,
 				A559BB83212B7D870055E107 /* FluentUIFramework.swift in Sources */,
 				1168630622E131CF0088B302 /* TabBarView.swift in Sources */,
@@ -1908,7 +1800,6 @@
 				FDFB8AF321361C9D0046850A /* CalendarViewDayMonthYearCell.swift in Sources */,
 				A5961F9D218A254D00E2A506 /* PopupMenuController.swift in Sources */,
 				FD56FD92219123FE0023C7EA /* DateTimePickerViewComponentTableView.swift in Sources */,
-				53C61F8D2624E20C0079FAA8 /* SwiftUI+ViewModifiers.swift in Sources */,
 				B4E782C521793BB900A7DFCE /* ActivityIndicatorView.swift in Sources */,
 				A52648DC2316F4F9003342A0 /* BarButtonItems.swift in Sources */,
 				FD5BBE41214C6AF3008964B4 /* TwoLineTitleView.swift in Sources */,
@@ -1916,46 +1807,36 @@
 				FD41C89C22DD13230086F899 /* SearchBar.swift in Sources */,
 				A5B87AF8211E16370038C37C /* DrawerPresentationController.swift in Sources */,
 				FD36F1A9216C0A6900CECBC6 /* CardPresentationController.swift in Sources */,
-<<<<<<< HEAD
-				B426613E214731D100E25423 /* InitialsView.swift in Sources */,
-				536AEF6325F1EC0300A36206 /* List.swift in Sources */,
-=======
->>>>>>> 79ab7210
 				FC414E252588798000069E73 /* CommandBarButtonGroupView.swift in Sources */,
+				5360994A26B8B4990069DE71 /* List.swift in Sources */,
 				A5B87B02211E20B50038C37C /* UIScreen+Extension.swift in Sources */,
 				FD77752D219E62E100033D58 /* DateTimePickerViewLayout.swift in Sources */,
-				536AEF7425F1ECA800A36206 /* ButtonLegacy.swift in Sources */,
+				536AEF7425F1ECA800A36206 /* (null) in Sources */,
 				927E34C72668350800998031 /* PersonaButtonTokens.swift in Sources */,
 				9298798F266A8E1C002B1EB4 /* MSFPersonaButtonTokens.generated.swift in Sources */,
 				FD7DF05C21FA7F5000857267 /* Tooltip.swift in Sources */,
-				536AEF5F25F1EC0300A36206 /* MSFListCellTokens.generated.swift in Sources */,
+				536AEF5F25F1EC0300A36206 /* (null) in Sources */,
 				497DC2DB24185885008D86F8 /* PillButton.swift in Sources */,
 				8AF03E1E24B6BDFB00E6E2A2 /* ContactCollectionViewLayout.swift in Sources */,
 				53BCB0CE253A4E8D00620960 /* Obscurable.swift in Sources */,
 				FD41C8BE22DD47120086F899 /* UINavigationItem+Navigation.swift in Sources */,
 				B4E782C12176AD5E00A7DFCE /* ActionsCell.swift in Sources */,
-<<<<<<< HEAD
-				535A852126AF67C100E73C51 /* AvatarModifiers.swift in Sources */,
-				536AEF5925F1EC0300A36206 /* HeaderFooterTokens.swift in Sources */,
-				929DD259266ED3B600E8175E /* PersonaButtonCarousel.swift in Sources */,
-=======
 				5373D5642694D65C0032A3B4 /* AvatarTokens.swift in Sources */,
->>>>>>> 79ab7210
 				FD56FD962192754B0023C7EA /* DateTimePickerViewComponent.swift in Sources */,
 				FDFB8AF021361C9D0046850A /* CalendarViewDayTodayCell.swift in Sources */,
 				FD41C88422DD13230086F899 /* ContentScrollViewTraits.swift in Sources */,
-				536AEF5B25F1EC0300A36206 /* ListTokens.swift in Sources */,
+				536AEF5B25F1EC0300A36206 /* (null) in Sources */,
 				FD97580F2191118E00B67319 /* DateTimePickerViewComponentCell.swift in Sources */,
 				A5B6617323A41E2900E801DD /* NotificationView.swift in Sources */,
 				C708B04C260A8696007190FA /* SegmentItem.swift in Sources */,
 				FD41C88622DD13230086F899 /* ShyHeaderController.swift in Sources */,
 				8035CAAC2633A442007B3FD1 /* BottomCommandingController.swift in Sources */,
 				92B7E6A22684262900EFC15E /* MSFPersonaButton.swift in Sources */,
+				5360996626B8B7060069DE71 /* ActivityIndicatorTokens.swift in Sources */,
 				92987991266A8E1C002B1EB4 /* MSFPersonaButtonCarouselTokens.generated.swift in Sources */,
 				537315B325438B15001FD14C /* iOS13_4_compatibility.swift in Sources */,
 				FDFB8AF121361C9D0046850A /* CalendarViewDayMonthCell.swift in Sources */,
 				B47B58B822F8E5840078DE38 /* PeoplePicker.swift in Sources */,
-				92751052268142CD00F12730 /* MSFAvatarPresence.swift in Sources */,
 				FD41C89E22DD13230086F899 /* NavigationController.swift in Sources */,
 				5306075426A1E6A4002D49CF /* MSFAvatarGroupTokens.generated.swift in Sources */,
 				FD4F2A20214AE20400C437D6 /* DatePickerController.swift in Sources */,
@@ -1966,27 +1847,24 @@
 				497DC2D924185885008D86F8 /* PillButtonBar.swift in Sources */,
 				FDFB8AEB21361C950046850A /* CalendarViewMonthBannerView.swift in Sources */,
 				B4EF66512294A665007FEAB0 /* TableViewHeaderFooterView.swift in Sources */,
+				5360994126B8B2710069DE71 /* PersonaButtonCarousel.swift in Sources */,
 				3F40E8EE2601CD4500C43730 /* MSFDrawerTokens.generated.swift in Sources */,
-				536AEF6D25F1EC0300A36206 /* AvatarTokens.swift in Sources */,
-				536AEF6125F1EC0300A36206 /* ListHeaderFooter.swift in Sources */,
-				536DD9FA264C4B2400CD41B5 /* ActivityIndicatorTokens.swift in Sources */,
+				536AEF6D25F1EC0300A36206 /* (null) in Sources */,
+				536AEF6125F1EC0300A36206 /* (null) in Sources */,
+				536DD9FA264C4B2400CD41B5 /* (null) in Sources */,
 				FD41C8B222DD3BB70086F899 /* UIScrollView+Extensions.swift in Sources */,
 				8035CACB26377C14007B3FD1 /* CommandingItem.swift in Sources */,
 				B483323321CC71940022B4CC /* HUDView.swift in Sources */,
 				FD41C89422DD13230086F899 /* LargeTitleView.swift in Sources */,
-				0A2FBB9526564D98004D056C /* AvatarGroupTokens.swift in Sources */,
 				C0938E44235E8ED500256251 /* AnimationSynchronizer.swift in Sources */,
 				80AECBD92629F18E005AF2F3 /* BottomSheetController.swift in Sources */,
 				B483323521DEA8D70022B4CC /* HUD.swift in Sources */,
 				C708B056260A86FA007190FA /* SegmentPillButton.swift in Sources */,
 				A5B87B06211E23650038C37C /* UIView+Extensions.swift in Sources */,
 				7D0931C324AAAC9B0072458A /* SideTabBar.swift in Sources */,
-<<<<<<< HEAD
-				536AEF4F25F1EC0300A36206 /* Theming.swift in Sources */,
-				0A2FBB4326547C64004D056C /* AvatarGroup.swift in Sources */,
-=======
 				5373D5682694D65C0032A3B4 /* MSFAvatarTokens.generated.swift in Sources */,
->>>>>>> 79ab7210
+				5360996D26B8B7130069DE71 /* ButtonLegacy.swift in Sources */,
+				5360995026B8B4990069DE71 /* MSFListCellTokens.generated.swift in Sources */,
 				A5961FA7218A2E4500E2A506 /* UIImage+Extensions.swift in Sources */,
 				B4BA27882319DC0D0001563C /* PersonaBadgeViewDataSource.swift in Sources */,
 				5373D56A2694D65C0032A3B4 /* MSFAvatarPresence.swift in Sources */,
@@ -1995,33 +1873,30 @@
 				FD56FD94219128BF0023C7EA /* DateTimePickerViewDataSource.swift in Sources */,
 				FD41C88822DD13230086F899 /* ShyHeaderView.swift in Sources */,
 				C0A0D76E233AEF6C00F432FD /* ShimmerLinesView.swift in Sources */,
+				5360995F26B8B4DE0069DE71 /* Button.swift in Sources */,
 				C77A04B725F03DD1001B3EB6 /* String+Date.swift in Sources */,
 				118D9848230BBA2300BC0B72 /* TabBarItem.swift in Sources */,
 				1168630422E131CF0088B302 /* TabBarItemView.swift in Sources */,
 				5306076026A201C7002D49CF /* Persona.swift in Sources */,
 				0BCEFADE2485FEC00088CEE5 /* PopupMenuProtocols.swift in Sources */,
-<<<<<<< HEAD
-				536AEF5725F1EC0300A36206 /* Button.swift in Sources */,
-				536AEF6725F1EC0300A36206 /* MSFHeaderFooterTokens.generated.swift in Sources */,
-				A578C4A22321CFD6002D5C40 /* AvatarData.swift in Sources */,
-=======
->>>>>>> 79ab7210
 				B444D6B62183A9740002B4D4 /* BadgeView.swift in Sources */,
 				FD7254E72146E946002F4069 /* CalendarViewDayCell.swift in Sources */,
-				536DDA01264C4D7200CD41B5 /* ActivityIndicator.swift in Sources */,
+				536DDA01264C4D7200CD41B5 /* (null) in Sources */,
 				9275105526815A7100F12730 /* MSFPersonaButtonCarousel.swift in Sources */,
-				536DD9F3264C4AE700CD41B5 /* MSFActivityIndicatorTokens.generated.swift in Sources */,
-				536AEF5D25F1EC0300A36206 /* ListCell.swift in Sources */,
+				536DD9F3264C4AE700CD41B5 /* (null) in Sources */,
+				536AEF5D25F1EC0300A36206 /* (null) in Sources */,
 				A589F854211BA03200471C23 /* Label.swift in Sources */,
 				A56CE7B622E68A7800AA77EE /* UIColor+Extensions.swift in Sources */,
 				A5237ACB21DED7030040BF27 /* ResizingHandleView.swift in Sources */,
 				B4E782C72179509A00A7DFCE /* CenteredLabelCell.swift in Sources */,
 				FD9A5C872179464F00D224D9 /* DateComponents+Extensions.swift in Sources */,
+				5360994C26B8B4990069DE71 /* MSFHeaderFooterTokens.generated.swift in Sources */,
 				A5B87AF7211E16370038C37C /* DrawerTransitionAnimator.swift in Sources */,
 				C0A0D76D233AEF6C00F432FD /* ShimmerAppearance.swift in Sources */,
 				B46D3F932151D95F0029772C /* PersonaCell.swift in Sources */,
 				B444D6B12181403C0002B4D4 /* UITableViewCell+Extension.swift in Sources */,
 				FD777529219E3F6C00033D58 /* DayOfMonth.swift in Sources */,
+				5360994E26B8B4990069DE71 /* ListHeaderFooter.swift in Sources */,
 				FD1FAE1B2272464B00A5DBA4 /* GenericDateTimePicker.swift in Sources */,
 				5306075626A1E6A4002D49CF /* AvatarGroup.swift in Sources */,
 				A54D97DA217A5FC10072681A /* CALayer+Extensions.swift in Sources */,
@@ -2030,15 +1905,17 @@
 				CCC18C2C2501B22F00BE830E /* CardView.swift in Sources */,
 				FDA1AF91214871B5001AE720 /* CardTransitionAnimator.swift in Sources */,
 				5373D5662694D65C0032A3B4 /* Avatar.swift in Sources */,
+				5360995626B8B4990069DE71 /* MSFListTokens.generated.swift in Sources */,
 				A5237ACD21ED6CA70040BF27 /* DrawerShadowView.swift in Sources */,
 				FD9DA7B5232C33A80013E41B /* UIViewController+Navigation.swift in Sources */,
-				0A2FBB6B26560FC9004D056C /* MSFAvatarGroupTokens.generated.swift in Sources */,
 				FD7DF05E21FA7FC100857267 /* TooltipView.swift in Sources */,
 				A5CEC16F20D98F340016922A /* Fonts.swift in Sources */,
 				FD599D0C2134AB1E008845EE /* CalendarViewDataSource.swift in Sources */,
+				5360995D26B8B4DE0069DE71 /* ButtonTokens.swift in Sources */,
 				A5B87B04211E22B70038C37C /* DimmingView.swift in Sources */,
 				A5961F9F218A256B00E2A506 /* PopupMenuItem.swift in Sources */,
 				B4E782C321793AB200A7DFCE /* ActivityIndicatorCell.swift in Sources */,
+				5360995426B8B4990069DE71 /* ListCell.swift in Sources */,
 				B4A8BBCD21BF6D6900D5E3ED /* BadgeStringExtractor.swift in Sources */,
 				FD599D0A2134AB15008845EE /* CalendarViewLayout.swift in Sources */,
 				FDD454EE21405B390006E84E /* DotView.swift in Sources */,
@@ -2050,7 +1927,8 @@
 				C77A04ED25F046EB001B3EB6 /* Date+CellFileAccessoryView.swift in Sources */,
 				5373D5722694D66F0032A3B4 /* UIKit+SwiftUI_interoperability.swift in Sources */,
 				FD256C5B2183B90B00EC9588 /* DatePickerSelectionManager.swift in Sources */,
-				536AEF6525F1EC0300A36206 /* MSFListTokens.generated.swift in Sources */,
+				536AEF6525F1EC0300A36206 /* (null) in Sources */,
+				5360995226B8B4990069DE71 /* ListTokens.swift in Sources */,
 				86AF4F7525AFC746005D4253 /* PillButtonStyle.swift in Sources */,
 				5306075226A1E6A4002D49CF /* AvatarGroupTokens.swift in Sources */,
 				ECEBA8FC25EDF3380048EE24 /* SegmentedControl.swift in Sources */,
@@ -2065,6 +1943,7 @@
 				FD41C89622DD13230086F899 /* NavigationBar.swift in Sources */,
 				A5CEC16D20D98EE70016922A /* Colors.swift in Sources */,
 				FC414E2B25887A4B00069E73 /* CommandBarButton.swift in Sources */,
+				5360996A26B8B7060069DE71 /* ActivityIndicator.swift in Sources */,
 				FD0D29D62151A3D700E8655E /* CardPresenterNavigationController.swift in Sources */,
 				0ACD82182620453B0035CD9F /* PersonaViewTokens.swift in Sources */,
 				8AF03E1C24B6BDBD00E6E2A2 /* ContactCollectionViewCell.swift in Sources */,
@@ -2079,25 +1958,28 @@
 				FD41C8B522DD3EA20086F899 /* NSLayoutConstraint+Extensions.swift in Sources */,
 				FD77752B219E455A00033D58 /* AccessibilityContainerView.swift in Sources */,
 				8AF03E1A24B6BD4700E6E2A2 /* ContactCollectionView.swift in Sources */,
-				536AEF6B25F1EC0300A36206 /* Avatar.swift in Sources */,
+				5360995826B8B4990069DE71 /* HeaderFooterTokens.swift in Sources */,
+				536AEF6B25F1EC0300A36206 /* (null) in Sources */,
 				B441478D228CDA130040E88E /* BooleanCell.swift in Sources */,
-				536AEF4B25F1EC0300A36206 /* FluentUIStyle.generated.swift in Sources */,
+				536AEF4B25F1EC0300A36206 /* (null) in Sources */,
 				FDF41ED92141A02200EC527C /* CalendarConfiguration.swift in Sources */,
 				FD77753021A490BA00033D58 /* DateTimePicker.swift in Sources */,
 				22010B702523CB2D00FF1F10 /* ActivityViewAnimating.swift in Sources */,
 				FD7254E92147059D002F4069 /* Calendar+Extensions.swift in Sources */,
 				A559BB7E212B6D100055E107 /* String+Extension.swift in Sources */,
-				536AEF6925F1EC0300A36206 /* MSFAvatarTokens.generated.swift in Sources */,
+				536AEF6925F1EC0300A36206 /* (null) in Sources */,
 				A5961FA5218A260500E2A506 /* PopupMenuSectionHeaderView.swift in Sources */,
 				FD56FD9A2194E50D0023C7EA /* DateTimePickerController.swift in Sources */,
 				A5F3B146232B1E3700007A4F /* ScrollView.swift in Sources */,
 				B46D3F9D215985AC0029772C /* PersonaListView.swift in Sources */,
 				7DC2FB2824C0ED1600367A55 /* TableViewCellFileAccessoryView.swift in Sources */,
 				A5DCA76421224026005F4CB7 /* Separator.swift in Sources */,
-				536AEF5325F1EC0300A36206 /* MSFButtonTokens.generated.swift in Sources */,
+				536AEF5325F1EC0300A36206 /* (null) in Sources */,
+				5360996826B8B7060069DE71 /* MSFActivityIndicatorTokens.generated.swift in Sources */,
 				0ACD82112620451F0035CD9F /* MSFPersonaViewTokens.generated.swift in Sources */,
 				3FC2EDB325F9EA2D007AA0F8 /* MSFDrawerTokens.swift in Sources */,
-				536DD9592645F20B00CD41B5 /* UIKit+SwiftUI_interoperability.swift in Sources */,
+				5360996126B8B4DE0069DE71 /* MSFButtonTokens.generated.swift in Sources */,
+				536DD9592645F20B00CD41B5 /* (null) in Sources */,
 				FD599D062134A682008845EE /* AccessibleViewDelegate.swift in Sources */,
 			);
 			runOnlyForDeploymentPostprocessing = 0;
