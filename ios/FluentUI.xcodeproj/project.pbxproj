// !$*UTF8*$!
{
	archiveVersion = 1;
	classes = {
	};
	objectVersion = 54;
	objects = {

/* Begin PBXBuildFile section */
		0A3CD0B127BCA36000DBE728 /* HeaderModifiers.swift in Sources */ = {isa = PBXBuildFile; fileRef = 0A3CD0B027BCA36000DBE728 /* HeaderModifiers.swift */; };
		0A3CD0B327BDD26B00DBE728 /* MSFList.swift in Sources */ = {isa = PBXBuildFile; fileRef = 0A3CD0B227BDD26A00DBE728 /* MSFList.swift */; };
		0AA874162600237A00D47421 /* PersonaView.swift in Sources */ = {isa = PBXBuildFile; fileRef = 0AA874142600237A00D47421 /* PersonaView.swift */; };
		0AC8A8B227C72D4600D9FAF5 /* MSFPersonaView.swift in Sources */ = {isa = PBXBuildFile; fileRef = 0AC8A8B127C72D4600D9FAF5 /* MSFPersonaView.swift */; };
		0ACD82192620453B0035CD9F /* PersonaViewTokenSet.swift in Sources */ = {isa = PBXBuildFile; fileRef = 0ACD82172620453B0035CD9F /* PersonaViewTokenSet.swift */; };
		0AD70F5B26E80A5D008774EC /* CommandBarTokenSet.swift in Sources */ = {isa = PBXBuildFile; fileRef = 0AD70F5926E80A5D008774EC /* CommandBarTokenSet.swift */; };
		2A9745DE281733D700E1A1FD /* TableViewCellTokenSet.swift in Sources */ = {isa = PBXBuildFile; fileRef = 2A9745DD281733D700E1A1FD /* TableViewCellTokenSet.swift */; };
		43488C46270FAD1300124C71 /* FluentNotification.swift in Sources */ = {isa = PBXBuildFile; fileRef = 43488C44270FAD0200124C71 /* FluentNotification.swift */; };
<<<<<<< HEAD
		4B0E060B28A248F40045E9BB /* ShimmerLinesShape.swift in Sources */ = {isa = PBXBuildFile; fileRef = 4B0E060A28A248F40045E9BB /* ShimmerLinesShape.swift */; };
		4B14B18F28F8DBE40099D52A /* TooltipTokenSet.swift in Sources */ = {isa = PBXBuildFile; fileRef = 4B14B18E28F8DBE40099D52A /* TooltipTokenSet.swift */; };
		4B1596D3284ACB5F00C3D725 /* ShimmerTokenSet.swift in Sources */ = {isa = PBXBuildFile; fileRef = 4B1596D2284ACB5F00C3D725 /* ShimmerTokenSet.swift */; };
=======
>>>>>>> 5dd37d79
		4B53505F27F63E3F0033B47F /* NotificationModifiers.swift in Sources */ = {isa = PBXBuildFile; fileRef = 4B53505E27F63E3F0033B47F /* NotificationModifiers.swift */; };
		4BBD651F2755FD9500A8B09E /* MSFNotification.swift in Sources */ = {isa = PBXBuildFile; fileRef = 4BBD651E2755FD9500A8B09E /* MSFNotification.swift */; };
		4BF01D9A27B37CF8005B32F2 /* NotificationTokenSet.swift in Sources */ = {isa = PBXBuildFile; fileRef = 4BF01D9927B37CF8005B32F2 /* NotificationTokenSet.swift */; };
		4BF01DA027B3A862005B32F2 /* UIApplication+Extensions.swift in Sources */ = {isa = PBXBuildFile; fileRef = 4BF01D9F27B3A861005B32F2 /* UIApplication+Extensions.swift */; };
		5303259B26B31B6B00611D05 /* AvatarModifiers.swift in Sources */ = {isa = PBXBuildFile; fileRef = 5303259926B31B6B00611D05 /* AvatarModifiers.swift */; };
		5306075326A1E6A4002D49CF /* AvatarGroupTokenSet.swift in Sources */ = {isa = PBXBuildFile; fileRef = 5306074F26A1E6A4002D49CF /* AvatarGroupTokenSet.swift */; };
		5306075726A1E6A4002D49CF /* AvatarGroup.swift in Sources */ = {isa = PBXBuildFile; fileRef = 5306075126A1E6A4002D49CF /* AvatarGroup.swift */; };
		5306076126A201C8002D49CF /* Persona.swift in Sources */ = {isa = PBXBuildFile; fileRef = B4EF53C2215AF1AB00573E8F /* Persona.swift */; };
		53097D05270288FB00A6E4DC /* MSFButton.swift in Sources */ = {isa = PBXBuildFile; fileRef = 53097CFF270288FB00A6E4DC /* MSFButton.swift */; };
		53097D09270288FB00A6E4DC /* Button.swift in Sources */ = {isa = PBXBuildFile; fileRef = 53097D01270288FB00A6E4DC /* Button.swift */; };
		53097D0B270288FB00A6E4DC /* ButtonModifiers.swift in Sources */ = {isa = PBXBuildFile; fileRef = 53097D02270288FB00A6E4DC /* ButtonModifiers.swift */; };
		53097D0D270288FB00A6E4DC /* ButtonTokenSet.swift in Sources */ = {isa = PBXBuildFile; fileRef = 53097D03270288FB00A6E4DC /* ButtonTokenSet.swift */; };
		53097D172702890900A6E4DC /* HeaderTokenSet.swift in Sources */ = {isa = PBXBuildFile; fileRef = 53097D0E2702890800A6E4DC /* HeaderTokenSet.swift */; };
		53097D192702890900A6E4DC /* List.swift in Sources */ = {isa = PBXBuildFile; fileRef = 53097D0F2702890800A6E4DC /* List.swift */; };
		53097D1D2702890900A6E4DC /* ListCellTokenSet.swift in Sources */ = {isa = PBXBuildFile; fileRef = 53097D112702890800A6E4DC /* ListCellTokenSet.swift */; };
		53097D212702890900A6E4DC /* ListHeader.swift in Sources */ = {isa = PBXBuildFile; fileRef = 53097D132702890800A6E4DC /* ListHeader.swift */; };
		53097D252702890900A6E4DC /* ListCell.swift in Sources */ = {isa = PBXBuildFile; fileRef = 53097D152702890900A6E4DC /* ListCell.swift */; };
		53097D4727028B1200A6E4DC /* ButtonLegacy.swift in Sources */ = {isa = PBXBuildFile; fileRef = 53097D4527028B1100A6E4DC /* ButtonLegacy.swift */; };
		530D9C5127EE388200BDCBBF /* SwiftUI+ViewPresentation.swift in Sources */ = {isa = PBXBuildFile; fileRef = 530D9C5027EE388200BDCBBF /* SwiftUI+ViewPresentation.swift */; };
		530D9C5327EE7B2C00BDCBBF /* SwiftUI+ViewAnimation.swift in Sources */ = {isa = PBXBuildFile; fileRef = 530D9C5227EE7B2C00BDCBBF /* SwiftUI+ViewAnimation.swift */; };
		5314E01625F00CF70099271A /* BarButtonItems.swift in Sources */ = {isa = PBXBuildFile; fileRef = A52648DB2316F4F9003342A0 /* BarButtonItems.swift */; };
		5314E02825F00DA80099271A /* BlurringView.swift in Sources */ = {isa = PBXBuildFile; fileRef = FDA1AF8B21484625001AE720 /* BlurringView.swift */; };
		5314E03125F00DDD0099271A /* CardView.swift in Sources */ = {isa = PBXBuildFile; fileRef = CCC18C2B2501B22F00BE830E /* CardView.swift */; };
		5314E03A25F00E3D0099271A /* BadgeView.swift in Sources */ = {isa = PBXBuildFile; fileRef = B444D6B52183A9740002B4D4 /* BadgeView.swift */; };
		5314E03B25F00E3D0099271A /* BadgeStringExtractor.swift in Sources */ = {isa = PBXBuildFile; fileRef = B4A8BBCC21BF6D6900D5E3ED /* BadgeStringExtractor.swift */; };
		5314E03C25F00E3D0099271A /* BadgeField.swift in Sources */ = {isa = PBXBuildFile; fileRef = B45EB78F219E310F008646A2 /* BadgeField.swift */; };
		5314E05925F00EF50099271A /* CalendarViewDataSource.swift in Sources */ = {isa = PBXBuildFile; fileRef = FD599D0B2134AB1E008845EE /* CalendarViewDataSource.swift */; };
		5314E05A25F00EF50099271A /* CalendarViewLayout.swift in Sources */ = {isa = PBXBuildFile; fileRef = FD599D092134AB15008845EE /* CalendarViewLayout.swift */; };
		5314E05B25F00EF50099271A /* CalendarView.swift in Sources */ = {isa = PBXBuildFile; fileRef = FD599D0121348439008845EE /* CalendarView.swift */; };
		5314E06025F00EFD0099271A /* CalendarViewWeekdayHeadingView.swift in Sources */ = {isa = PBXBuildFile; fileRef = FD599D072134AB0E008845EE /* CalendarViewWeekdayHeadingView.swift */; };
		5314E06125F00EFD0099271A /* CalendarViewDayCell.swift in Sources */ = {isa = PBXBuildFile; fileRef = FDFB8AEE21361C9D0046850A /* CalendarViewDayCell.swift */; };
		5314E06225F00EFD0099271A /* CalendarViewDayTodayCell.swift in Sources */ = {isa = PBXBuildFile; fileRef = FDFB8AEC21361C9D0046850A /* CalendarViewDayTodayCell.swift */; };
		5314E06325F00EFD0099271A /* CalendarViewDayMonthYearCell.swift in Sources */ = {isa = PBXBuildFile; fileRef = FDFB8AEF21361C9D0046850A /* CalendarViewDayMonthYearCell.swift */; };
		5314E06425F00EFD0099271A /* CalendarViewMonthBannerView.swift in Sources */ = {isa = PBXBuildFile; fileRef = FDFB8AEA21361C950046850A /* CalendarViewMonthBannerView.swift */; };
		5314E06525F00EFD0099271A /* CalendarViewDayMonthCell.swift in Sources */ = {isa = PBXBuildFile; fileRef = FDFB8AED21361C9D0046850A /* CalendarViewDayMonthCell.swift */; };
		5314E06A25F00F100099271A /* GenericDateTimePicker.swift in Sources */ = {isa = PBXBuildFile; fileRef = FD1FAE1A2272464B00A5DBA4 /* GenericDateTimePicker.swift */; };
		5314E06B25F00F100099271A /* DateTimePicker.swift in Sources */ = {isa = PBXBuildFile; fileRef = FD77752F21A490BA00033D58 /* DateTimePicker.swift */; };
		5314E07025F00F140099271A /* DatePickerController.swift in Sources */ = {isa = PBXBuildFile; fileRef = FD4F2A1F214AE20400C437D6 /* DatePickerController.swift */; };
		5314E07125F00F140099271A /* DatePickerSelectionManager.swift in Sources */ = {isa = PBXBuildFile; fileRef = FD256C5A2183B90B00EC9588 /* DatePickerSelectionManager.swift */; };
		5314E07625F00F160099271A /* DateTimePickerController.swift in Sources */ = {isa = PBXBuildFile; fileRef = FD5ADBF32190CDC80005A9AF /* DateTimePickerController.swift */; };
		5314E07B25F00F1A0099271A /* DateTimePickerViewDataSource.swift in Sources */ = {isa = PBXBuildFile; fileRef = FD9758072191118E00B67319 /* DateTimePickerViewDataSource.swift */; };
		5314E07C25F00F1A0099271A /* DateTimePickerViewLayout.swift in Sources */ = {isa = PBXBuildFile; fileRef = FD77752C219E62E100033D58 /* DateTimePickerViewLayout.swift */; };
		5314E07D25F00F1A0099271A /* DateTimePickerViewComponentTableView.swift in Sources */ = {isa = PBXBuildFile; fileRef = FD9758082191118E00B67319 /* DateTimePickerViewComponentTableView.swift */; };
		5314E07E25F00F1A0099271A /* DateTimePickerView.swift in Sources */ = {isa = PBXBuildFile; fileRef = FD9758062191118D00B67319 /* DateTimePickerView.swift */; };
		5314E07F25F00F1A0099271A /* DateTimePickerViewComponentCell.swift in Sources */ = {isa = PBXBuildFile; fileRef = FD97580A2191118E00B67319 /* DateTimePickerViewComponentCell.swift */; };
		5314E08025F00F1A0099271A /* DateTimePickerViewComponent.swift in Sources */ = {isa = PBXBuildFile; fileRef = FD9758092191118E00B67319 /* DateTimePickerViewComponent.swift */; };
		5314E08925F00F2D0099271A /* CommandBarButtonGroupView.swift in Sources */ = {isa = PBXBuildFile; fileRef = FC414E242588798000069E73 /* CommandBarButtonGroupView.swift */; };
		5314E08A25F00F2D0099271A /* CommandBar.swift in Sources */ = {isa = PBXBuildFile; fileRef = FC414E1E258876FB00069E73 /* CommandBar.swift */; };
		5314E08B25F00F2D0099271A /* CommandBarItem.swift in Sources */ = {isa = PBXBuildFile; fileRef = FC414E4E2588B65C00069E73 /* CommandBarItem.swift */; };
		5314E08C25F00F2D0099271A /* CommandBarButton.swift in Sources */ = {isa = PBXBuildFile; fileRef = FC414E2A25887A4B00069E73 /* CommandBarButton.swift */; };
		5314E09525F00FA30099271A /* DimmingView.swift in Sources */ = {isa = PBXBuildFile; fileRef = A5B87B03211E22B70038C37C /* DimmingView.swift */; };
		5314E09E25F00FE20099271A /* DotView.swift in Sources */ = {isa = PBXBuildFile; fileRef = FDD454ED21405B390006E84E /* DotView.swift */; };
		5314E0A725F010070099271A /* DrawerController.swift in Sources */ = {isa = PBXBuildFile; fileRef = A5B87AF3211E16360038C37C /* DrawerController.swift */; };
		5314E0A825F010070099271A /* DrawerPresentationController.swift in Sources */ = {isa = PBXBuildFile; fileRef = A5B87AF5211E16360038C37C /* DrawerPresentationController.swift */; };
		5314E0A925F010070099271A /* DrawerTransitionAnimator.swift in Sources */ = {isa = PBXBuildFile; fileRef = A5B87AF4211E16360038C37C /* DrawerTransitionAnimator.swift */; };
		5314E0AA25F010070099271A /* DrawerShadowView.swift in Sources */ = {isa = PBXBuildFile; fileRef = A5237ACC21ED6CA70040BF27 /* DrawerShadowView.swift */; };
		5314E0B325F010400099271A /* EasyTapButton.swift in Sources */ = {isa = PBXBuildFile; fileRef = FD5BBE42214C73CE008964B4 /* EasyTapButton.swift */; };
		5314E0CF25F011F10099271A /* Label.swift in Sources */ = {isa = PBXBuildFile; fileRef = A589F853211BA03200471C23 /* Label.swift */; };
		5314E0E425F012C00099271A /* NavigationController.swift in Sources */ = {isa = PBXBuildFile; fileRef = FD41C87F22DD13230086F899 /* NavigationController.swift */; };
		5314E0E525F012C00099271A /* NavigationBar.swift in Sources */ = {isa = PBXBuildFile; fileRef = FD41C87B22DD13230086F899 /* NavigationBar.swift */; };
		5314E0E625F012C00099271A /* UIViewController+Navigation.swift in Sources */ = {isa = PBXBuildFile; fileRef = FD9DA7B4232C33A80013E41B /* UIViewController+Navigation.swift */; };
		5314E0E725F012C00099271A /* UINavigationItem+Navigation.swift in Sources */ = {isa = PBXBuildFile; fileRef = FD41C8BD22DD47120086F899 /* UINavigationItem+Navigation.swift */; };
		5314E0EC25F012C40099271A /* NavigationAnimator.swift in Sources */ = {isa = PBXBuildFile; fileRef = FD41C88022DD13230086F899 /* NavigationAnimator.swift */; };
		5314E0ED25F012C40099271A /* ContentScrollViewTraits.swift in Sources */ = {isa = PBXBuildFile; fileRef = FD41C86E22DD13230086F899 /* ContentScrollViewTraits.swift */; };
		5314E0F225F012C80099271A /* ShyHeaderView.swift in Sources */ = {isa = PBXBuildFile; fileRef = FD41C87122DD13230086F899 /* ShyHeaderView.swift */; };
		5314E0F325F012C80099271A /* ShyHeaderController.swift in Sources */ = {isa = PBXBuildFile; fileRef = FD41C87022DD13230086F899 /* ShyHeaderController.swift */; };
		5314E0F825F012CB0099271A /* LargeTitleView.swift in Sources */ = {isa = PBXBuildFile; fileRef = FD41C87A22DD13230086F899 /* LargeTitleView.swift */; };
		5314E10A25F014600099271A /* Obscurable.swift in Sources */ = {isa = PBXBuildFile; fileRef = 53BCB0CD253A4E8C00620960 /* Obscurable.swift */; };
		5314E11625F015EA0099271A /* PersonaBadgeViewDataSource.swift in Sources */ = {isa = PBXBuildFile; fileRef = B4BA27872319DC0D0001563C /* PersonaBadgeViewDataSource.swift */; };
		5314E11725F015EA0099271A /* PersonaCell.swift in Sources */ = {isa = PBXBuildFile; fileRef = B46D3F922151D95F0029772C /* PersonaCell.swift */; };
		5314E11825F015EA0099271A /* PeoplePicker.swift in Sources */ = {isa = PBXBuildFile; fileRef = B47B58B722F8E5840078DE38 /* PeoplePicker.swift */; };
		5314E11B25F015EA0099271A /* PersonaListView.swift in Sources */ = {isa = PBXBuildFile; fileRef = B46D3F9C215985AC0029772C /* PersonaListView.swift */; };
		5314E12925F016230099271A /* PillButtonStyle.swift in Sources */ = {isa = PBXBuildFile; fileRef = 86AF4F7425AFC746005D4253 /* PillButtonStyle.swift */; };
		5314E12A25F016230099271A /* PillButton.swift in Sources */ = {isa = PBXBuildFile; fileRef = 497DC2D824185885008D86F8 /* PillButton.swift */; };
		5314E12B25F016230099271A /* PillButtonBar.swift in Sources */ = {isa = PBXBuildFile; fileRef = 497DC2D724185885008D86F8 /* PillButtonBar.swift */; };
		5314E13425F016370099271A /* PopupMenuItem.swift in Sources */ = {isa = PBXBuildFile; fileRef = A5961F9E218A256B00E2A506 /* PopupMenuItem.swift */; };
		5314E13525F016370099271A /* PopupMenuItemCell.swift in Sources */ = {isa = PBXBuildFile; fileRef = A5961FA2218A25D100E2A506 /* PopupMenuItemCell.swift */; };
		5314E13625F016370099271A /* PopupMenuSectionHeaderView.swift in Sources */ = {isa = PBXBuildFile; fileRef = A5961FA4218A260500E2A506 /* PopupMenuSectionHeaderView.swift */; };
		5314E13725F016370099271A /* PopupMenuProtocols.swift in Sources */ = {isa = PBXBuildFile; fileRef = 0BCEFADD2485FEC00088CEE5 /* PopupMenuProtocols.swift */; };
		5314E13825F016370099271A /* PopupMenuSection.swift in Sources */ = {isa = PBXBuildFile; fileRef = A5961FA0218A25C400E2A506 /* PopupMenuSection.swift */; };
		5314E13925F016370099271A /* PopupMenuController.swift in Sources */ = {isa = PBXBuildFile; fileRef = A5961F9C218A254D00E2A506 /* PopupMenuController.swift */; };
		5314E14225F016860099271A /* CardPresenterNavigationController.swift in Sources */ = {isa = PBXBuildFile; fileRef = FD0D29D52151A3D700E8655E /* CardPresenterNavigationController.swift */; };
		5314E14325F016860099271A /* CardTransitionAnimator.swift in Sources */ = {isa = PBXBuildFile; fileRef = FDA1AF90214871B5001AE720 /* CardTransitionAnimator.swift */; };
		5314E14425F016860099271A /* PageCardPresenterController.swift in Sources */ = {isa = PBXBuildFile; fileRef = FD4F2A1A2148937100C437D6 /* PageCardPresenterController.swift */; };
		5314E14525F016860099271A /* CardPresentationController.swift in Sources */ = {isa = PBXBuildFile; fileRef = FDA1AF9221487225001AE720 /* CardPresentationController.swift */; };
		5314E14E25F016CD0099271A /* ResizingHandleView.swift in Sources */ = {isa = PBXBuildFile; fileRef = A5237ACA21DED7030040BF27 /* ResizingHandleView.swift */; };
		5314E16925F017940099271A /* SegmentedControl.swift in Sources */ = {isa = PBXBuildFile; fileRef = ECEBA8FB25EDF3380048EE24 /* SegmentedControl.swift */; };
		5314E17225F0191C0099271A /* Separator.swift in Sources */ = {isa = PBXBuildFile; fileRef = A5DCA76321224026005F4CB7 /* Separator.swift */; };
		5314E19525F019650099271A /* TabBarItemView.swift in Sources */ = {isa = PBXBuildFile; fileRef = 1168630222E131CF0088B302 /* TabBarItemView.swift */; };
		5314E19625F019650099271A /* TabBarView.swift in Sources */ = {isa = PBXBuildFile; fileRef = 1168630322E131CF0088B302 /* TabBarView.swift */; };
		5314E19725F019650099271A /* TabBarItem.swift in Sources */ = {isa = PBXBuildFile; fileRef = 118D9847230BBA2300BC0B72 /* TabBarItem.swift */; };
		5314E19825F019650099271A /* SideTabBar.swift in Sources */ = {isa = PBXBuildFile; fileRef = 7D0931C224AAAC8C0072458A /* SideTabBar.swift */; };
		5314E1A125F01A7C0099271A /* TableViewCellFileAccessoryView.swift in Sources */ = {isa = PBXBuildFile; fileRef = 7DC2FB2724C0ED1100367A55 /* TableViewCellFileAccessoryView.swift */; };
		5314E1A225F01A7C0099271A /* ActivityIndicatorCell.swift in Sources */ = {isa = PBXBuildFile; fileRef = B4E782C221793AB200A7DFCE /* ActivityIndicatorCell.swift */; };
		5314E1A325F01A7C0099271A /* TableViewHeaderFooterView.swift in Sources */ = {isa = PBXBuildFile; fileRef = B4EF66502294A664007FEAB0 /* TableViewHeaderFooterView.swift */; };
		5314E1A425F01A7C0099271A /* CenteredLabelCell.swift in Sources */ = {isa = PBXBuildFile; fileRef = B4E782C62179509A00A7DFCE /* CenteredLabelCell.swift */; };
		5314E1A525F01A7C0099271A /* TableViewCell.swift in Sources */ = {isa = PBXBuildFile; fileRef = B498141321E424920077B48D /* TableViewCell.swift */; };
		5314E1A625F01A7C0099271A /* BooleanCell.swift in Sources */ = {isa = PBXBuildFile; fileRef = B441478C228CDA130040E88E /* BooleanCell.swift */; };
		5314E1A725F01A7C0099271A /* ActionsCell.swift in Sources */ = {isa = PBXBuildFile; fileRef = B4E782C02176AD5E00A7DFCE /* ActionsCell.swift */; };
		5314E1B025F01A980099271A /* Tooltip.swift in Sources */ = {isa = PBXBuildFile; fileRef = FD7DF05B21FA7F5000857267 /* Tooltip.swift */; };
		5314E1B125F01A980099271A /* TooltipView.swift in Sources */ = {isa = PBXBuildFile; fileRef = FD7DF05D21FA7FC100857267 /* TooltipView.swift */; };
		5314E1B225F01A980099271A /* TooltipPositionController.swift in Sources */ = {isa = PBXBuildFile; fileRef = FD7DF05F21FA83C900857267 /* TooltipPositionController.swift */; };
		5314E1BB25F01B070099271A /* TouchForwardingView.swift in Sources */ = {isa = PBXBuildFile; fileRef = B483323621DEB5A00022B4CC /* TouchForwardingView.swift */; };
		5314E1C425F01B4E0099271A /* TwoLineTitleView.swift in Sources */ = {isa = PBXBuildFile; fileRef = FD5BBE40214C6AF3008964B4 /* TwoLineTitleView.swift */; };
		5314E1CD25F01B730099271A /* AnimationSynchronizer.swift in Sources */ = {isa = PBXBuildFile; fileRef = C0938E43235E8ED500256251 /* AnimationSynchronizer.swift */; };
		5314E1D625F01E4A0099271A /* SearchBar.swift in Sources */ = {isa = PBXBuildFile; fileRef = FD41C87E22DD13230086F899 /* SearchBar.swift */; };
		5314E21E25F022120099271A /* UIView+Extensions.swift in Sources */ = {isa = PBXBuildFile; fileRef = A5B87B05211E23650038C37C /* UIView+Extensions.swift */; };
		5314E23025F022C80099271A /* UIScrollView+Extensions.swift in Sources */ = {isa = PBXBuildFile; fileRef = FD41C8B122DD3BB70086F899 /* UIScrollView+Extensions.swift */; };
		5314E25425F023650099271A /* UIImage+Extensions.swift in Sources */ = {isa = PBXBuildFile; fileRef = A5961FA6218A2E4500E2A506 /* UIImage+Extensions.swift */; };
		5314E26625F023B20099271A /* UIColor+Extensions.swift in Sources */ = {isa = PBXBuildFile; fileRef = A56CE7B522E68A7800AA77EE /* UIColor+Extensions.swift */; };
		5314E28125F0240D0099271A /* DateComponents+Extensions.swift in Sources */ = {isa = PBXBuildFile; fileRef = FD9A5C862179464F00D224D9 /* DateComponents+Extensions.swift */; };
		5314E28E25F024590099271A /* Date+Extensions.swift in Sources */ = {isa = PBXBuildFile; fileRef = FD5BBE3A214B2F44008964B4 /* Date+Extensions.swift */; };
		5314E29725F024760099271A /* String+Extension.swift in Sources */ = {isa = PBXBuildFile; fileRef = A559BB7D212B6D100055E107 /* String+Extension.swift */; };
		5314E2A025F024860099271A /* NSLayoutConstraint+Extensions.swift in Sources */ = {isa = PBXBuildFile; fileRef = FD41C8B422DD3EA20086F899 /* NSLayoutConstraint+Extensions.swift */; };
		5314E2B225F024B60099271A /* Calendar+Extensions.swift in Sources */ = {isa = PBXBuildFile; fileRef = FD7254E82147059D002F4069 /* Calendar+Extensions.swift */; };
		5314E2BB25F024C60099271A /* CALayer+Extensions.swift in Sources */ = {isa = PBXBuildFile; fileRef = A54D97D9217A5FC10072681A /* CALayer+Extensions.swift */; };
		5314E2DA25F025370099271A /* Fonts.swift in Sources */ = {isa = PBXBuildFile; fileRef = A5CEC16E20D98F340016922A /* Fonts.swift */; };
		5314E2E325F025500099271A /* FluentUIFramework.swift in Sources */ = {isa = PBXBuildFile; fileRef = A559BB82212B7D870055E107 /* FluentUIFramework.swift */; };
		5314E2EC25F025710099271A /* DayOfMonth.swift in Sources */ = {isa = PBXBuildFile; fileRef = FD777528219E3F6C00033D58 /* DayOfMonth.swift */; };
		5314E2F525F025C60099271A /* CalendarConfiguration.swift in Sources */ = {isa = PBXBuildFile; fileRef = FDF41ED82141A02200EC527C /* CalendarConfiguration.swift */; };
		5314E30225F0260E0099271A /* AccessibilityContainerView.swift in Sources */ = {isa = PBXBuildFile; fileRef = FD77752A219E455A00033D58 /* AccessibilityContainerView.swift */; };
		5314E30325F0260E0099271A /* AccessibleViewDelegate.swift in Sources */ = {isa = PBXBuildFile; fileRef = FD599D052134A682008845EE /* AccessibleViewDelegate.swift */; };
		53229A0027FE108400C016A2 /* MSFHeadsUpDisplay.swift in Sources */ = {isa = PBXBuildFile; fileRef = 532299FF27FE108400C016A2 /* MSFHeadsUpDisplay.swift */; };
		5328D97126FBA3D700F3723B /* IndeterminateProgressBarTokenSet.swift in Sources */ = {isa = PBXBuildFile; fileRef = 5328D96C26FBA3D600F3723B /* IndeterminateProgressBarTokenSet.swift */; };
		5328D97326FBA3D700F3723B /* IndeterminateProgressBarModifiers.swift in Sources */ = {isa = PBXBuildFile; fileRef = 5328D96D26FBA3D600F3723B /* IndeterminateProgressBarModifiers.swift */; };
		5328D97726FBA3D700F3723B /* IndeterminateProgressBar.swift in Sources */ = {isa = PBXBuildFile; fileRef = 5328D96F26FBA3D700F3723B /* IndeterminateProgressBar.swift */; };
		532FE3D426EA6D74007539C0 /* ActivityIndicatorTokenSet.swift in Sources */ = {isa = PBXBuildFile; fileRef = 532FE3CE26EA6D73007539C0 /* ActivityIndicatorTokenSet.swift */; };
		532FE3D626EA6D74007539C0 /* ActivityIndicatorModifiers.swift in Sources */ = {isa = PBXBuildFile; fileRef = 532FE3CF26EA6D73007539C0 /* ActivityIndicatorModifiers.swift */; };
		532FE3D826EA6D74007539C0 /* ActivityIndicator.swift in Sources */ = {isa = PBXBuildFile; fileRef = 532FE3D026EA6D74007539C0 /* ActivityIndicator.swift */; };
		5336B17627F77EB800B01E0D /* HUDModifiers.swift in Sources */ = {isa = PBXBuildFile; fileRef = 5336B17027F77EB700B01E0D /* HUDModifiers.swift */; };
		5336B17827F77EB800B01E0D /* HUD.swift in Sources */ = {isa = PBXBuildFile; fileRef = 5336B17227F77EB700B01E0D /* HUD.swift */; };
		5336B17927F77EB800B01E0D /* HeadsUpDisplay.swift in Sources */ = {isa = PBXBuildFile; fileRef = 5336B17327F77EB700B01E0D /* HeadsUpDisplay.swift */; };
		5336B18027FB6D9B00B01E0D /* HeadsUpDisplayTokenSet.swift in Sources */ = {isa = PBXBuildFile; fileRef = 5336B17F27FB6D9B00B01E0D /* HeadsUpDisplayTokenSet.swift */; };
		535559E42711411E0094A871 /* FluentUIHostingController.swift in Sources */ = {isa = PBXBuildFile; fileRef = 535559E22711411E0094A871 /* FluentUIHostingController.swift */; };
		5373D5652694D65C0032A3B4 /* AvatarTokenSet.swift in Sources */ = {isa = PBXBuildFile; fileRef = 5373D5602694D65C0032A3B4 /* AvatarTokenSet.swift */; };
		5373D5672694D65C0032A3B4 /* Avatar.swift in Sources */ = {isa = PBXBuildFile; fileRef = 5373D5612694D65C0032A3B4 /* Avatar.swift */; };
		5373D56B2694D65C0032A3B4 /* MSFAvatarPresence.swift in Sources */ = {isa = PBXBuildFile; fileRef = 5373D5632694D65C0032A3B4 /* MSFAvatarPresence.swift */; };
		5373D5732694D66F0032A3B4 /* UIKit+SwiftUI_interoperability.swift in Sources */ = {isa = PBXBuildFile; fileRef = 5373D56D2694D66F0032A3B4 /* UIKit+SwiftUI_interoperability.swift */; };
		5373D5772694D66F0032A3B4 /* SwiftUI+ViewModifiers.swift in Sources */ = {isa = PBXBuildFile; fileRef = 5373D56F2694D66F0032A3B4 /* SwiftUI+ViewModifiers.swift */; };
		539D280B2822E90F00640018 /* DividerModifiers.swift in Sources */ = {isa = PBXBuildFile; fileRef = ECA92183279A177D00B66117 /* DividerModifiers.swift */; };
		53E2EE0527860D010086D30D /* MSFActivityIndicator.swift in Sources */ = {isa = PBXBuildFile; fileRef = 53E2EE0427860D010086D30D /* MSFActivityIndicator.swift */; };
		53E2EE07278799B30086D30D /* MSFIndeterminateProgressBar.swift in Sources */ = {isa = PBXBuildFile; fileRef = 53E2EE06278799B30086D30D /* MSFIndeterminateProgressBar.swift */; };
		566C664A28CB99830032314C /* module.modulemap in Copy module.modulemap */ = {isa = PBXBuildFile; fileRef = 566C664828CB97210032314C /* module.modulemap */; };
		569B036829037AB700940044 /* ShimmerLinesView.swift in Sources */ = {isa = PBXBuildFile; fileRef = 569B036629037AB700940044 /* ShimmerLinesView.swift */; };
		569B036929037AB700940044 /* ShimmerView.swift in Sources */ = {isa = PBXBuildFile; fileRef = 569B036729037AB700940044 /* ShimmerView.swift */; };
		569B036B2903835E00940044 /* ShimmerTokenSet.swift in Sources */ = {isa = PBXBuildFile; fileRef = 569B036A2903835E00940044 /* ShimmerTokenSet.swift */; };
		6EB4B25F270ED6B30005B808 /* BadgeLabel.swift in Sources */ = {isa = PBXBuildFile; fileRef = 6EB4B25D270ED6450005B808 /* BadgeLabel.swift */; };
		6ED5E55126D3D39400D8BE81 /* BadgeLabelButton.swift in Sources */ = {isa = PBXBuildFile; fileRef = 6ED4C11C2696AE4000C30BD6 /* BadgeLabelButton.swift */; };
		6ED5E55226D3D39400D8BE81 /* UIBarButtonItem+BadgeValue.swift in Sources */ = {isa = PBXBuildFile; fileRef = 6ED4C11A2695A6E800C30BD6 /* UIBarButtonItem+BadgeValue.swift */; };
		8035CAB62633A4DB007B3FD1 /* BottomCommandingController.swift in Sources */ = {isa = PBXBuildFile; fileRef = 8035CAAA2633A442007B3FD1 /* BottomCommandingController.swift */; };
		8035CAD026377C17007B3FD1 /* CommandingItem.swift in Sources */ = {isa = PBXBuildFile; fileRef = 8035CACA26377C14007B3FD1 /* CommandingItem.swift */; };
		8035CADE2638E435007B3FD1 /* CommandingSection.swift in Sources */ = {isa = PBXBuildFile; fileRef = 8035CADC2638E435007B3FD1 /* CommandingSection.swift */; };
		804EDE1528C00CA400371C6B /* ContentHeightResolutionContext.swift in Sources */ = {isa = PBXBuildFile; fileRef = 804EDE1428C00CA400371C6B /* ContentHeightResolutionContext.swift */; };
		80AECC21263339E3005AF2F3 /* BottomSheetController.swift in Sources */ = {isa = PBXBuildFile; fileRef = 80AECBD82629F18E005AF2F3 /* BottomSheetController.swift */; };
		80AECC22263339E5005AF2F3 /* BottomSheetPassthroughView.swift in Sources */ = {isa = PBXBuildFile; fileRef = 80AECBF1262FC34E005AF2F3 /* BottomSheetPassthroughView.swift */; };
		8FA3CB5B246B19EA0049E431 /* ColorTests.swift in Sources */ = {isa = PBXBuildFile; fileRef = 8FA3CB5A246B19EA0049E431 /* ColorTests.swift */; };
		8FD01188228A82A600D25925 /* Colors.swift in Sources */ = {isa = PBXBuildFile; fileRef = A5CEC16C20D98EE70016922A /* Colors.swift */; };
		92088EF92666DB2C003F571A /* PersonaButton.swift in Sources */ = {isa = PBXBuildFile; fileRef = 92088EF72666DB2C003F571A /* PersonaButton.swift */; };
		920945492703DDA000B38E1A /* CardNudgeTokenSet.swift in Sources */ = {isa = PBXBuildFile; fileRef = 920945472703DDA000B38E1A /* CardNudgeTokenSet.swift */; };
		922A34DF27BB87990062721F /* TokenizedControlView.swift in Sources */ = {isa = PBXBuildFile; fileRef = 922A34DE27BB87990062721F /* TokenizedControlView.swift */; };
		923DB9D4274CB65700D8E58A /* TokenizedControl.swift in Sources */ = {isa = PBXBuildFile; fileRef = 923DB9D2274CB65700D8E58A /* TokenizedControl.swift */; };
		923DB9D5274CB65700D8E58A /* FluentTheme.swift in Sources */ = {isa = PBXBuildFile; fileRef = 923DB9D3274CB65700D8E58A /* FluentTheme.swift */; };
		923DB9D7274CB66D00D8E58A /* ControlHostingView.swift in Sources */ = {isa = PBXBuildFile; fileRef = 923DB9D6274CB66D00D8E58A /* ControlHostingView.swift */; };
		923DF2E72712B6AB00637646 /* libFluentUI.a in Frameworks */ = {isa = PBXBuildFile; fileRef = 8FD01166228A820600D25925 /* libFluentUI.a */; };
		923DF2E82712B6C400637646 /* FluentUIResources-ios.bundle in Resources */ = {isa = PBXBuildFile; fileRef = A5DA88FC226FAA01000A8EA8 /* FluentUIResources-ios.bundle */; };
		924268A2277AD9F700C5A452 /* FontTests.swift in Sources */ = {isa = PBXBuildFile; fileRef = 924268A1277AD9F700C5A452 /* FontTests.swift */; };
		925728F7276D6AF800EE1019 /* ShadowInfo.swift in Sources */ = {isa = PBXBuildFile; fileRef = 925728F6276D6AF800EE1019 /* ShadowInfo.swift */; };
		925728F9276D6B5800EE1019 /* FontInfo.swift in Sources */ = {isa = PBXBuildFile; fileRef = 925728F8276D6B5800EE1019 /* FontInfo.swift */; };
		925D461D26FD133600179583 /* GlobalTokens.swift in Sources */ = {isa = PBXBuildFile; fileRef = 925D461B26FD133600179583 /* GlobalTokens.swift */; };
		925D462026FD18B200179583 /* AliasTokens.swift in Sources */ = {isa = PBXBuildFile; fileRef = 925D461E26FD18B200179583 /* AliasTokens.swift */; };
		9275105626815A7100F12730 /* MSFPersonaButtonCarousel.swift in Sources */ = {isa = PBXBuildFile; fileRef = 9275105426815A7100F12730 /* MSFPersonaButtonCarousel.swift */; };
		927EB2BD278627440069753D /* PersonaButtonModifiers.swift in Sources */ = {isa = PBXBuildFile; fileRef = 927EB2BC278627440069753D /* PersonaButtonModifiers.swift */; };
		9298798B2669A875002B1EB4 /* PersonaButtonTokenSet.swift in Sources */ = {isa = PBXBuildFile; fileRef = 927E34C62668350800998031 /* PersonaButtonTokenSet.swift */; };
		929DD257266ED3AC00E8175E /* PersonaButtonCarouselTokenSet.swift in Sources */ = {isa = PBXBuildFile; fileRef = 929DD255266ED3AC00E8175E /* PersonaButtonCarouselTokenSet.swift */; };
		929DD25A266ED3B600E8175E /* PersonaButtonCarousel.swift in Sources */ = {isa = PBXBuildFile; fileRef = 929DD258266ED3B600E8175E /* PersonaButtonCarousel.swift */; };
		92A1E4F526A791590007ED60 /* MSFCardNudge.swift in Sources */ = {isa = PBXBuildFile; fileRef = 92A1E4F326A791590007ED60 /* MSFCardNudge.swift */; };
		92B7E6A326864AE900EFC15E /* MSFPersonaButton.swift in Sources */ = {isa = PBXBuildFile; fileRef = 92B7E6A12684262900EFC15E /* MSFPersonaButton.swift */; };
		92D49054278FF4E50085C018 /* PersonaButtonCarouselModifiers.swift in Sources */ = {isa = PBXBuildFile; fileRef = 92D49053278FF4E50085C018 /* PersonaButtonCarouselModifiers.swift */; };
		92D5598226A0FD2800328FD3 /* CardNudge.swift in Sources */ = {isa = PBXBuildFile; fileRef = 92D5598026A0FD2800328FD3 /* CardNudge.swift */; };
		92D5FDFB28A713990087894B /* LinearGradientInfo.swift in Sources */ = {isa = PBXBuildFile; fileRef = 92D5FDFA28A713990087894B /* LinearGradientInfo.swift */; };
		92DEE2252723D34400E31ED0 /* ControlTokenSet.swift in Sources */ = {isa = PBXBuildFile; fileRef = 92DEE2232723D34400E31ED0 /* ControlTokenSet.swift */; };
		92E7AD5026FE51FF00AE7FF8 /* DynamicColor.swift in Sources */ = {isa = PBXBuildFile; fileRef = 92E7AD4E26FE51FF00AE7FF8 /* DynamicColor.swift */; };
		92EE82AE27025A94009D52B5 /* TokenSet.swift in Sources */ = {isa = PBXBuildFile; fileRef = 92EE82AC27025A94009D52B5 /* TokenSet.swift */; };
		92F8054E272B2DF3000EAFDB /* CardNudgeModifiers.swift in Sources */ = {isa = PBXBuildFile; fileRef = 92079C8E26B66E5100D688DA /* CardNudgeModifiers.swift */; };
		94A7EC1A2836DCB200BFFBAE /* CommandBarCommandGroupsView.swift in Sources */ = {isa = PBXBuildFile; fileRef = 94A7EC192836DCB100BFFBAE /* CommandBarCommandGroupsView.swift */; };
		A257F82A251D98DD002CAA6E /* FluentUI-apple.xcassets in Resources */ = {isa = PBXBuildFile; fileRef = A257F829251D98DD002CAA6E /* FluentUI-apple.xcassets */; };
		A257F82C251D98F3002CAA6E /* FluentUI-ios.xcassets in Resources */ = {isa = PBXBuildFile; fileRef = A257F82B251D98F3002CAA6E /* FluentUI-ios.xcassets */; };
		A542A9D7226FC01100204A52 /* Localizable.strings in Resources */ = {isa = PBXBuildFile; fileRef = A559BB81212B6FA40055E107 /* Localizable.strings */; };
		A542A9D8226FC01700204A52 /* Localizable.stringsdict in Resources */ = {isa = PBXBuildFile; fileRef = A5DF1EAD2213B26900CC741A /* Localizable.stringsdict */; };
		A5CEC16020D980B30016922A /* FluentUITests.swift in Sources */ = {isa = PBXBuildFile; fileRef = A5CEC15F20D980B30016922A /* FluentUITests.swift */; };
		C708B05F260A8778007190FA /* SegmentPillButton.swift in Sources */ = {isa = PBXBuildFile; fileRef = C708B055260A86FA007190FA /* SegmentPillButton.swift */; };
		C708B064260A87F7007190FA /* SegmentItem.swift in Sources */ = {isa = PBXBuildFile; fileRef = C708B04B260A8696007190FA /* SegmentItem.swift */; };
		C77A04B825F03DD1001B3EB6 /* String+Date.swift in Sources */ = {isa = PBXBuildFile; fileRef = C77A04B625F03DD1001B3EB6 /* String+Date.swift */; };
		C77A04EE25F046EB001B3EB6 /* Date+CellFileAccessoryView.swift in Sources */ = {isa = PBXBuildFile; fileRef = C77A04EC25F046EB001B3EB6 /* Date+CellFileAccessoryView.swift */; };
		D64D8E10283BFAEC00D8D7D1 /* TabBarItemTokenSet.swift in Sources */ = {isa = PBXBuildFile; fileRef = D64D8E0F283BFAEC00D8D7D1 /* TabBarItemTokenSet.swift */; };
		D64D8E12283D798D00D8D7D1 /* SideTabBarTokenSet.swift in Sources */ = {isa = PBXBuildFile; fileRef = D64D8E11283D798D00D8D7D1 /* SideTabBarTokenSet.swift */; };
		D6A0124A2810764B00C90535 /* TabBarTokenSet.swift in Sources */ = {isa = PBXBuildFile; fileRef = D6A012492810764B00C90535 /* TabBarTokenSet.swift */; };
		D6F4098927470E7F001B80D4 /* PillButtonTokenSet.swift in Sources */ = {isa = PBXBuildFile; fileRef = D6F4098827470E7F001B80D4 /* PillButtonTokenSet.swift */; };
		D6F4098F274F1A1C001B80D4 /* PillButtonBarTokenSet.swift in Sources */ = {isa = PBXBuildFile; fileRef = D6F4098E274F1A1C001B80D4 /* PillButtonBarTokenSet.swift */; };
		EC02A5F327472EF400E81B3E /* DividerTokenSet.swift in Sources */ = {isa = PBXBuildFile; fileRef = EC02A5F227472EF400E81B3E /* DividerTokenSet.swift */; };
		EC02A5F5274DD19600E81B3E /* MSFDivider.swift in Sources */ = {isa = PBXBuildFile; fileRef = EC02A5F4274DD19500E81B3E /* MSFDivider.swift */; };
		EC24DBC828BD95980026EF92 /* PopupMenuTokenSet.swift in Sources */ = {isa = PBXBuildFile; fileRef = EC24DBC728BD95980026EF92 /* PopupMenuTokenSet.swift */; };
		EC24DBCA28BD99860026EF92 /* PopupMenuItemTokenSet.swift in Sources */ = {isa = PBXBuildFile; fileRef = EC24DBC928BD99860026EF92 /* PopupMenuItemTokenSet.swift */; };
		EC27B8662807A63C00A40B9A /* ResizingHandleTokenSet.swift in Sources */ = {isa = PBXBuildFile; fileRef = EC27B8652807A63C00A40B9A /* ResizingHandleTokenSet.swift */; };
		EC5982D827BF348700FD048D /* MSFAvatar.swift in Sources */ = {isa = PBXBuildFile; fileRef = EC5982D727BF348700FD048D /* MSFAvatar.swift */; };
		EC5982DA27C703EE00FD048D /* CircleCutout.swift in Sources */ = {isa = PBXBuildFile; fileRef = EC5982D927C703ED00FD048D /* CircleCutout.swift */; };
		EC5982DC27CEC02100FD048D /* DrawerTokenSet.swift in Sources */ = {isa = PBXBuildFile; fileRef = EC5982DB27CEC02100FD048D /* DrawerTokenSet.swift */; };
		EC5982DE27D2EA6100FD048D /* SegmentedControlTokenSet.swift in Sources */ = {isa = PBXBuildFile; fileRef = EC5982DD27D2EA6100FD048D /* SegmentedControlTokenSet.swift */; };
		EC6A71EA273DBA520076A586 /* Divider.swift in Sources */ = {isa = PBXBuildFile; fileRef = EC6A71E9273DBA520076A586 /* Divider.swift */; };
		ECA9218627A3301C00B66117 /* MSFAvatarGroup.swift in Sources */ = {isa = PBXBuildFile; fileRef = ECA9218527A3301C00B66117 /* MSFAvatarGroup.swift */; };
		ECA9218A27A33A2D00B66117 /* AvatarGroupModifiers.swift in Sources */ = {isa = PBXBuildFile; fileRef = ECA9218927A33A2D00B66117 /* AvatarGroupModifiers.swift */; };
		ECA921C627B5D10B00B66117 /* ButtonDynamicColors.swift in Sources */ = {isa = PBXBuildFile; fileRef = ECA921C527B5D10A00B66117 /* ButtonDynamicColors.swift */; };
		F5784DBA285D031800DBEAD6 /* docs in Resources */ = {isa = PBXBuildFile; fileRef = F5784DB9285D031800DBEAD6 /* docs */; };
		FD053A352224CA33009B6378 /* DatePickerControllerTests.swift in Sources */ = {isa = PBXBuildFile; fileRef = FD053A342224CA33009B6378 /* DatePickerControllerTests.swift */; };
/* End PBXBuildFile section */

/* Begin PBXContainerItemProxy section */
		8FD011C7228A831700D25925 /* PBXContainerItemProxy */ = {
			isa = PBXContainerItemProxy;
			containerPortal = A5CEC14820D980B20016922A /* Project object */;
			proxyType = 1;
			remoteGlobalIDString = A5DA88FB226FAA01000A8EA8;
			remoteInfo = OfficeUIFabricResources;
		};
/* End PBXContainerItemProxy section */

/* Begin PBXCopyFilesBuildPhase section */
		566C664928CB994F0032314C /* Copy module.modulemap */ = {
			isa = PBXCopyFilesBuildPhase;
			buildActionMask = 2147483647;
			dstPath = include/FluentUI;
			dstSubfolderSpec = 16;
			files = (
				566C664A28CB99830032314C /* module.modulemap in Copy module.modulemap */,
			);
			name = "Copy module.modulemap";
			runOnlyForDeploymentPostprocessing = 0;
		};
/* End PBXCopyFilesBuildPhase section */

/* Begin PBXFileReference section */
		0A3CD0B027BCA36000DBE728 /* HeaderModifiers.swift */ = {isa = PBXFileReference; lastKnownFileType = sourcecode.swift; path = HeaderModifiers.swift; sourceTree = "<group>"; };
		0A3CD0B227BDD26A00DBE728 /* MSFList.swift */ = {isa = PBXFileReference; lastKnownFileType = sourcecode.swift; path = MSFList.swift; sourceTree = "<group>"; };
		0AA874142600237A00D47421 /* PersonaView.swift */ = {isa = PBXFileReference; lastKnownFileType = sourcecode.swift; path = PersonaView.swift; sourceTree = "<group>"; };
		0AC8A8B127C72D4600D9FAF5 /* MSFPersonaView.swift */ = {isa = PBXFileReference; lastKnownFileType = sourcecode.swift; path = MSFPersonaView.swift; sourceTree = "<group>"; };
		0ACD82172620453B0035CD9F /* PersonaViewTokenSet.swift */ = {isa = PBXFileReference; lastKnownFileType = sourcecode.swift; path = PersonaViewTokenSet.swift; sourceTree = "<group>"; };
		0AD70F5926E80A5D008774EC /* CommandBarTokenSet.swift */ = {isa = PBXFileReference; lastKnownFileType = sourcecode.swift; path = CommandBarTokenSet.swift; sourceTree = "<group>"; };
		0BCEFADD2485FEC00088CEE5 /* PopupMenuProtocols.swift */ = {isa = PBXFileReference; lastKnownFileType = sourcecode.swift; path = PopupMenuProtocols.swift; sourceTree = "<group>"; };
		1168630222E131CF0088B302 /* TabBarItemView.swift */ = {isa = PBXFileReference; fileEncoding = 4; lastKnownFileType = sourcecode.swift; path = TabBarItemView.swift; sourceTree = "<group>"; };
		1168630322E131CF0088B302 /* TabBarView.swift */ = {isa = PBXFileReference; fileEncoding = 4; lastKnownFileType = sourcecode.swift; path = TabBarView.swift; sourceTree = "<group>"; };
		118D9847230BBA2300BC0B72 /* TabBarItem.swift */ = {isa = PBXFileReference; lastKnownFileType = sourcecode.swift; path = TabBarItem.swift; sourceTree = "<group>"; };
		2A9745DD281733D700E1A1FD /* TableViewCellTokenSet.swift */ = {isa = PBXFileReference; lastKnownFileType = sourcecode.swift; path = TableViewCellTokenSet.swift; sourceTree = "<group>"; };
		43488C44270FAD0200124C71 /* FluentNotification.swift */ = {isa = PBXFileReference; lastKnownFileType = sourcecode.swift; path = FluentNotification.swift; sourceTree = "<group>"; };
		497DC2D724185885008D86F8 /* PillButtonBar.swift */ = {isa = PBXFileReference; fileEncoding = 4; lastKnownFileType = sourcecode.swift; path = PillButtonBar.swift; sourceTree = "<group>"; };
		497DC2D824185885008D86F8 /* PillButton.swift */ = {isa = PBXFileReference; fileEncoding = 4; lastKnownFileType = sourcecode.swift; path = PillButton.swift; sourceTree = "<group>"; };
		4B0E060A28A248F40045E9BB /* ShimmerLinesShape.swift */ = {isa = PBXFileReference; lastKnownFileType = sourcecode.swift; path = ShimmerLinesShape.swift; sourceTree = "<group>"; };
		4B14B18E28F8DBE40099D52A /* TooltipTokenSet.swift */ = {isa = PBXFileReference; lastKnownFileType = sourcecode.swift; path = TooltipTokenSet.swift; sourceTree = "<group>"; };
		4B1596D2284ACB5F00C3D725 /* ShimmerTokenSet.swift */ = {isa = PBXFileReference; lastKnownFileType = sourcecode.swift; path = ShimmerTokenSet.swift; sourceTree = "<group>"; };
		4B53505E27F63E3F0033B47F /* NotificationModifiers.swift */ = {isa = PBXFileReference; lastKnownFileType = sourcecode.swift; path = NotificationModifiers.swift; sourceTree = "<group>"; };
		4B8A76732862F49E00F90F3A /* ShimmerModifiers.swift */ = {isa = PBXFileReference; lastKnownFileType = sourcecode.swift; path = ShimmerModifiers.swift; sourceTree = "<group>"; };
		4B8A7675286ADCD300F90F3A /* ShimmerLinesView.swift */ = {isa = PBXFileReference; lastKnownFileType = sourcecode.swift; path = ShimmerLinesView.swift; sourceTree = "<group>"; };
		4BBD651E2755FD9500A8B09E /* MSFNotification.swift */ = {isa = PBXFileReference; lastKnownFileType = sourcecode.swift; path = MSFNotification.swift; sourceTree = "<group>"; };
		4BF01D9927B37CF8005B32F2 /* NotificationTokenSet.swift */ = {isa = PBXFileReference; fileEncoding = 4; lastKnownFileType = sourcecode.swift; path = NotificationTokenSet.swift; sourceTree = "<group>"; };
		4BF01D9F27B3A861005B32F2 /* UIApplication+Extensions.swift */ = {isa = PBXFileReference; lastKnownFileType = sourcecode.swift; path = "UIApplication+Extensions.swift"; sourceTree = "<group>"; };
		5303259926B31B6B00611D05 /* AvatarModifiers.swift */ = {isa = PBXFileReference; fileEncoding = 4; lastKnownFileType = sourcecode.swift; path = AvatarModifiers.swift; sourceTree = "<group>"; };
		5306074F26A1E6A4002D49CF /* AvatarGroupTokenSet.swift */ = {isa = PBXFileReference; fileEncoding = 4; lastKnownFileType = sourcecode.swift; path = AvatarGroupTokenSet.swift; sourceTree = "<group>"; };
		5306075126A1E6A4002D49CF /* AvatarGroup.swift */ = {isa = PBXFileReference; fileEncoding = 4; lastKnownFileType = sourcecode.swift; path = AvatarGroup.swift; sourceTree = "<group>"; };
		53097CFF270288FB00A6E4DC /* MSFButton.swift */ = {isa = PBXFileReference; fileEncoding = 4; lastKnownFileType = sourcecode.swift; path = MSFButton.swift; sourceTree = "<group>"; };
		53097D01270288FB00A6E4DC /* Button.swift */ = {isa = PBXFileReference; fileEncoding = 4; lastKnownFileType = sourcecode.swift; path = Button.swift; sourceTree = "<group>"; };
		53097D02270288FB00A6E4DC /* ButtonModifiers.swift */ = {isa = PBXFileReference; fileEncoding = 4; lastKnownFileType = sourcecode.swift; path = ButtonModifiers.swift; sourceTree = "<group>"; };
		53097D03270288FB00A6E4DC /* ButtonTokenSet.swift */ = {isa = PBXFileReference; fileEncoding = 4; lastKnownFileType = sourcecode.swift; path = ButtonTokenSet.swift; sourceTree = "<group>"; };
		53097D0E2702890800A6E4DC /* HeaderTokenSet.swift */ = {isa = PBXFileReference; fileEncoding = 4; lastKnownFileType = sourcecode.swift; path = HeaderTokenSet.swift; sourceTree = "<group>"; };
		53097D0F2702890800A6E4DC /* List.swift */ = {isa = PBXFileReference; fileEncoding = 4; lastKnownFileType = sourcecode.swift; path = List.swift; sourceTree = "<group>"; };
		53097D112702890800A6E4DC /* ListCellTokenSet.swift */ = {isa = PBXFileReference; fileEncoding = 4; lastKnownFileType = sourcecode.swift; path = ListCellTokenSet.swift; sourceTree = "<group>"; };
		53097D132702890800A6E4DC /* ListHeader.swift */ = {isa = PBXFileReference; fileEncoding = 4; lastKnownFileType = sourcecode.swift; path = ListHeader.swift; sourceTree = "<group>"; };
		53097D152702890900A6E4DC /* ListCell.swift */ = {isa = PBXFileReference; fileEncoding = 4; lastKnownFileType = sourcecode.swift; path = ListCell.swift; sourceTree = "<group>"; };
		53097D4527028B1100A6E4DC /* ButtonLegacy.swift */ = {isa = PBXFileReference; fileEncoding = 4; lastKnownFileType = sourcecode.swift; path = ButtonLegacy.swift; sourceTree = "<group>"; };
		530D9C5027EE388200BDCBBF /* SwiftUI+ViewPresentation.swift */ = {isa = PBXFileReference; fileEncoding = 4; lastKnownFileType = sourcecode.swift; path = "SwiftUI+ViewPresentation.swift"; sourceTree = "<group>"; };
		530D9C5227EE7B2C00BDCBBF /* SwiftUI+ViewAnimation.swift */ = {isa = PBXFileReference; fileEncoding = 4; lastKnownFileType = sourcecode.swift; path = "SwiftUI+ViewAnimation.swift"; sourceTree = "<group>"; };
		532299FF27FE108400C016A2 /* MSFHeadsUpDisplay.swift */ = {isa = PBXFileReference; fileEncoding = 4; lastKnownFileType = sourcecode.swift; path = MSFHeadsUpDisplay.swift; sourceTree = "<group>"; };
		5328D96C26FBA3D600F3723B /* IndeterminateProgressBarTokenSet.swift */ = {isa = PBXFileReference; fileEncoding = 4; lastKnownFileType = sourcecode.swift; path = IndeterminateProgressBarTokenSet.swift; sourceTree = "<group>"; };
		5328D96D26FBA3D600F3723B /* IndeterminateProgressBarModifiers.swift */ = {isa = PBXFileReference; fileEncoding = 4; lastKnownFileType = sourcecode.swift; path = IndeterminateProgressBarModifiers.swift; sourceTree = "<group>"; };
		5328D96F26FBA3D700F3723B /* IndeterminateProgressBar.swift */ = {isa = PBXFileReference; fileEncoding = 4; lastKnownFileType = sourcecode.swift; path = IndeterminateProgressBar.swift; sourceTree = "<group>"; };
		532FE3CE26EA6D73007539C0 /* ActivityIndicatorTokenSet.swift */ = {isa = PBXFileReference; fileEncoding = 4; lastKnownFileType = sourcecode.swift; path = ActivityIndicatorTokenSet.swift; sourceTree = "<group>"; };
		532FE3CF26EA6D73007539C0 /* ActivityIndicatorModifiers.swift */ = {isa = PBXFileReference; fileEncoding = 4; lastKnownFileType = sourcecode.swift; path = ActivityIndicatorModifiers.swift; sourceTree = "<group>"; };
		532FE3D026EA6D74007539C0 /* ActivityIndicator.swift */ = {isa = PBXFileReference; fileEncoding = 4; lastKnownFileType = sourcecode.swift; path = ActivityIndicator.swift; sourceTree = "<group>"; };
		5336B17027F77EB700B01E0D /* HUDModifiers.swift */ = {isa = PBXFileReference; fileEncoding = 4; lastKnownFileType = sourcecode.swift; path = HUDModifiers.swift; sourceTree = "<group>"; };
		5336B17227F77EB700B01E0D /* HUD.swift */ = {isa = PBXFileReference; fileEncoding = 4; lastKnownFileType = sourcecode.swift; path = HUD.swift; sourceTree = "<group>"; };
		5336B17327F77EB700B01E0D /* HeadsUpDisplay.swift */ = {isa = PBXFileReference; fileEncoding = 4; lastKnownFileType = sourcecode.swift; path = HeadsUpDisplay.swift; sourceTree = "<group>"; };
		5336B17427F77EB700B01E0D /* HUD.resources.xcfilelist */ = {isa = PBXFileReference; fileEncoding = 4; lastKnownFileType = text.xcfilelist; path = HUD.resources.xcfilelist; sourceTree = "<group>"; };
		5336B17F27FB6D9B00B01E0D /* HeadsUpDisplayTokenSet.swift */ = {isa = PBXFileReference; fileEncoding = 4; lastKnownFileType = sourcecode.swift; path = HeadsUpDisplayTokenSet.swift; sourceTree = "<group>"; };
		535559E22711411E0094A871 /* FluentUIHostingController.swift */ = {isa = PBXFileReference; fileEncoding = 4; lastKnownFileType = sourcecode.swift; path = FluentUIHostingController.swift; sourceTree = "<group>"; };
		5373D5602694D65C0032A3B4 /* AvatarTokenSet.swift */ = {isa = PBXFileReference; fileEncoding = 4; lastKnownFileType = sourcecode.swift; path = AvatarTokenSet.swift; sourceTree = "<group>"; };
		5373D5612694D65C0032A3B4 /* Avatar.swift */ = {isa = PBXFileReference; fileEncoding = 4; lastKnownFileType = sourcecode.swift; path = Avatar.swift; sourceTree = "<group>"; };
		5373D5632694D65C0032A3B4 /* MSFAvatarPresence.swift */ = {isa = PBXFileReference; fileEncoding = 4; lastKnownFileType = sourcecode.swift; path = MSFAvatarPresence.swift; sourceTree = "<group>"; };
		5373D56D2694D66F0032A3B4 /* UIKit+SwiftUI_interoperability.swift */ = {isa = PBXFileReference; fileEncoding = 4; lastKnownFileType = sourcecode.swift; path = "UIKit+SwiftUI_interoperability.swift"; sourceTree = "<group>"; };
		5373D56F2694D66F0032A3B4 /* SwiftUI+ViewModifiers.swift */ = {isa = PBXFileReference; fileEncoding = 4; lastKnownFileType = sourcecode.swift; path = "SwiftUI+ViewModifiers.swift"; sourceTree = "<group>"; };
		53BCB0CD253A4E8C00620960 /* Obscurable.swift */ = {isa = PBXFileReference; fileEncoding = 4; lastKnownFileType = sourcecode.swift; path = Obscurable.swift; sourceTree = "<group>"; };
		53E2EE0427860D010086D30D /* MSFActivityIndicator.swift */ = {isa = PBXFileReference; fileEncoding = 4; lastKnownFileType = sourcecode.swift; path = MSFActivityIndicator.swift; sourceTree = "<group>"; };
		53E2EE06278799B30086D30D /* MSFIndeterminateProgressBar.swift */ = {isa = PBXFileReference; fileEncoding = 4; lastKnownFileType = sourcecode.swift; path = MSFIndeterminateProgressBar.swift; sourceTree = "<group>"; };
		53FC90C02567300A008A06FD /* FluentUI_common.xcconfig */ = {isa = PBXFileReference; lastKnownFileType = text.xcconfig; path = FluentUI_common.xcconfig; sourceTree = "<group>"; };
		53FC90F525673626008A06FD /* FluentUI_release.xcconfig */ = {isa = PBXFileReference; lastKnownFileType = text.xcconfig; path = FluentUI_release.xcconfig; sourceTree = "<group>"; };
		53FC90F625673626008A06FD /* FluentUI_debug.xcconfig */ = {isa = PBXFileReference; lastKnownFileType = text.xcconfig; path = FluentUI_debug.xcconfig; sourceTree = "<group>"; };
		53FC90F725673626008A06FD /* FluentUITests.xcconfig */ = {isa = PBXFileReference; lastKnownFileType = text.xcconfig; path = FluentUITests.xcconfig; sourceTree = "<group>"; };
		53FC90F925673627008A06FD /* FluentUILib_common.xcconfig */ = {isa = PBXFileReference; lastKnownFileType = text.xcconfig; path = FluentUILib_common.xcconfig; sourceTree = "<group>"; };
		53FC90FA25673627008A06FD /* FluentUIResources.xcconfig */ = {isa = PBXFileReference; lastKnownFileType = text.xcconfig; path = FluentUIResources.xcconfig; sourceTree = "<group>"; };
		566C664828CB97210032314C /* module.modulemap */ = {isa = PBXFileReference; lastKnownFileType = "sourcecode.module-map"; path = module.modulemap; sourceTree = "<group>"; };
		569B036629037AB700940044 /* ShimmerLinesView.swift */ = {isa = PBXFileReference; fileEncoding = 4; lastKnownFileType = sourcecode.swift; path = ShimmerLinesView.swift; sourceTree = "<group>"; };
		569B036729037AB700940044 /* ShimmerView.swift */ = {isa = PBXFileReference; fileEncoding = 4; lastKnownFileType = sourcecode.swift; path = ShimmerView.swift; sourceTree = "<group>"; };
		569B036A2903835E00940044 /* ShimmerTokenSet.swift */ = {isa = PBXFileReference; fileEncoding = 4; lastKnownFileType = sourcecode.swift; path = ShimmerTokenSet.swift; sourceTree = "<group>"; };
		6EB4B25D270ED6450005B808 /* BadgeLabel.swift */ = {isa = PBXFileReference; lastKnownFileType = sourcecode.swift; path = BadgeLabel.swift; sourceTree = "<group>"; };
		6ED4C11A2695A6E800C30BD6 /* UIBarButtonItem+BadgeValue.swift */ = {isa = PBXFileReference; lastKnownFileType = sourcecode.swift; path = "UIBarButtonItem+BadgeValue.swift"; sourceTree = "<group>"; };
		6ED4C11C2696AE4000C30BD6 /* BadgeLabelButton.swift */ = {isa = PBXFileReference; lastKnownFileType = sourcecode.swift; path = BadgeLabelButton.swift; sourceTree = "<group>"; };
		7D0931C224AAAC8C0072458A /* SideTabBar.swift */ = {isa = PBXFileReference; lastKnownFileType = sourcecode.swift; path = SideTabBar.swift; sourceTree = "<group>"; };
		7DC2FB2724C0ED1100367A55 /* TableViewCellFileAccessoryView.swift */ = {isa = PBXFileReference; lastKnownFileType = sourcecode.swift; path = TableViewCellFileAccessoryView.swift; sourceTree = "<group>"; };
		8035CAAA2633A442007B3FD1 /* BottomCommandingController.swift */ = {isa = PBXFileReference; fileEncoding = 4; lastKnownFileType = sourcecode.swift; path = BottomCommandingController.swift; sourceTree = "<group>"; };
		8035CACA26377C14007B3FD1 /* CommandingItem.swift */ = {isa = PBXFileReference; lastKnownFileType = sourcecode.swift; path = CommandingItem.swift; sourceTree = "<group>"; };
		8035CADC2638E435007B3FD1 /* CommandingSection.swift */ = {isa = PBXFileReference; lastKnownFileType = sourcecode.swift; path = CommandingSection.swift; sourceTree = "<group>"; };
		804EDE1428C00CA400371C6B /* ContentHeightResolutionContext.swift */ = {isa = PBXFileReference; lastKnownFileType = sourcecode.swift; path = ContentHeightResolutionContext.swift; sourceTree = "<group>"; };
		80AECBD82629F18E005AF2F3 /* BottomSheetController.swift */ = {isa = PBXFileReference; fileEncoding = 4; lastKnownFileType = sourcecode.swift; path = BottomSheetController.swift; sourceTree = "<group>"; };
		80AECBF1262FC34E005AF2F3 /* BottomSheetPassthroughView.swift */ = {isa = PBXFileReference; lastKnownFileType = sourcecode.swift; path = BottomSheetPassthroughView.swift; sourceTree = "<group>"; };
		86AF4F7425AFC746005D4253 /* PillButtonStyle.swift */ = {isa = PBXFileReference; lastKnownFileType = sourcecode.swift; path = PillButtonStyle.swift; sourceTree = "<group>"; };
		8FA3CB5A246B19EA0049E431 /* ColorTests.swift */ = {isa = PBXFileReference; lastKnownFileType = sourcecode.swift; path = ColorTests.swift; sourceTree = "<group>"; };
		8FD01166228A820600D25925 /* libFluentUI.a */ = {isa = PBXFileReference; explicitFileType = archive.ar; includeInIndex = 0; path = libFluentUI.a; sourceTree = BUILT_PRODUCTS_DIR; };
		92079C8E26B66E5100D688DA /* CardNudgeModifiers.swift */ = {isa = PBXFileReference; lastKnownFileType = sourcecode.swift; path = CardNudgeModifiers.swift; sourceTree = "<group>"; };
		92088EF72666DB2C003F571A /* PersonaButton.swift */ = {isa = PBXFileReference; lastKnownFileType = sourcecode.swift; path = PersonaButton.swift; sourceTree = "<group>"; };
		920945472703DDA000B38E1A /* CardNudgeTokenSet.swift */ = {isa = PBXFileReference; lastKnownFileType = sourcecode.swift; path = CardNudgeTokenSet.swift; sourceTree = "<group>"; };
		922A34DE27BB87990062721F /* TokenizedControlView.swift */ = {isa = PBXFileReference; lastKnownFileType = sourcecode.swift; path = TokenizedControlView.swift; sourceTree = "<group>"; };
		923DB9D2274CB65700D8E58A /* TokenizedControl.swift */ = {isa = PBXFileReference; fileEncoding = 4; lastKnownFileType = sourcecode.swift; path = TokenizedControl.swift; sourceTree = "<group>"; };
		923DB9D3274CB65700D8E58A /* FluentTheme.swift */ = {isa = PBXFileReference; fileEncoding = 4; lastKnownFileType = sourcecode.swift; path = FluentTheme.swift; sourceTree = "<group>"; };
		923DB9D6274CB66D00D8E58A /* ControlHostingView.swift */ = {isa = PBXFileReference; fileEncoding = 4; lastKnownFileType = sourcecode.swift; path = ControlHostingView.swift; sourceTree = "<group>"; };
		924268A1277AD9F700C5A452 /* FontTests.swift */ = {isa = PBXFileReference; lastKnownFileType = sourcecode.swift; path = FontTests.swift; sourceTree = "<group>"; };
		925728F6276D6AF800EE1019 /* ShadowInfo.swift */ = {isa = PBXFileReference; lastKnownFileType = sourcecode.swift; path = ShadowInfo.swift; sourceTree = "<group>"; };
		925728F8276D6B5800EE1019 /* FontInfo.swift */ = {isa = PBXFileReference; lastKnownFileType = sourcecode.swift; path = FontInfo.swift; sourceTree = "<group>"; };
		925D461B26FD133600179583 /* GlobalTokens.swift */ = {isa = PBXFileReference; lastKnownFileType = sourcecode.swift; path = GlobalTokens.swift; sourceTree = "<group>"; };
		925D461E26FD18B200179583 /* AliasTokens.swift */ = {isa = PBXFileReference; lastKnownFileType = sourcecode.swift; path = AliasTokens.swift; sourceTree = "<group>"; };
		9275105426815A7100F12730 /* MSFPersonaButtonCarousel.swift */ = {isa = PBXFileReference; lastKnownFileType = sourcecode.swift; path = MSFPersonaButtonCarousel.swift; sourceTree = "<group>"; };
		927E34C62668350800998031 /* PersonaButtonTokenSet.swift */ = {isa = PBXFileReference; lastKnownFileType = sourcecode.swift; path = PersonaButtonTokenSet.swift; sourceTree = "<group>"; };
		927EB2BC278627440069753D /* PersonaButtonModifiers.swift */ = {isa = PBXFileReference; lastKnownFileType = sourcecode.swift; path = PersonaButtonModifiers.swift; sourceTree = "<group>"; };
		929DD255266ED3AC00E8175E /* PersonaButtonCarouselTokenSet.swift */ = {isa = PBXFileReference; fileEncoding = 4; lastKnownFileType = sourcecode.swift; path = PersonaButtonCarouselTokenSet.swift; sourceTree = "<group>"; };
		929DD258266ED3B600E8175E /* PersonaButtonCarousel.swift */ = {isa = PBXFileReference; fileEncoding = 4; lastKnownFileType = sourcecode.swift; path = PersonaButtonCarousel.swift; sourceTree = "<group>"; };
		92A1E4F326A791590007ED60 /* MSFCardNudge.swift */ = {isa = PBXFileReference; lastKnownFileType = sourcecode.swift; path = MSFCardNudge.swift; sourceTree = "<group>"; };
		92B7E6A12684262900EFC15E /* MSFPersonaButton.swift */ = {isa = PBXFileReference; lastKnownFileType = sourcecode.swift; path = MSFPersonaButton.swift; sourceTree = "<group>"; };
		92D49053278FF4E50085C018 /* PersonaButtonCarouselModifiers.swift */ = {isa = PBXFileReference; lastKnownFileType = sourcecode.swift; path = PersonaButtonCarouselModifiers.swift; sourceTree = "<group>"; };
		92D5598026A0FD2800328FD3 /* CardNudge.swift */ = {isa = PBXFileReference; lastKnownFileType = sourcecode.swift; path = CardNudge.swift; sourceTree = "<group>"; };
		92D5FDFA28A713990087894B /* LinearGradientInfo.swift */ = {isa = PBXFileReference; lastKnownFileType = sourcecode.swift; path = LinearGradientInfo.swift; sourceTree = "<group>"; };
		92DEE2232723D34400E31ED0 /* ControlTokenSet.swift */ = {isa = PBXFileReference; lastKnownFileType = sourcecode.swift; path = ControlTokenSet.swift; sourceTree = "<group>"; };
		92E7AD4E26FE51FF00AE7FF8 /* DynamicColor.swift */ = {isa = PBXFileReference; lastKnownFileType = sourcecode.swift; path = DynamicColor.swift; sourceTree = "<group>"; };
		92EE82AC27025A94009D52B5 /* TokenSet.swift */ = {isa = PBXFileReference; lastKnownFileType = sourcecode.swift; path = TokenSet.swift; sourceTree = "<group>"; };
		94A7EC192836DCB100BFFBAE /* CommandBarCommandGroupsView.swift */ = {isa = PBXFileReference; lastKnownFileType = sourcecode.swift; path = CommandBarCommandGroupsView.swift; sourceTree = "<group>"; };
		A257F829251D98DD002CAA6E /* FluentUI-apple.xcassets */ = {isa = PBXFileReference; lastKnownFileType = folder.assetcatalog; name = "FluentUI-apple.xcassets"; path = "../apple/Resources/FluentUI-apple.xcassets"; sourceTree = "<group>"; };
		A257F82B251D98F3002CAA6E /* FluentUI-ios.xcassets */ = {isa = PBXFileReference; lastKnownFileType = folder.assetcatalog; name = "FluentUI-ios.xcassets"; path = "FluentUI/Resources/FluentUI-ios.xcassets"; sourceTree = "<group>"; };
		A5237ACA21DED7030040BF27 /* ResizingHandleView.swift */ = {isa = PBXFileReference; lastKnownFileType = sourcecode.swift; path = ResizingHandleView.swift; sourceTree = "<group>"; };
		A5237ACC21ED6CA70040BF27 /* DrawerShadowView.swift */ = {isa = PBXFileReference; lastKnownFileType = sourcecode.swift; path = DrawerShadowView.swift; sourceTree = "<group>"; };
		A52648DB2316F4F9003342A0 /* BarButtonItems.swift */ = {isa = PBXFileReference; lastKnownFileType = sourcecode.swift; path = BarButtonItems.swift; sourceTree = "<group>"; };
		A54D97D9217A5FC10072681A /* CALayer+Extensions.swift */ = {isa = PBXFileReference; lastKnownFileType = sourcecode.swift; path = "CALayer+Extensions.swift"; sourceTree = "<group>"; };
		A559BB7D212B6D100055E107 /* String+Extension.swift */ = {isa = PBXFileReference; lastKnownFileType = sourcecode.swift; path = "String+Extension.swift"; sourceTree = "<group>"; };
		A559BB80212B6FA40055E107 /* en */ = {isa = PBXFileReference; lastKnownFileType = text.plist.strings; name = en; path = en.lproj/Localizable.strings; sourceTree = "<group>"; };
		A559BB82212B7D870055E107 /* FluentUIFramework.swift */ = {isa = PBXFileReference; lastKnownFileType = sourcecode.swift; path = FluentUIFramework.swift; sourceTree = "<group>"; };
		A56CE7B522E68A7800AA77EE /* UIColor+Extensions.swift */ = {isa = PBXFileReference; lastKnownFileType = sourcecode.swift; path = "UIColor+Extensions.swift"; sourceTree = "<group>"; };
		A589F853211BA03200471C23 /* Label.swift */ = {isa = PBXFileReference; lastKnownFileType = sourcecode.swift; path = Label.swift; sourceTree = "<group>"; };
		A5961F9C218A254D00E2A506 /* PopupMenuController.swift */ = {isa = PBXFileReference; lastKnownFileType = sourcecode.swift; path = PopupMenuController.swift; sourceTree = "<group>"; };
		A5961F9E218A256B00E2A506 /* PopupMenuItem.swift */ = {isa = PBXFileReference; lastKnownFileType = sourcecode.swift; path = PopupMenuItem.swift; sourceTree = "<group>"; };
		A5961FA0218A25C400E2A506 /* PopupMenuSection.swift */ = {isa = PBXFileReference; lastKnownFileType = sourcecode.swift; path = PopupMenuSection.swift; sourceTree = "<group>"; };
		A5961FA2218A25D100E2A506 /* PopupMenuItemCell.swift */ = {isa = PBXFileReference; lastKnownFileType = sourcecode.swift; path = PopupMenuItemCell.swift; sourceTree = "<group>"; };
		A5961FA4218A260500E2A506 /* PopupMenuSectionHeaderView.swift */ = {isa = PBXFileReference; lastKnownFileType = sourcecode.swift; path = PopupMenuSectionHeaderView.swift; sourceTree = "<group>"; };
		A5961FA6218A2E4500E2A506 /* UIImage+Extensions.swift */ = {isa = PBXFileReference; lastKnownFileType = sourcecode.swift; path = "UIImage+Extensions.swift"; sourceTree = "<group>"; };
		A5B87AF3211E16360038C37C /* DrawerController.swift */ = {isa = PBXFileReference; fileEncoding = 4; lastKnownFileType = sourcecode.swift; path = DrawerController.swift; sourceTree = "<group>"; };
		A5B87AF4211E16360038C37C /* DrawerTransitionAnimator.swift */ = {isa = PBXFileReference; fileEncoding = 4; lastKnownFileType = sourcecode.swift; path = DrawerTransitionAnimator.swift; sourceTree = "<group>"; };
		A5B87AF5211E16360038C37C /* DrawerPresentationController.swift */ = {isa = PBXFileReference; fileEncoding = 4; lastKnownFileType = sourcecode.swift; path = DrawerPresentationController.swift; sourceTree = "<group>"; };
		A5B87B03211E22B70038C37C /* DimmingView.swift */ = {isa = PBXFileReference; lastKnownFileType = sourcecode.swift; path = DimmingView.swift; sourceTree = "<group>"; };
		A5B87B05211E23650038C37C /* UIView+Extensions.swift */ = {isa = PBXFileReference; lastKnownFileType = sourcecode.swift; path = "UIView+Extensions.swift"; sourceTree = "<group>"; };
		A5CEC15420D980B20016922A /* FluentUI.h */ = {isa = PBXFileReference; lastKnownFileType = sourcecode.c.h; path = FluentUI.h; sourceTree = "<group>"; };
		A5CEC15A20D980B30016922A /* FluentUITests.xctest */ = {isa = PBXFileReference; explicitFileType = wrapper.cfbundle; includeInIndex = 0; path = FluentUITests.xctest; sourceTree = BUILT_PRODUCTS_DIR; };
		A5CEC15F20D980B30016922A /* FluentUITests.swift */ = {isa = PBXFileReference; lastKnownFileType = sourcecode.swift; path = FluentUITests.swift; sourceTree = "<group>"; };
		A5CEC16120D980B30016922A /* Info.plist */ = {isa = PBXFileReference; lastKnownFileType = text.plist.xml; path = Info.plist; sourceTree = "<group>"; };
		A5CEC16C20D98EE70016922A /* Colors.swift */ = {isa = PBXFileReference; lastKnownFileType = sourcecode.swift; path = Colors.swift; sourceTree = "<group>"; };
		A5CEC16E20D98F340016922A /* Fonts.swift */ = {isa = PBXFileReference; lastKnownFileType = sourcecode.swift; path = Fonts.swift; sourceTree = "<group>"; };
		A5DA88FC226FAA01000A8EA8 /* FluentUIResources-ios.bundle */ = {isa = PBXFileReference; explicitFileType = wrapper.cfbundle; includeInIndex = 0; path = "FluentUIResources-ios.bundle"; sourceTree = BUILT_PRODUCTS_DIR; };
		A5DA88FE226FAA01000A8EA8 /* Info.plist */ = {isa = PBXFileReference; lastKnownFileType = text.plist.xml; path = Info.plist; sourceTree = "<group>"; };
		A5DCA76321224026005F4CB7 /* Separator.swift */ = {isa = PBXFileReference; lastKnownFileType = sourcecode.swift; path = Separator.swift; sourceTree = "<group>"; };
		A5DF1EAC2213B26900CC741A /* en */ = {isa = PBXFileReference; lastKnownFileType = text.plist.stringsdict; name = en; path = en.lproj/Localizable.stringsdict; sourceTree = "<group>"; };
		B441478C228CDA130040E88E /* BooleanCell.swift */ = {isa = PBXFileReference; lastKnownFileType = sourcecode.swift; path = BooleanCell.swift; sourceTree = "<group>"; };
		B444D6B52183A9740002B4D4 /* BadgeView.swift */ = {isa = PBXFileReference; lastKnownFileType = sourcecode.swift; path = BadgeView.swift; sourceTree = "<group>"; };
		B45EB78F219E310F008646A2 /* BadgeField.swift */ = {isa = PBXFileReference; lastKnownFileType = sourcecode.swift; path = BadgeField.swift; sourceTree = "<group>"; };
		B46D3F922151D95F0029772C /* PersonaCell.swift */ = {isa = PBXFileReference; lastKnownFileType = sourcecode.swift; path = PersonaCell.swift; sourceTree = "<group>"; };
		B46D3F9C215985AC0029772C /* PersonaListView.swift */ = {isa = PBXFileReference; lastKnownFileType = sourcecode.swift; path = PersonaListView.swift; sourceTree = "<group>"; };
		B47B58B722F8E5840078DE38 /* PeoplePicker.swift */ = {isa = PBXFileReference; lastKnownFileType = sourcecode.swift; path = PeoplePicker.swift; sourceTree = "<group>"; };
		B483323621DEB5A00022B4CC /* TouchForwardingView.swift */ = {isa = PBXFileReference; lastKnownFileType = sourcecode.swift; path = TouchForwardingView.swift; sourceTree = "<group>"; };
		B498141321E424920077B48D /* TableViewCell.swift */ = {isa = PBXFileReference; lastKnownFileType = sourcecode.swift; path = TableViewCell.swift; sourceTree = "<group>"; };
		B4A8BBCC21BF6D6900D5E3ED /* BadgeStringExtractor.swift */ = {isa = PBXFileReference; lastKnownFileType = sourcecode.swift; path = BadgeStringExtractor.swift; sourceTree = "<group>"; };
		B4BA27872319DC0D0001563C /* PersonaBadgeViewDataSource.swift */ = {isa = PBXFileReference; lastKnownFileType = sourcecode.swift; path = PersonaBadgeViewDataSource.swift; sourceTree = "<group>"; };
		B4E782C02176AD5E00A7DFCE /* ActionsCell.swift */ = {isa = PBXFileReference; lastKnownFileType = sourcecode.swift; path = ActionsCell.swift; sourceTree = "<group>"; };
		B4E782C221793AB200A7DFCE /* ActivityIndicatorCell.swift */ = {isa = PBXFileReference; lastKnownFileType = sourcecode.swift; path = ActivityIndicatorCell.swift; sourceTree = "<group>"; };
		B4E782C62179509A00A7DFCE /* CenteredLabelCell.swift */ = {isa = PBXFileReference; lastKnownFileType = sourcecode.swift; path = CenteredLabelCell.swift; sourceTree = "<group>"; };
		B4EF53C2215AF1AB00573E8F /* Persona.swift */ = {isa = PBXFileReference; lastKnownFileType = sourcecode.swift; path = Persona.swift; sourceTree = "<group>"; };
		B4EF66502294A664007FEAB0 /* TableViewHeaderFooterView.swift */ = {isa = PBXFileReference; lastKnownFileType = sourcecode.swift; path = TableViewHeaderFooterView.swift; sourceTree = "<group>"; };
		C0938E43235E8ED500256251 /* AnimationSynchronizer.swift */ = {isa = PBXFileReference; lastKnownFileType = sourcecode.swift; path = AnimationSynchronizer.swift; sourceTree = "<group>"; };
		C0EAAEAC2347E1DF00C7244E /* ShimmerView.swift */ = {isa = PBXFileReference; lastKnownFileType = sourcecode.swift; path = ShimmerView.swift; sourceTree = "<group>"; };
		C708B04B260A8696007190FA /* SegmentItem.swift */ = {isa = PBXFileReference; lastKnownFileType = sourcecode.swift; path = SegmentItem.swift; sourceTree = "<group>"; };
		C708B055260A86FA007190FA /* SegmentPillButton.swift */ = {isa = PBXFileReference; lastKnownFileType = sourcecode.swift; path = SegmentPillButton.swift; sourceTree = "<group>"; };
		C7752C7B2790C1F40012F860 /* FluentUILib_release.xcconfig */ = {isa = PBXFileReference; lastKnownFileType = text.xcconfig; path = FluentUILib_release.xcconfig; sourceTree = "<group>"; };
		C7752C7C2790C1F40012F860 /* FluentUILib_debug.xcconfig */ = {isa = PBXFileReference; lastKnownFileType = text.xcconfig; path = FluentUILib_debug.xcconfig; sourceTree = "<group>"; };
		C77A04B625F03DD1001B3EB6 /* String+Date.swift */ = {isa = PBXFileReference; lastKnownFileType = sourcecode.swift; path = "String+Date.swift"; sourceTree = "<group>"; };
		C77A04EC25F046EB001B3EB6 /* Date+CellFileAccessoryView.swift */ = {isa = PBXFileReference; lastKnownFileType = sourcecode.swift; path = "Date+CellFileAccessoryView.swift"; sourceTree = "<group>"; };
		CCC18C2B2501B22F00BE830E /* CardView.swift */ = {isa = PBXFileReference; lastKnownFileType = sourcecode.swift; path = CardView.swift; sourceTree = "<group>"; };
		D64D8E0F283BFAEC00D8D7D1 /* TabBarItemTokenSet.swift */ = {isa = PBXFileReference; lastKnownFileType = sourcecode.swift; path = TabBarItemTokenSet.swift; sourceTree = "<group>"; };
		D64D8E11283D798D00D8D7D1 /* SideTabBarTokenSet.swift */ = {isa = PBXFileReference; lastKnownFileType = sourcecode.swift; path = SideTabBarTokenSet.swift; sourceTree = "<group>"; };
		D6A012492810764B00C90535 /* TabBarTokenSet.swift */ = {isa = PBXFileReference; fileEncoding = 4; lastKnownFileType = sourcecode.swift; path = TabBarTokenSet.swift; sourceTree = "<group>"; };
		D6F4098827470E7F001B80D4 /* PillButtonTokenSet.swift */ = {isa = PBXFileReference; fileEncoding = 4; lastKnownFileType = sourcecode.swift; path = PillButtonTokenSet.swift; sourceTree = "<group>"; };
		D6F4098E274F1A1C001B80D4 /* PillButtonBarTokenSet.swift */ = {isa = PBXFileReference; fileEncoding = 4; lastKnownFileType = sourcecode.swift; path = PillButtonBarTokenSet.swift; sourceTree = "<group>"; };
		EC02A5F227472EF400E81B3E /* DividerTokenSet.swift */ = {isa = PBXFileReference; lastKnownFileType = sourcecode.swift; path = DividerTokenSet.swift; sourceTree = "<group>"; };
		EC02A5F4274DD19500E81B3E /* MSFDivider.swift */ = {isa = PBXFileReference; lastKnownFileType = sourcecode.swift; path = MSFDivider.swift; sourceTree = "<group>"; };
		EC24DBC728BD95980026EF92 /* PopupMenuTokenSet.swift */ = {isa = PBXFileReference; lastKnownFileType = sourcecode.swift; path = PopupMenuTokenSet.swift; sourceTree = "<group>"; };
		EC24DBC928BD99860026EF92 /* PopupMenuItemTokenSet.swift */ = {isa = PBXFileReference; lastKnownFileType = sourcecode.swift; path = PopupMenuItemTokenSet.swift; sourceTree = "<group>"; };
		EC27B8652807A63C00A40B9A /* ResizingHandleTokenSet.swift */ = {isa = PBXFileReference; lastKnownFileType = sourcecode.swift; path = ResizingHandleTokenSet.swift; sourceTree = "<group>"; };
		EC5982D727BF348700FD048D /* MSFAvatar.swift */ = {isa = PBXFileReference; lastKnownFileType = sourcecode.swift; path = MSFAvatar.swift; sourceTree = "<group>"; };
		EC5982D927C703ED00FD048D /* CircleCutout.swift */ = {isa = PBXFileReference; lastKnownFileType = sourcecode.swift; path = CircleCutout.swift; sourceTree = "<group>"; };
		EC5982DB27CEC02100FD048D /* DrawerTokenSet.swift */ = {isa = PBXFileReference; lastKnownFileType = sourcecode.swift; path = DrawerTokenSet.swift; sourceTree = "<group>"; };
		EC5982DD27D2EA6100FD048D /* SegmentedControlTokenSet.swift */ = {isa = PBXFileReference; lastKnownFileType = sourcecode.swift; path = SegmentedControlTokenSet.swift; sourceTree = "<group>"; };
		EC6A71E9273DBA520076A586 /* Divider.swift */ = {isa = PBXFileReference; lastKnownFileType = sourcecode.swift; path = Divider.swift; sourceTree = "<group>"; };
		ECA92183279A177D00B66117 /* DividerModifiers.swift */ = {isa = PBXFileReference; lastKnownFileType = sourcecode.swift; path = DividerModifiers.swift; sourceTree = "<group>"; };
		ECA9218527A3301C00B66117 /* MSFAvatarGroup.swift */ = {isa = PBXFileReference; lastKnownFileType = sourcecode.swift; path = MSFAvatarGroup.swift; sourceTree = "<group>"; };
		ECA9218927A33A2D00B66117 /* AvatarGroupModifiers.swift */ = {isa = PBXFileReference; lastKnownFileType = sourcecode.swift; path = AvatarGroupModifiers.swift; sourceTree = "<group>"; };
		ECA921C527B5D10A00B66117 /* ButtonDynamicColors.swift */ = {isa = PBXFileReference; lastKnownFileType = sourcecode.swift; path = ButtonDynamicColors.swift; sourceTree = "<group>"; };
		ECEBA8FB25EDF3380048EE24 /* SegmentedControl.swift */ = {isa = PBXFileReference; fileEncoding = 4; lastKnownFileType = sourcecode.swift; path = SegmentedControl.swift; sourceTree = "<group>"; };
		F5784DB9285D031800DBEAD6 /* docs */ = {isa = PBXFileReference; lastKnownFileType = folder; path = docs; sourceTree = "<group>"; };
		FC414E1E258876FB00069E73 /* CommandBar.swift */ = {isa = PBXFileReference; lastKnownFileType = sourcecode.swift; path = CommandBar.swift; sourceTree = "<group>"; };
		FC414E242588798000069E73 /* CommandBarButtonGroupView.swift */ = {isa = PBXFileReference; lastKnownFileType = sourcecode.swift; path = CommandBarButtonGroupView.swift; sourceTree = "<group>"; };
		FC414E2A25887A4B00069E73 /* CommandBarButton.swift */ = {isa = PBXFileReference; lastKnownFileType = sourcecode.swift; path = CommandBarButton.swift; sourceTree = "<group>"; };
		FC414E4E2588B65C00069E73 /* CommandBarItem.swift */ = {isa = PBXFileReference; lastKnownFileType = sourcecode.swift; path = CommandBarItem.swift; sourceTree = "<group>"; };
		FD053A342224CA33009B6378 /* DatePickerControllerTests.swift */ = {isa = PBXFileReference; lastKnownFileType = sourcecode.swift; path = DatePickerControllerTests.swift; sourceTree = "<group>"; };
		FD0D29D52151A3D700E8655E /* CardPresenterNavigationController.swift */ = {isa = PBXFileReference; lastKnownFileType = sourcecode.swift; path = CardPresenterNavigationController.swift; sourceTree = "<group>"; };
		FD1FAE1A2272464B00A5DBA4 /* GenericDateTimePicker.swift */ = {isa = PBXFileReference; lastKnownFileType = sourcecode.swift; path = GenericDateTimePicker.swift; sourceTree = "<group>"; };
		FD256C5A2183B90B00EC9588 /* DatePickerSelectionManager.swift */ = {isa = PBXFileReference; lastKnownFileType = sourcecode.swift; path = DatePickerSelectionManager.swift; sourceTree = "<group>"; };
		FD41C86E22DD13230086F899 /* ContentScrollViewTraits.swift */ = {isa = PBXFileReference; fileEncoding = 4; lastKnownFileType = sourcecode.swift; path = ContentScrollViewTraits.swift; sourceTree = "<group>"; };
		FD41C87022DD13230086F899 /* ShyHeaderController.swift */ = {isa = PBXFileReference; fileEncoding = 4; lastKnownFileType = sourcecode.swift; path = ShyHeaderController.swift; sourceTree = "<group>"; };
		FD41C87122DD13230086F899 /* ShyHeaderView.swift */ = {isa = PBXFileReference; fileEncoding = 4; lastKnownFileType = sourcecode.swift; path = ShyHeaderView.swift; sourceTree = "<group>"; };
		FD41C87A22DD13230086F899 /* LargeTitleView.swift */ = {isa = PBXFileReference; fileEncoding = 4; lastKnownFileType = sourcecode.swift; path = LargeTitleView.swift; sourceTree = "<group>"; };
		FD41C87B22DD13230086F899 /* NavigationBar.swift */ = {isa = PBXFileReference; fileEncoding = 4; lastKnownFileType = sourcecode.swift; path = NavigationBar.swift; sourceTree = "<group>"; };
		FD41C87E22DD13230086F899 /* SearchBar.swift */ = {isa = PBXFileReference; fileEncoding = 4; lastKnownFileType = sourcecode.swift; path = SearchBar.swift; sourceTree = "<group>"; };
		FD41C87F22DD13230086F899 /* NavigationController.swift */ = {isa = PBXFileReference; fileEncoding = 4; lastKnownFileType = sourcecode.swift; path = NavigationController.swift; sourceTree = "<group>"; };
		FD41C88022DD13230086F899 /* NavigationAnimator.swift */ = {isa = PBXFileReference; fileEncoding = 4; lastKnownFileType = sourcecode.swift; path = NavigationAnimator.swift; sourceTree = "<group>"; };
		FD41C8B122DD3BB70086F899 /* UIScrollView+Extensions.swift */ = {isa = PBXFileReference; lastKnownFileType = sourcecode.swift; path = "UIScrollView+Extensions.swift"; sourceTree = "<group>"; };
		FD41C8B422DD3EA20086F899 /* NSLayoutConstraint+Extensions.swift */ = {isa = PBXFileReference; lastKnownFileType = sourcecode.swift; path = "NSLayoutConstraint+Extensions.swift"; sourceTree = "<group>"; };
		FD41C8BD22DD47120086F899 /* UINavigationItem+Navigation.swift */ = {isa = PBXFileReference; lastKnownFileType = sourcecode.swift; path = "UINavigationItem+Navigation.swift"; sourceTree = "<group>"; };
		FD4F2A1A2148937100C437D6 /* PageCardPresenterController.swift */ = {isa = PBXFileReference; lastKnownFileType = sourcecode.swift; path = PageCardPresenterController.swift; sourceTree = "<group>"; };
		FD4F2A1F214AE20400C437D6 /* DatePickerController.swift */ = {isa = PBXFileReference; fileEncoding = 4; lastKnownFileType = sourcecode.swift; path = DatePickerController.swift; sourceTree = "<group>"; };
		FD599D0121348439008845EE /* CalendarView.swift */ = {isa = PBXFileReference; lastKnownFileType = sourcecode.swift; path = CalendarView.swift; sourceTree = "<group>"; };
		FD599D052134A682008845EE /* AccessibleViewDelegate.swift */ = {isa = PBXFileReference; fileEncoding = 4; lastKnownFileType = sourcecode.swift; path = AccessibleViewDelegate.swift; sourceTree = "<group>"; };
		FD599D072134AB0E008845EE /* CalendarViewWeekdayHeadingView.swift */ = {isa = PBXFileReference; fileEncoding = 4; lastKnownFileType = sourcecode.swift; path = CalendarViewWeekdayHeadingView.swift; sourceTree = "<group>"; };
		FD599D092134AB15008845EE /* CalendarViewLayout.swift */ = {isa = PBXFileReference; fileEncoding = 4; lastKnownFileType = sourcecode.swift; path = CalendarViewLayout.swift; sourceTree = "<group>"; };
		FD599D0B2134AB1E008845EE /* CalendarViewDataSource.swift */ = {isa = PBXFileReference; fileEncoding = 4; lastKnownFileType = sourcecode.swift; path = CalendarViewDataSource.swift; sourceTree = "<group>"; };
		FD5ADBF32190CDC80005A9AF /* DateTimePickerController.swift */ = {isa = PBXFileReference; lastKnownFileType = sourcecode.swift; path = DateTimePickerController.swift; sourceTree = "<group>"; };
		FD5BBE3A214B2F44008964B4 /* Date+Extensions.swift */ = {isa = PBXFileReference; lastKnownFileType = sourcecode.swift; path = "Date+Extensions.swift"; sourceTree = "<group>"; };
		FD5BBE40214C6AF3008964B4 /* TwoLineTitleView.swift */ = {isa = PBXFileReference; lastKnownFileType = sourcecode.swift; path = TwoLineTitleView.swift; sourceTree = "<group>"; };
		FD5BBE42214C73CE008964B4 /* EasyTapButton.swift */ = {isa = PBXFileReference; lastKnownFileType = sourcecode.swift; path = EasyTapButton.swift; sourceTree = "<group>"; };
		FD7254E82147059D002F4069 /* Calendar+Extensions.swift */ = {isa = PBXFileReference; fileEncoding = 4; lastKnownFileType = sourcecode.swift; path = "Calendar+Extensions.swift"; sourceTree = "<group>"; };
		FD777528219E3F6C00033D58 /* DayOfMonth.swift */ = {isa = PBXFileReference; lastKnownFileType = sourcecode.swift; path = DayOfMonth.swift; sourceTree = "<group>"; };
		FD77752A219E455A00033D58 /* AccessibilityContainerView.swift */ = {isa = PBXFileReference; lastKnownFileType = sourcecode.swift; path = AccessibilityContainerView.swift; sourceTree = "<group>"; };
		FD77752C219E62E100033D58 /* DateTimePickerViewLayout.swift */ = {isa = PBXFileReference; lastKnownFileType = sourcecode.swift; path = DateTimePickerViewLayout.swift; sourceTree = "<group>"; };
		FD77752F21A490BA00033D58 /* DateTimePicker.swift */ = {isa = PBXFileReference; lastKnownFileType = sourcecode.swift; path = DateTimePicker.swift; sourceTree = "<group>"; };
		FD7DF05B21FA7F5000857267 /* Tooltip.swift */ = {isa = PBXFileReference; lastKnownFileType = sourcecode.swift; path = Tooltip.swift; sourceTree = "<group>"; };
		FD7DF05D21FA7FC100857267 /* TooltipView.swift */ = {isa = PBXFileReference; lastKnownFileType = sourcecode.swift; path = TooltipView.swift; sourceTree = "<group>"; };
		FD7DF05F21FA83C900857267 /* TooltipPositionController.swift */ = {isa = PBXFileReference; lastKnownFileType = sourcecode.swift; path = TooltipPositionController.swift; sourceTree = "<group>"; };
		FD8D26422253FF330078E1D3 /* ar */ = {isa = PBXFileReference; lastKnownFileType = text.plist.strings; name = ar; path = ar.lproj/Localizable.strings; sourceTree = "<group>"; };
		FD8D26432253FF330078E1D3 /* ar */ = {isa = PBXFileReference; lastKnownFileType = text.plist.stringsdict; name = ar; path = ar.lproj/Localizable.stringsdict; sourceTree = "<group>"; };
		FD8D26442253FF3E0078E1D3 /* ca */ = {isa = PBXFileReference; lastKnownFileType = text.plist.strings; name = ca; path = ca.lproj/Localizable.strings; sourceTree = "<group>"; };
		FD8D26452253FF3F0078E1D3 /* ca */ = {isa = PBXFileReference; lastKnownFileType = text.plist.stringsdict; name = ca; path = ca.lproj/Localizable.stringsdict; sourceTree = "<group>"; };
		FD8D26462253FF470078E1D3 /* cs */ = {isa = PBXFileReference; lastKnownFileType = text.plist.strings; name = cs; path = cs.lproj/Localizable.strings; sourceTree = "<group>"; };
		FD8D26472253FF470078E1D3 /* cs */ = {isa = PBXFileReference; lastKnownFileType = text.plist.stringsdict; name = cs; path = cs.lproj/Localizable.stringsdict; sourceTree = "<group>"; };
		FD8D26482253FF4F0078E1D3 /* da */ = {isa = PBXFileReference; lastKnownFileType = text.plist.strings; name = da; path = da.lproj/Localizable.strings; sourceTree = "<group>"; };
		FD8D26492253FF500078E1D3 /* da */ = {isa = PBXFileReference; lastKnownFileType = text.plist.stringsdict; name = da; path = da.lproj/Localizable.stringsdict; sourceTree = "<group>"; };
		FD8D264A2254013E0078E1D3 /* de */ = {isa = PBXFileReference; lastKnownFileType = text.plist.strings; name = de; path = de.lproj/Localizable.strings; sourceTree = "<group>"; };
		FD8D264B2254013E0078E1D3 /* de */ = {isa = PBXFileReference; lastKnownFileType = text.plist.stringsdict; name = de; path = de.lproj/Localizable.stringsdict; sourceTree = "<group>"; };
		FD8D264C225401660078E1D3 /* el */ = {isa = PBXFileReference; lastKnownFileType = text.plist.strings; name = el; path = el.lproj/Localizable.strings; sourceTree = "<group>"; };
		FD8D264D225401660078E1D3 /* el */ = {isa = PBXFileReference; lastKnownFileType = text.plist.stringsdict; name = el; path = el.lproj/Localizable.stringsdict; sourceTree = "<group>"; };
		FD8D264E225401880078E1D3 /* en-GB */ = {isa = PBXFileReference; lastKnownFileType = text.plist.strings; name = "en-GB"; path = "en-GB.lproj/Localizable.strings"; sourceTree = "<group>"; };
		FD8D264F225401880078E1D3 /* en-GB */ = {isa = PBXFileReference; lastKnownFileType = text.plist.stringsdict; name = "en-GB"; path = "en-GB.lproj/Localizable.stringsdict"; sourceTree = "<group>"; };
		FD8D2650225401A10078E1D3 /* es-MX */ = {isa = PBXFileReference; lastKnownFileType = text.plist.strings; name = "es-MX"; path = "es-MX.lproj/Localizable.strings"; sourceTree = "<group>"; };
		FD8D2651225401A10078E1D3 /* es-MX */ = {isa = PBXFileReference; lastKnownFileType = text.plist.stringsdict; name = "es-MX"; path = "es-MX.lproj/Localizable.stringsdict"; sourceTree = "<group>"; };
		FD8D2652225401AA0078E1D3 /* es */ = {isa = PBXFileReference; lastKnownFileType = text.plist.strings; name = es; path = es.lproj/Localizable.strings; sourceTree = "<group>"; };
		FD8D2653225401AA0078E1D3 /* es */ = {isa = PBXFileReference; lastKnownFileType = text.plist.stringsdict; name = es; path = es.lproj/Localizable.stringsdict; sourceTree = "<group>"; };
		FD8D2654225401B90078E1D3 /* fi */ = {isa = PBXFileReference; lastKnownFileType = text.plist.strings; name = fi; path = fi.lproj/Localizable.strings; sourceTree = "<group>"; };
		FD8D2655225401B90078E1D3 /* fi */ = {isa = PBXFileReference; lastKnownFileType = text.plist.stringsdict; name = fi; path = fi.lproj/Localizable.stringsdict; sourceTree = "<group>"; };
		FD8D2656225401C10078E1D3 /* fr */ = {isa = PBXFileReference; lastKnownFileType = text.plist.strings; name = fr; path = fr.lproj/Localizable.strings; sourceTree = "<group>"; };
		FD8D2657225401C20078E1D3 /* fr */ = {isa = PBXFileReference; lastKnownFileType = text.plist.stringsdict; name = fr; path = fr.lproj/Localizable.stringsdict; sourceTree = "<group>"; };
		FD8D2658225401CD0078E1D3 /* he */ = {isa = PBXFileReference; lastKnownFileType = text.plist.strings; name = he; path = he.lproj/Localizable.strings; sourceTree = "<group>"; };
		FD8D2659225401CD0078E1D3 /* he */ = {isa = PBXFileReference; lastKnownFileType = text.plist.stringsdict; name = he; path = he.lproj/Localizable.stringsdict; sourceTree = "<group>"; };
		FD8D265A225401D90078E1D3 /* hi */ = {isa = PBXFileReference; lastKnownFileType = text.plist.strings; name = hi; path = hi.lproj/Localizable.strings; sourceTree = "<group>"; };
		FD8D265B225401D90078E1D3 /* hi */ = {isa = PBXFileReference; lastKnownFileType = text.plist.stringsdict; name = hi; path = hi.lproj/Localizable.stringsdict; sourceTree = "<group>"; };
		FD8D265C225401E50078E1D3 /* hr */ = {isa = PBXFileReference; lastKnownFileType = text.plist.strings; name = hr; path = hr.lproj/Localizable.strings; sourceTree = "<group>"; };
		FD8D265D225401E50078E1D3 /* hr */ = {isa = PBXFileReference; lastKnownFileType = text.plist.stringsdict; name = hr; path = hr.lproj/Localizable.stringsdict; sourceTree = "<group>"; };
		FD8D265E225401F20078E1D3 /* hu */ = {isa = PBXFileReference; lastKnownFileType = text.plist.strings; name = hu; path = hu.lproj/Localizable.strings; sourceTree = "<group>"; };
		FD8D265F225401F30078E1D3 /* hu */ = {isa = PBXFileReference; lastKnownFileType = text.plist.stringsdict; name = hu; path = hu.lproj/Localizable.stringsdict; sourceTree = "<group>"; };
		FD8D2660225401FA0078E1D3 /* id */ = {isa = PBXFileReference; lastKnownFileType = text.plist.strings; name = id; path = id.lproj/Localizable.strings; sourceTree = "<group>"; };
		FD8D2661225401FB0078E1D3 /* id */ = {isa = PBXFileReference; lastKnownFileType = text.plist.stringsdict; name = id; path = id.lproj/Localizable.stringsdict; sourceTree = "<group>"; };
		FD8D2662225402020078E1D3 /* it */ = {isa = PBXFileReference; lastKnownFileType = text.plist.strings; name = it; path = it.lproj/Localizable.strings; sourceTree = "<group>"; };
		FD8D2663225402030078E1D3 /* it */ = {isa = PBXFileReference; lastKnownFileType = text.plist.stringsdict; name = it; path = it.lproj/Localizable.stringsdict; sourceTree = "<group>"; };
		FD8D26642254020E0078E1D3 /* ja */ = {isa = PBXFileReference; lastKnownFileType = text.plist.strings; name = ja; path = ja.lproj/Localizable.strings; sourceTree = "<group>"; };
		FD8D26652254020E0078E1D3 /* ja */ = {isa = PBXFileReference; lastKnownFileType = text.plist.stringsdict; name = ja; path = ja.lproj/Localizable.stringsdict; sourceTree = "<group>"; };
		FD8D2666225402160078E1D3 /* ko */ = {isa = PBXFileReference; lastKnownFileType = text.plist.strings; name = ko; path = ko.lproj/Localizable.strings; sourceTree = "<group>"; };
		FD8D2667225402160078E1D3 /* ko */ = {isa = PBXFileReference; lastKnownFileType = text.plist.stringsdict; name = ko; path = ko.lproj/Localizable.stringsdict; sourceTree = "<group>"; };
		FD8D26682254021D0078E1D3 /* ms */ = {isa = PBXFileReference; lastKnownFileType = text.plist.strings; name = ms; path = ms.lproj/Localizable.strings; sourceTree = "<group>"; };
		FD8D26692254021E0078E1D3 /* ms */ = {isa = PBXFileReference; lastKnownFileType = text.plist.stringsdict; name = ms; path = ms.lproj/Localizable.stringsdict; sourceTree = "<group>"; };
		FD8D266A2254022E0078E1D3 /* nb-NO */ = {isa = PBXFileReference; lastKnownFileType = text.plist.strings; name = "nb-NO"; path = "nb-NO.lproj/Localizable.strings"; sourceTree = "<group>"; };
		FD8D266B2254022E0078E1D3 /* nb-NO */ = {isa = PBXFileReference; lastKnownFileType = text.plist.stringsdict; name = "nb-NO"; path = "nb-NO.lproj/Localizable.stringsdict"; sourceTree = "<group>"; };
		FD8D266C225402DC0078E1D3 /* nl */ = {isa = PBXFileReference; lastKnownFileType = text.plist.strings; name = nl; path = nl.lproj/Localizable.strings; sourceTree = "<group>"; };
		FD8D266D225402DC0078E1D3 /* nl */ = {isa = PBXFileReference; lastKnownFileType = text.plist.stringsdict; name = nl; path = nl.lproj/Localizable.stringsdict; sourceTree = "<group>"; };
		FD8D266E225402E60078E1D3 /* pl */ = {isa = PBXFileReference; lastKnownFileType = text.plist.strings; name = pl; path = pl.lproj/Localizable.strings; sourceTree = "<group>"; };
		FD8D266F225402E60078E1D3 /* pl */ = {isa = PBXFileReference; lastKnownFileType = text.plist.stringsdict; name = pl; path = pl.lproj/Localizable.stringsdict; sourceTree = "<group>"; };
		FD8D2670225402F00078E1D3 /* pt-BR */ = {isa = PBXFileReference; lastKnownFileType = text.plist.strings; name = "pt-BR"; path = "pt-BR.lproj/Localizable.strings"; sourceTree = "<group>"; };
		FD8D2671225402F10078E1D3 /* pt-BR */ = {isa = PBXFileReference; lastKnownFileType = text.plist.stringsdict; name = "pt-BR"; path = "pt-BR.lproj/Localizable.stringsdict"; sourceTree = "<group>"; };
		FD8D2672225402F60078E1D3 /* pt-PT */ = {isa = PBXFileReference; lastKnownFileType = text.plist.strings; name = "pt-PT"; path = "pt-PT.lproj/Localizable.strings"; sourceTree = "<group>"; };
		FD8D2673225402F60078E1D3 /* pt-PT */ = {isa = PBXFileReference; lastKnownFileType = text.plist.stringsdict; name = "pt-PT"; path = "pt-PT.lproj/Localizable.stringsdict"; sourceTree = "<group>"; };
		FD8D2674225403000078E1D3 /* ro */ = {isa = PBXFileReference; lastKnownFileType = text.plist.strings; name = ro; path = ro.lproj/Localizable.strings; sourceTree = "<group>"; };
		FD8D2675225403000078E1D3 /* ro */ = {isa = PBXFileReference; lastKnownFileType = text.plist.stringsdict; name = ro; path = ro.lproj/Localizable.stringsdict; sourceTree = "<group>"; };
		FD8D2676225403070078E1D3 /* ru */ = {isa = PBXFileReference; lastKnownFileType = text.plist.strings; name = ru; path = ru.lproj/Localizable.strings; sourceTree = "<group>"; };
		FD8D2677225403070078E1D3 /* ru */ = {isa = PBXFileReference; lastKnownFileType = text.plist.stringsdict; name = ru; path = ru.lproj/Localizable.stringsdict; sourceTree = "<group>"; };
		FD8D26782254030E0078E1D3 /* sk */ = {isa = PBXFileReference; lastKnownFileType = text.plist.strings; name = sk; path = sk.lproj/Localizable.strings; sourceTree = "<group>"; };
		FD8D26792254030E0078E1D3 /* sk */ = {isa = PBXFileReference; lastKnownFileType = text.plist.stringsdict; name = sk; path = sk.lproj/Localizable.stringsdict; sourceTree = "<group>"; };
		FD8D267A225403160078E1D3 /* sv */ = {isa = PBXFileReference; lastKnownFileType = text.plist.strings; name = sv; path = sv.lproj/Localizable.strings; sourceTree = "<group>"; };
		FD8D267B225403160078E1D3 /* sv */ = {isa = PBXFileReference; lastKnownFileType = text.plist.stringsdict; name = sv; path = sv.lproj/Localizable.stringsdict; sourceTree = "<group>"; };
		FD8D267C2254031B0078E1D3 /* th */ = {isa = PBXFileReference; lastKnownFileType = text.plist.strings; name = th; path = th.lproj/Localizable.strings; sourceTree = "<group>"; };
		FD8D267D2254031B0078E1D3 /* th */ = {isa = PBXFileReference; lastKnownFileType = text.plist.stringsdict; name = th; path = th.lproj/Localizable.stringsdict; sourceTree = "<group>"; };
		FD8D267E225403210078E1D3 /* tr */ = {isa = PBXFileReference; lastKnownFileType = text.plist.strings; name = tr; path = tr.lproj/Localizable.strings; sourceTree = "<group>"; };
		FD8D267F225403220078E1D3 /* tr */ = {isa = PBXFileReference; lastKnownFileType = text.plist.stringsdict; name = tr; path = tr.lproj/Localizable.stringsdict; sourceTree = "<group>"; };
		FD8D2680225403290078E1D3 /* uk */ = {isa = PBXFileReference; lastKnownFileType = text.plist.strings; name = uk; path = uk.lproj/Localizable.strings; sourceTree = "<group>"; };
		FD8D26812254032A0078E1D3 /* uk */ = {isa = PBXFileReference; lastKnownFileType = text.plist.stringsdict; name = uk; path = uk.lproj/Localizable.stringsdict; sourceTree = "<group>"; };
		FD8D2682225403300078E1D3 /* vi */ = {isa = PBXFileReference; lastKnownFileType = text.plist.strings; name = vi; path = vi.lproj/Localizable.strings; sourceTree = "<group>"; };
		FD8D2683225403300078E1D3 /* vi */ = {isa = PBXFileReference; lastKnownFileType = text.plist.stringsdict; name = vi; path = vi.lproj/Localizable.stringsdict; sourceTree = "<group>"; };
		FD8D2684225403360078E1D3 /* zh-Hans */ = {isa = PBXFileReference; lastKnownFileType = text.plist.strings; name = "zh-Hans"; path = "zh-Hans.lproj/Localizable.strings"; sourceTree = "<group>"; };
		FD8D2685225403360078E1D3 /* zh-Hans */ = {isa = PBXFileReference; lastKnownFileType = text.plist.stringsdict; name = "zh-Hans"; path = "zh-Hans.lproj/Localizable.stringsdict"; sourceTree = "<group>"; };
		FD8D26862254033B0078E1D3 /* zh-Hant */ = {isa = PBXFileReference; lastKnownFileType = text.plist.strings; name = "zh-Hant"; path = "zh-Hant.lproj/Localizable.strings"; sourceTree = "<group>"; };
		FD8D26872254033B0078E1D3 /* zh-Hant */ = {isa = PBXFileReference; lastKnownFileType = text.plist.stringsdict; name = "zh-Hant"; path = "zh-Hant.lproj/Localizable.stringsdict"; sourceTree = "<group>"; };
		FD9758062191118D00B67319 /* DateTimePickerView.swift */ = {isa = PBXFileReference; fileEncoding = 4; lastKnownFileType = sourcecode.swift; path = DateTimePickerView.swift; sourceTree = "<group>"; };
		FD9758072191118E00B67319 /* DateTimePickerViewDataSource.swift */ = {isa = PBXFileReference; fileEncoding = 4; lastKnownFileType = sourcecode.swift; path = DateTimePickerViewDataSource.swift; sourceTree = "<group>"; };
		FD9758082191118E00B67319 /* DateTimePickerViewComponentTableView.swift */ = {isa = PBXFileReference; fileEncoding = 4; lastKnownFileType = sourcecode.swift; path = DateTimePickerViewComponentTableView.swift; sourceTree = "<group>"; };
		FD9758092191118E00B67319 /* DateTimePickerViewComponent.swift */ = {isa = PBXFileReference; fileEncoding = 4; lastKnownFileType = sourcecode.swift; path = DateTimePickerViewComponent.swift; sourceTree = "<group>"; };
		FD97580A2191118E00B67319 /* DateTimePickerViewComponentCell.swift */ = {isa = PBXFileReference; fileEncoding = 4; lastKnownFileType = sourcecode.swift; path = DateTimePickerViewComponentCell.swift; sourceTree = "<group>"; };
		FD9A5C862179464F00D224D9 /* DateComponents+Extensions.swift */ = {isa = PBXFileReference; lastKnownFileType = sourcecode.swift; path = "DateComponents+Extensions.swift"; sourceTree = "<group>"; };
		FD9DA7B4232C33A80013E41B /* UIViewController+Navigation.swift */ = {isa = PBXFileReference; fileEncoding = 4; lastKnownFileType = sourcecode.swift; path = "UIViewController+Navigation.swift"; sourceTree = "<group>"; };
		FDA1AF8B21484625001AE720 /* BlurringView.swift */ = {isa = PBXFileReference; fileEncoding = 4; lastKnownFileType = sourcecode.swift; path = BlurringView.swift; sourceTree = "<group>"; };
		FDA1AF90214871B5001AE720 /* CardTransitionAnimator.swift */ = {isa = PBXFileReference; lastKnownFileType = sourcecode.swift; path = CardTransitionAnimator.swift; sourceTree = "<group>"; };
		FDA1AF9221487225001AE720 /* CardPresentationController.swift */ = {isa = PBXFileReference; lastKnownFileType = sourcecode.swift; path = CardPresentationController.swift; sourceTree = "<group>"; };
		FDD454ED21405B390006E84E /* DotView.swift */ = {isa = PBXFileReference; lastKnownFileType = sourcecode.swift; path = DotView.swift; sourceTree = "<group>"; };
		FDF41ED82141A02200EC527C /* CalendarConfiguration.swift */ = {isa = PBXFileReference; lastKnownFileType = sourcecode.swift; path = CalendarConfiguration.swift; sourceTree = "<group>"; };
		FDFB8AEA21361C950046850A /* CalendarViewMonthBannerView.swift */ = {isa = PBXFileReference; fileEncoding = 4; lastKnownFileType = sourcecode.swift; path = CalendarViewMonthBannerView.swift; sourceTree = "<group>"; };
		FDFB8AEC21361C9D0046850A /* CalendarViewDayTodayCell.swift */ = {isa = PBXFileReference; fileEncoding = 4; lastKnownFileType = sourcecode.swift; path = CalendarViewDayTodayCell.swift; sourceTree = "<group>"; };
		FDFB8AED21361C9D0046850A /* CalendarViewDayMonthCell.swift */ = {isa = PBXFileReference; fileEncoding = 4; lastKnownFileType = sourcecode.swift; path = CalendarViewDayMonthCell.swift; sourceTree = "<group>"; };
		FDFB8AEE21361C9D0046850A /* CalendarViewDayCell.swift */ = {isa = PBXFileReference; fileEncoding = 4; lastKnownFileType = sourcecode.swift; path = CalendarViewDayCell.swift; sourceTree = "<group>"; };
		FDFB8AEF21361C9D0046850A /* CalendarViewDayMonthYearCell.swift */ = {isa = PBXFileReference; fileEncoding = 4; lastKnownFileType = sourcecode.swift; path = CalendarViewDayMonthYearCell.swift; sourceTree = "<group>"; };
/* End PBXFileReference section */

/* Begin PBXFrameworksBuildPhase section */
		A5CEC15720D980B30016922A /* Frameworks */ = {
			isa = PBXFrameworksBuildPhase;
			buildActionMask = 2147483647;
			files = (
				923DF2E72712B6AB00637646 /* libFluentUI.a in Frameworks */,
			);
			runOnlyForDeploymentPostprocessing = 0;
		};
/* End PBXFrameworksBuildPhase section */

/* Begin PBXGroup section */
		0AA8741326001F0500D47421 /* Persona */ = {
			isa = PBXGroup;
			children = (
				0AA874142600237A00D47421 /* PersonaView.swift */,
				0ACD82172620453B0035CD9F /* PersonaViewTokenSet.swift */,
				0AC8A8B127C72D4600D9FAF5 /* MSFPersonaView.swift */,
			);
			path = Persona;
			sourceTree = "<group>";
		};
		1168630122E131A20088B302 /* Tab Bar */ = {
			isa = PBXGroup;
			children = (
				7D0931C224AAAC8C0072458A /* SideTabBar.swift */,
				D64D8E11283D798D00D8D7D1 /* SideTabBarTokenSet.swift */,
				118D9847230BBA2300BC0B72 /* TabBarItem.swift */,
				D64D8E0F283BFAEC00D8D7D1 /* TabBarItemTokenSet.swift */,
				1168630222E131CF0088B302 /* TabBarItemView.swift */,
				D6A012492810764B00C90535 /* TabBarTokenSet.swift */,
				1168630322E131CF0088B302 /* TabBarView.swift */,
			);
			path = "Tab Bar";
			sourceTree = "<group>";
		};
		497DC2D62418585D008D86F8 /* Pill Button Bar */ = {
			isa = PBXGroup;
			children = (
				497DC2D824185885008D86F8 /* PillButton.swift */,
				497DC2D724185885008D86F8 /* PillButtonBar.swift */,
				D6F4098E274F1A1C001B80D4 /* PillButtonBarTokenSet.swift */,
				D6F4098827470E7F001B80D4 /* PillButtonTokenSet.swift */,
				86AF4F7425AFC746005D4253 /* PillButtonStyle.swift */,
			);
			path = "Pill Button Bar";
			sourceTree = "<group>";
		};
		4B1C06D228B7EB0300A5F941 /* Shimmer */ = {
			isa = PBXGroup;
			children = (
				4B0E060A28A248F40045E9BB /* ShimmerLinesShape.swift */,
				4B8A7675286ADCD300F90F3A /* ShimmerLinesView.swift */,
				4B8A76732862F49E00F90F3A /* ShimmerModifiers.swift */,
				C0EAAEAC2347E1DF00C7244E /* ShimmerView.swift */,
			);
			path = Shimmer;
			sourceTree = "<group>";
		};
		4BA9B8B5279F2940007536F5 /* Notification */ = {
			isa = PBXGroup;
			children = (
				43488C44270FAD0200124C71 /* FluentNotification.swift */,
				4BBD651E2755FD9500A8B09E /* MSFNotification.swift */,
				4B53505E27F63E3F0033B47F /* NotificationModifiers.swift */,
				4BF01D9927B37CF8005B32F2 /* NotificationTokenSet.swift */,
			);
			path = Notification;
			sourceTree = "<group>";
		};
		5306074E26A1E6A4002D49CF /* AvatarGroup */ = {
			isa = PBXGroup;
			children = (
				5306075126A1E6A4002D49CF /* AvatarGroup.swift */,
				ECA9218927A33A2D00B66117 /* AvatarGroupModifiers.swift */,
				ECA9218527A3301C00B66117 /* MSFAvatarGroup.swift */,
				5306074F26A1E6A4002D49CF /* AvatarGroupTokenSet.swift */,
			);
			path = AvatarGroup;
			sourceTree = "<group>";
		};
		5314DFE625F000740099271A /* Separator */ = {
			isa = PBXGroup;
			children = (
				A5DCA76321224026005F4CB7 /* Separator.swift */,
			);
			path = Separator;
			sourceTree = "<group>";
		};
		5314DFEB25F002240099271A /* ActivityIndicator */ = {
			isa = PBXGroup;
			children = (
				532FE3D026EA6D74007539C0 /* ActivityIndicator.swift */,
				532FE3CF26EA6D73007539C0 /* ActivityIndicatorModifiers.swift */,
				532FE3CE26EA6D73007539C0 /* ActivityIndicatorTokenSet.swift */,
				53E2EE0427860D010086D30D /* MSFActivityIndicator.swift */,
			);
			path = ActivityIndicator;
			sourceTree = "<group>";
		};
		5314DFEC25F0029C0099271A /* Button */ = {
			isa = PBXGroup;
			children = (
				53097D4527028B1100A6E4DC /* ButtonLegacy.swift */,
			);
			path = Button;
			sourceTree = "<group>";
		};
		5314DFEF25F003C60099271A /* DotView */ = {
			isa = PBXGroup;
			children = (
				FDD454ED21405B390006E84E /* DotView.swift */,
			);
			path = DotView;
			sourceTree = "<group>";
		};
		5314DFF025F0042E0099271A /* Label */ = {
			isa = PBXGroup;
			children = (
				A589F853211BA03200471C23 /* Label.swift */,
				6EB4B25D270ED6450005B808 /* BadgeLabel.swift */,
			);
			path = Label;
			sourceTree = "<group>";
		};
		5314DFF325F006060099271A /* TouchForwardingView */ = {
			isa = PBXGroup;
			children = (
				B483323621DEB5A00022B4CC /* TouchForwardingView.swift */,
			);
			path = TouchForwardingView;
			sourceTree = "<group>";
		};
		5314DFF425F0069C0099271A /* IndeterminateProgressBar */ = {
			isa = PBXGroup;
			children = (
				5328D96F26FBA3D700F3723B /* IndeterminateProgressBar.swift */,
				5328D96D26FBA3D600F3723B /* IndeterminateProgressBarModifiers.swift */,
				5328D96C26FBA3D600F3723B /* IndeterminateProgressBarTokenSet.swift */,
				53E2EE06278799B30086D30D /* MSFIndeterminateProgressBar.swift */,
			);
			path = IndeterminateProgressBar;
			sourceTree = "<group>";
		};
		5314DFF525F007020099271A /* EasyTapButton */ = {
			isa = PBXGroup;
			children = (
				FD5BBE42214C73CE008964B4 /* EasyTapButton.swift */,
			);
			path = EasyTapButton;
			sourceTree = "<group>";
		};
		5314DFF625F0079B0099271A /* BarButtonItems */ = {
			isa = PBXGroup;
			children = (
				A52648DB2316F4F9003342A0 /* BarButtonItems.swift */,
			);
			path = BarButtonItems;
			sourceTree = "<group>";
		};
		5314DFF725F007FF0099271A /* ResizingHandleView */ = {
			isa = PBXGroup;
			children = (
				A5237ACA21DED7030040BF27 /* ResizingHandleView.swift */,
				EC27B8652807A63C00A40B9A /* ResizingHandleTokenSet.swift */,
			);
			path = ResizingHandleView;
			sourceTree = "<group>";
		};
		5314DFF825F008870099271A /* TwoLineTitleView */ = {
			isa = PBXGroup;
			children = (
				FD5BBE40214C6AF3008964B4 /* TwoLineTitleView.swift */,
			);
			path = TwoLineTitleView;
			sourceTree = "<group>";
		};
		5314DFF925F008F10099271A /* Obscurable */ = {
			isa = PBXGroup;
			children = (
				FDA1AF8B21484625001AE720 /* BlurringView.swift */,
				A5B87B03211E22B70038C37C /* DimmingView.swift */,
				53BCB0CD253A4E8C00620960 /* Obscurable.swift */,
			);
			path = Obscurable;
			sourceTree = "<group>";
		};
		5336B16E27F77EB700B01E0D /* HUD */ = {
			isa = PBXGroup;
			children = (
				5336B17327F77EB700B01E0D /* HeadsUpDisplay.swift */,
				5336B17F27FB6D9B00B01E0D /* HeadsUpDisplayTokenSet.swift */,
				5336B17227F77EB700B01E0D /* HUD.swift */,
				5336B17027F77EB700B01E0D /* HUDModifiers.swift */,
				532299FF27FE108400C016A2 /* MSFHeadsUpDisplay.swift */,
				5336B17427F77EB700B01E0D /* HUD.resources.xcfilelist */,
			);
			path = HUD;
			sourceTree = "<group>";
		};
		5340828B26CFF298007716E1 /* Recovered References */ = {
			isa = PBXGroup;
			children = (
				4B1596D2284ACB5F00C3D725 /* ShimmerTokenSet.swift */,
			);
			name = "Recovered References";
			sourceTree = "<group>";
		};
		536AEF2125F1EC0300A36206 /* Vnext */ = {
			isa = PBXGroup;
			children = (
				536AEF2E25F1EC0300A36206 /* Button */,
				EC6A71E8273DB98F0076A586 /* Divider */,
				5336B16E27F77EB700B01E0D /* HUD */,
				536AEF3225F1EC0300A36206 /* List */,
				0AA8741326001F0500D47421 /* Persona */,
				4B1C06D228B7EB0300A5F941 /* Shimmer */,
			);
			path = Vnext;
			sourceTree = "<group>";
		};
		536AEF2E25F1EC0300A36206 /* Button */ = {
			isa = PBXGroup;
			children = (
				53097D01270288FB00A6E4DC /* Button.swift */,
				53097D02270288FB00A6E4DC /* ButtonModifiers.swift */,
				53097D03270288FB00A6E4DC /* ButtonTokenSet.swift */,
				53097CFF270288FB00A6E4DC /* MSFButton.swift */,
			);
			path = Button;
			sourceTree = "<group>";
		};
		536AEF3225F1EC0300A36206 /* List */ = {
			isa = PBXGroup;
			children = (
				0A3CD0B027BCA36000DBE728 /* HeaderModifiers.swift */,
				53097D0E2702890800A6E4DC /* HeaderTokenSet.swift */,
				53097D0F2702890800A6E4DC /* List.swift */,
				53097D152702890900A6E4DC /* ListCell.swift */,
				53097D112702890800A6E4DC /* ListCellTokenSet.swift */,
				53097D132702890800A6E4DC /* ListHeader.swift */,
				0A3CD0B227BDD26A00DBE728 /* MSFList.swift */,
			);
			path = List;
			sourceTree = "<group>";
		};
		53FC90BE25672F97008A06FD /* xcode */ = {
			isa = PBXGroup;
			children = (
				53FC90C02567300A008A06FD /* FluentUI_common.xcconfig */,
				53FC90F625673626008A06FD /* FluentUI_debug.xcconfig */,
				53FC90F525673626008A06FD /* FluentUI_release.xcconfig */,
				53FC90F925673627008A06FD /* FluentUILib_common.xcconfig */,
				C7752C7C2790C1F40012F860 /* FluentUILib_debug.xcconfig */,
				C7752C7B2790C1F40012F860 /* FluentUILib_release.xcconfig */,
				53FC90FA25673627008A06FD /* FluentUIResources.xcconfig */,
				53FC90F725673626008A06FD /* FluentUITests.xcconfig */,
			);
			path = xcode;
			sourceTree = "<group>";
		};
		80B1F6F52628CDEB004DFEE5 /* Bottom Sheet */ = {
			isa = PBXGroup;
			children = (
				80AECBD82629F18E005AF2F3 /* BottomSheetController.swift */,
				80AECBF1262FC34E005AF2F3 /* BottomSheetPassthroughView.swift */,
				804EDE1428C00CA400371C6B /* ContentHeightResolutionContext.swift */,
			);
			path = "Bottom Sheet";
			sourceTree = "<group>";
		};
		80B52538264CA5BC00E3FD32 /* Bottom Commanding */ = {
			isa = PBXGroup;
			children = (
				8035CAAA2633A442007B3FD1 /* BottomCommandingController.swift */,
				8035CACA26377C14007B3FD1 /* CommandingItem.swift */,
				8035CADC2638E435007B3FD1 /* CommandingSection.swift */,
			);
			path = "Bottom Commanding";
			sourceTree = "<group>";
		};
		922AF01926615B03005DB168 /* PersonaButton */ = {
			isa = PBXGroup;
			children = (
				92B7E6A12684262900EFC15E /* MSFPersonaButton.swift */,
				92088EF72666DB2C003F571A /* PersonaButton.swift */,
				927EB2BC278627440069753D /* PersonaButtonModifiers.swift */,
				927E34C62668350800998031 /* PersonaButtonTokenSet.swift */,
			);
			path = PersonaButton;
			sourceTree = "<group>";
		};
		923DF2E62712B6AB00637646 /* Frameworks */ = {
			isa = PBXGroup;
			children = (
			);
			name = Frameworks;
			sourceTree = "<group>";
		};
		925D461926FD124B00179583 /* Theme */ = {
			isa = PBXGroup;
			children = (
				925D461A26FD126800179583 /* Tokens */,
				923DB9D3274CB65700D8E58A /* FluentTheme.swift */,
			);
			path = Theme;
			sourceTree = "<group>";
		};
		925D461A26FD126800179583 /* Tokens */ = {
			isa = PBXGroup;
			children = (
				925D461E26FD18B200179583 /* AliasTokens.swift */,
				ECA921C527B5D10A00B66117 /* ButtonDynamicColors.swift */,
				92DEE2232723D34400E31ED0 /* ControlTokenSet.swift */,
				92E7AD4E26FE51FF00AE7FF8 /* DynamicColor.swift */,
				925728F8276D6B5800EE1019 /* FontInfo.swift */,
				925D461B26FD133600179583 /* GlobalTokens.swift */,
				92D5FDFA28A713990087894B /* LinearGradientInfo.swift */,
				925728F6276D6AF800EE1019 /* ShadowInfo.swift */,
				923DB9D2274CB65700D8E58A /* TokenizedControl.swift */,
				922A34DE27BB87990062721F /* TokenizedControlView.swift */,
				92EE82AC27025A94009D52B5 /* TokenSet.swift */,
			);
			path = Tokens;
			sourceTree = "<group>";
		};
		92D5597C26A0FC9700328FD3 /* Card Nudge */ = {
			isa = PBXGroup;
			children = (
				92D5598026A0FD2800328FD3 /* CardNudge.swift */,
				92079C8E26B66E5100D688DA /* CardNudgeModifiers.swift */,
				920945472703DDA000B38E1A /* CardNudgeTokenSet.swift */,
				92A1E4F326A791590007ED60 /* MSFCardNudge.swift */,
			);
			path = "Card Nudge";
			sourceTree = "<group>";
		};
		92F2C5FD267287CF0087C65B /* PersonaButtonCarousel */ = {
			isa = PBXGroup;
			children = (
				9275105426815A7100F12730 /* MSFPersonaButtonCarousel.swift */,
				929DD258266ED3B600E8175E /* PersonaButtonCarousel.swift */,
				92D49053278FF4E50085C018 /* PersonaButtonCarouselModifiers.swift */,
				929DD255266ED3AC00E8175E /* PersonaButtonCarouselTokenSet.swift */,
			);
			path = PersonaButtonCarousel;
			sourceTree = "<group>";
		};
		A5961F9B218A251E00E2A506 /* Popup Menu */ = {
			isa = PBXGroup;
			children = (
				A5961F9C218A254D00E2A506 /* PopupMenuController.swift */,
				A5961F9E218A256B00E2A506 /* PopupMenuItem.swift */,
				A5961FA2218A25D100E2A506 /* PopupMenuItemCell.swift */,
				EC24DBC928BD99860026EF92 /* PopupMenuItemTokenSet.swift */,
				0BCEFADD2485FEC00088CEE5 /* PopupMenuProtocols.swift */,
				A5961FA0218A25C400E2A506 /* PopupMenuSection.swift */,
				A5961FA4218A260500E2A506 /* PopupMenuSectionHeaderView.swift */,
				EC24DBC728BD95980026EF92 /* PopupMenuTokenSet.swift */,
			);
			path = "Popup Menu";
			sourceTree = "<group>";
		};
		A5B87AED211BCA4A0038C37C /* Extensions */ = {
			isa = PBXGroup;
			children = (
				FD41C8B422DD3EA20086F899 /* NSLayoutConstraint+Extensions.swift */,
				A559BB7D212B6D100055E107 /* String+Extension.swift */,
				A56CE7B522E68A7800AA77EE /* UIColor+Extensions.swift */,
				A5961FA6218A2E4500E2A506 /* UIImage+Extensions.swift */,
				FD41C8B122DD3BB70086F899 /* UIScrollView+Extensions.swift */,
				A5B87B05211E23650038C37C /* UIView+Extensions.swift */,
				4BF01D9F27B3A861005B32F2 /* UIApplication+Extensions.swift */,
			);
			path = Extensions;
			sourceTree = "<group>";
		};
		A5B87AF2211E13D00038C37C /* Drawer */ = {
			isa = PBXGroup;
			children = (
				A54D97D9217A5FC10072681A /* CALayer+Extensions.swift */,
				A5B87AF3211E16360038C37C /* DrawerController.swift */,
				A5B87AF5211E16360038C37C /* DrawerPresentationController.swift */,
				A5237ACC21ED6CA70040BF27 /* DrawerShadowView.swift */,
				EC5982DB27CEC02100FD048D /* DrawerTokenSet.swift */,
				A5B87AF4211E16360038C37C /* DrawerTransitionAnimator.swift */,
			);
			path = Drawer;
			sourceTree = "<group>";
		};
		A5CEC14720D980B20016922A = {
			isa = PBXGroup;
			children = (
				F5784DB9285D031800DBEAD6 /* docs */,
				A257F82B251D98F3002CAA6E /* FluentUI-ios.xcassets */,
				A257F829251D98DD002CAA6E /* FluentUI-apple.xcassets */,
				A5CEC15320D980B20016922A /* FluentUI */,
				A5DA88FD226FAA01000A8EA8 /* FluentUI.Resources */,
				A5CEC15E20D980B30016922A /* FluentUI.Tests */,
				53FC90BE25672F97008A06FD /* xcode */,
				A5CEC15220D980B20016922A /* Products */,
				5340828B26CFF298007716E1 /* Recovered References */,
				923DF2E62712B6AB00637646 /* Frameworks */,
			);
			sourceTree = "<group>";
		};
		A5CEC15220D980B20016922A /* Products */ = {
			isa = PBXGroup;
			children = (
				A5CEC15A20D980B30016922A /* FluentUITests.xctest */,
				A5DA88FC226FAA01000A8EA8 /* FluentUIResources-ios.bundle */,
				8FD01166228A820600D25925 /* libFluentUI.a */,
			);
			name = Products;
			sourceTree = "<group>";
		};
		A5CEC15320D980B20016922A /* FluentUI */ = {
			isa = PBXGroup;
			children = (
				5314DFEB25F002240099271A /* ActivityIndicator */,
				C77A04F325F04CFB001B3EB6 /* Avatar */,
				5306074E26A1E6A4002D49CF /* AvatarGroup */,
				5314DFF625F0079B0099271A /* BarButtonItems */,
				80B52538264CA5BC00E3FD32 /* Bottom Commanding */,
				80B1F6F52628CDEB004DFEE5 /* Bottom Sheet */,
				5314DFEC25F0029C0099271A /* Button */,
				CCC18C2A2501B1A900BE830E /* Card */,
				B4F118EA21C8270F00855942 /* Badge Field */,
				FDFB8AE921361C860046850A /* Calendar */,
				92D5597C26A0FC9700328FD3 /* Card Nudge */,
				FC414E1D258876D400069E73 /* Command Bar */,
				A5CEC16B20D98EBF0016922A /* Core */,
				FD599D0021347FA0008845EE /* Date Time Pickers */,
				5314DFEF25F003C60099271A /* DotView */,
				A5B87AF2211E13D00038C37C /* Drawer */,
				5314DFF525F007020099271A /* EasyTapButton */,
				A5B87AED211BCA4A0038C37C /* Extensions */,
				5314DFF425F0069C0099271A /* IndeterminateProgressBar */,
				5314DFF025F0042E0099271A /* Label */,
				FD41C86D22DD12A20086F899 /* Navigation */,
				4BA9B8B5279F2940007536F5 /* Notification */,
				5314DFF925F008F10099271A /* Obscurable */,
				C77A04EB25F0469C001B3EB6 /* Other Cells */,
				B426613C214731AC00E25423 /* People Picker */,
				922AF01926615B03005DB168 /* PersonaButton */,
				92F2C5FD267287CF0087C65B /* PersonaButtonCarousel */,
				497DC2D62418585D008D86F8 /* Pill Button Bar */,
				A5961F9B218A251E00E2A506 /* Popup Menu */,
				FD7254EE2147382D002F4069 /* Presenters */,
				5314DFF725F007FF0099271A /* ResizingHandleView */,
				ECEBA8F625EDEFF70048EE24 /* SegmentedControl */,
				5314DFE625F000740099271A /* Separator */,
				C0A0D75D233AEA9900F432FD /* Shimmer */,
				1168630122E131A20088B302 /* Tab Bar */,
				B444D6B421825B510002B4D4 /* Table View */,
				FD7DF05A21FA7F3200857267 /* Tooltip */,
				5314DFF325F006060099271A /* TouchForwardingView */,
				5314DFF825F008870099271A /* TwoLineTitleView */,
				C0938E42235E8EAF00256251 /* Utilities */,
				536AEF2125F1EC0300A36206 /* Vnext */,
				A5CEC17020D996120016922A /* Resources */,
				A5CEC25720E6A64E0016922A /* Configuration */,
			);
			path = FluentUI;
			sourceTree = "<group>";
		};
		A5CEC15E20D980B30016922A /* FluentUI.Tests */ = {
			isa = PBXGroup;
			children = (
				8FA3CB5A246B19EA0049E431 /* ColorTests.swift */,
				FD053A342224CA33009B6378 /* DatePickerControllerTests.swift */,
				A5CEC15F20D980B30016922A /* FluentUITests.swift */,
				924268A1277AD9F700C5A452 /* FontTests.swift */,
				A5CEC16120D980B30016922A /* Info.plist */,
			);
			path = FluentUI.Tests;
			sourceTree = "<group>";
		};
		A5CEC16B20D98EBF0016922A /* Core */ = {
			isa = PBXGroup;
			children = (
				925D461926FD124B00179583 /* Theme */,
				A5CEC16C20D98EE70016922A /* Colors.swift */,
				923DB9D6274CB66D00D8E58A /* ControlHostingView.swift */,
				A559BB82212B7D870055E107 /* FluentUIFramework.swift */,
				535559E22711411E0094A871 /* FluentUIHostingController.swift */,
				A5CEC16E20D98F340016922A /* Fonts.swift */,
				530D9C5227EE7B2C00BDCBBF /* SwiftUI+ViewAnimation.swift */,
				5373D56F2694D66F0032A3B4 /* SwiftUI+ViewModifiers.swift */,
				530D9C5027EE388200BDCBBF /* SwiftUI+ViewPresentation.swift */,
				5373D56D2694D66F0032A3B4 /* UIKit+SwiftUI_interoperability.swift */,
				566C664828CB97210032314C /* module.modulemap */,
			);
			path = Core;
			sourceTree = "<group>";
		};
		A5CEC17020D996120016922A /* Resources */ = {
			isa = PBXGroup;
			children = (
				A5CEC17320D997CF0016922A /* Localization */,
			);
			path = Resources;
			sourceTree = "<group>";
		};
		A5CEC17320D997CF0016922A /* Localization */ = {
			isa = PBXGroup;
			children = (
				A559BB81212B6FA40055E107 /* Localizable.strings */,
				A5DF1EAD2213B26900CC741A /* Localizable.stringsdict */,
			);
			path = Localization;
			sourceTree = "<group>";
		};
		A5CEC25720E6A64E0016922A /* Configuration */ = {
			isa = PBXGroup;
			children = (
				A5CEC15420D980B20016922A /* FluentUI.h */,
			);
			name = Configuration;
			sourceTree = "<group>";
		};
		A5DA88FD226FAA01000A8EA8 /* FluentUI.Resources */ = {
			isa = PBXGroup;
			children = (
				A5DA88FE226FAA01000A8EA8 /* Info.plist */,
			);
			path = FluentUI.Resources;
			sourceTree = "<group>";
		};
		B426613C214731AC00E25423 /* People Picker */ = {
			isa = PBXGroup;
			children = (
				B47B58B722F8E5840078DE38 /* PeoplePicker.swift */,
				B4BA27872319DC0D0001563C /* PersonaBadgeViewDataSource.swift */,
				B46D3F922151D95F0029772C /* PersonaCell.swift */,
				B46D3F9C215985AC0029772C /* PersonaListView.swift */,
			);
			path = "People Picker";
			sourceTree = "<group>";
		};
		B444D6B421825B510002B4D4 /* Table View */ = {
			isa = PBXGroup;
			children = (
				B498141321E424920077B48D /* TableViewCell.swift */,
				2A9745DD281733D700E1A1FD /* TableViewCellTokenSet.swift */,
				B4EF66502294A664007FEAB0 /* TableViewHeaderFooterView.swift */,
			);
			path = "Table View";
			sourceTree = "<group>";
		};
		B4F118EA21C8270F00855942 /* Badge Field */ = {
			isa = PBXGroup;
			children = (
				B45EB78F219E310F008646A2 /* BadgeField.swift */,
				B4A8BBCC21BF6D6900D5E3ED /* BadgeStringExtractor.swift */,
				B444D6B52183A9740002B4D4 /* BadgeView.swift */,
			);
			path = "Badge Field";
			sourceTree = "<group>";
		};
		C0938E42235E8EAF00256251 /* Utilities */ = {
			isa = PBXGroup;
			children = (
				C0938E43235E8ED500256251 /* AnimationSynchronizer.swift */,
			);
			path = Utilities;
			sourceTree = "<group>";
		};
		C0A0D75D233AEA9900F432FD /* Shimmer */ = {
			isa = PBXGroup;
			children = (
				569B036A2903835E00940044 /* ShimmerTokenSet.swift */,
				569B036629037AB700940044 /* ShimmerLinesView.swift */,
				569B036729037AB700940044 /* ShimmerView.swift */,
			);
			path = Shimmer;
			sourceTree = "<group>";
		};
		C77A04EB25F0469C001B3EB6 /* Other Cells */ = {
			isa = PBXGroup;
			children = (
				B4E782C02176AD5E00A7DFCE /* ActionsCell.swift */,
				B4E782C221793AB200A7DFCE /* ActivityIndicatorCell.swift */,
				B441478C228CDA130040E88E /* BooleanCell.swift */,
				B4E782C62179509A00A7DFCE /* CenteredLabelCell.swift */,
				7DC2FB2724C0ED1100367A55 /* TableViewCellFileAccessoryView.swift */,
				C77A04EC25F046EB001B3EB6 /* Date+CellFileAccessoryView.swift */,
			);
			path = "Other Cells";
			sourceTree = "<group>";
		};
		C77A04F325F04CFB001B3EB6 /* Avatar */ = {
			isa = PBXGroup;
			children = (
				5373D5612694D65C0032A3B4 /* Avatar.swift */,
				5303259926B31B6B00611D05 /* AvatarModifiers.swift */,
				5373D5602694D65C0032A3B4 /* AvatarTokenSet.swift */,
				EC5982D727BF348700FD048D /* MSFAvatar.swift */,
				EC5982D927C703ED00FD048D /* CircleCutout.swift */,
				5373D5632694D65C0032A3B4 /* MSFAvatarPresence.swift */,
				B4EF53C2215AF1AB00573E8F /* Persona.swift */,
			);
			path = Avatar;
			sourceTree = "<group>";
		};
		CCC18C2A2501B1A900BE830E /* Card */ = {
			isa = PBXGroup;
			children = (
				CCC18C2B2501B22F00BE830E /* CardView.swift */,
			);
			path = Card;
			sourceTree = "<group>";
		};
		EC6A71E8273DB98F0076A586 /* Divider */ = {
			isa = PBXGroup;
			children = (
				EC6A71E9273DBA520076A586 /* Divider.swift */,
				ECA92183279A177D00B66117 /* DividerModifiers.swift */,
				EC02A5F227472EF400E81B3E /* DividerTokenSet.swift */,
				EC02A5F4274DD19500E81B3E /* MSFDivider.swift */,
			);
			path = Divider;
			sourceTree = "<group>";
		};
		ECEBA8F625EDEFF70048EE24 /* SegmentedControl */ = {
			isa = PBXGroup;
			children = (
				ECEBA8FB25EDF3380048EE24 /* SegmentedControl.swift */,
				EC5982DD27D2EA6100FD048D /* SegmentedControlTokenSet.swift */,
				C708B04B260A8696007190FA /* SegmentItem.swift */,
				C708B055260A86FA007190FA /* SegmentPillButton.swift */,
			);
			path = SegmentedControl;
			sourceTree = "<group>";
		};
		FC414E1D258876D400069E73 /* Command Bar */ = {
			isa = PBXGroup;
			children = (
				FC414E1E258876FB00069E73 /* CommandBar.swift */,
				FC414E4E2588B65C00069E73 /* CommandBarItem.swift */,
				FC414E2A25887A4B00069E73 /* CommandBarButton.swift */,
				FC414E242588798000069E73 /* CommandBarButtonGroupView.swift */,
				94A7EC192836DCB100BFFBAE /* CommandBarCommandGroupsView.swift */,
				0AD70F5926E80A5D008774EC /* CommandBarTokenSet.swift */,
			);
			path = "Command Bar";
			sourceTree = "<group>";
		};
		FD256C5C2183D77900EC9588 /* Views */ = {
			isa = PBXGroup;
			children = (
				FDFB8AEE21361C9D0046850A /* CalendarViewDayCell.swift */,
				FDFB8AED21361C9D0046850A /* CalendarViewDayMonthCell.swift */,
				FDFB8AEF21361C9D0046850A /* CalendarViewDayMonthYearCell.swift */,
				FDFB8AEC21361C9D0046850A /* CalendarViewDayTodayCell.swift */,
				FDFB8AEA21361C950046850A /* CalendarViewMonthBannerView.swift */,
				FD599D072134AB0E008845EE /* CalendarViewWeekdayHeadingView.swift */,
			);
			path = Views;
			sourceTree = "<group>";
		};
		FD41C86D22DD12A20086F899 /* Navigation */ = {
			isa = PBXGroup;
			children = (
				FD41C87F22DD13230086F899 /* NavigationController.swift */,
				FD41C87B22DD13230086F899 /* NavigationBar.swift */,
				FD41C87E22DD13230086F899 /* SearchBar.swift */,
				6ED4C11C2696AE4000C30BD6 /* BadgeLabelButton.swift */,
				FD41C8BD22DD47120086F899 /* UINavigationItem+Navigation.swift */,
				FD9DA7B4232C33A80013E41B /* UIViewController+Navigation.swift */,
				6ED4C11A2695A6E800C30BD6 /* UIBarButtonItem+BadgeValue.swift */,
				FD41C87222DD13230086F899 /* Helpers */,
				FD41C86F22DD13230086F899 /* Shy Header */,
				FD41C87922DD13230086F899 /* Views */,
			);
			path = Navigation;
			sourceTree = "<group>";
		};
		FD41C86F22DD13230086F899 /* Shy Header */ = {
			isa = PBXGroup;
			children = (
				FD41C87022DD13230086F899 /* ShyHeaderController.swift */,
				FD41C87122DD13230086F899 /* ShyHeaderView.swift */,
			);
			path = "Shy Header";
			sourceTree = "<group>";
		};
		FD41C87222DD13230086F899 /* Helpers */ = {
			isa = PBXGroup;
			children = (
				FD41C86E22DD13230086F899 /* ContentScrollViewTraits.swift */,
				FD41C88022DD13230086F899 /* NavigationAnimator.swift */,
			);
			path = Helpers;
			sourceTree = "<group>";
		};
		FD41C87922DD13230086F899 /* Views */ = {
			isa = PBXGroup;
			children = (
				FD41C87A22DD13230086F899 /* LargeTitleView.swift */,
			);
			path = Views;
			sourceTree = "<group>";
		};
		FD4F2A1C214ADBBF00C437D6 /* Date Picker */ = {
			isa = PBXGroup;
			children = (
				FD4F2A1F214AE20400C437D6 /* DatePickerController.swift */,
				FD256C5A2183B90B00EC9588 /* DatePickerSelectionManager.swift */,
			);
			path = "Date Picker";
			sourceTree = "<group>";
		};
		FD599D0021347FA0008845EE /* Date Time Pickers */ = {
			isa = PBXGroup;
			children = (
				FD5BBE3A214B2F44008964B4 /* Date+Extensions.swift */,
				FD9A5C862179464F00D224D9 /* DateComponents+Extensions.swift */,
				FD77752F21A490BA00033D58 /* DateTimePicker.swift */,
				FD777528219E3F6C00033D58 /* DayOfMonth.swift */,
				FD1FAE1A2272464B00A5DBA4 /* GenericDateTimePicker.swift */,
				C77A04B625F03DD1001B3EB6 /* String+Date.swift */,
				FD4F2A1C214ADBBF00C437D6 /* Date Picker */,
				FD5C8C2A2190C3470063562C /* Date Time Picker */,
			);
			path = "Date Time Pickers";
			sourceTree = "<group>";
		};
		FD5C8C2A2190C3470063562C /* Date Time Picker */ = {
			isa = PBXGroup;
			children = (
				FD5ADBF32190CDC80005A9AF /* DateTimePickerController.swift */,
				FD97580521910FE800B67319 /* Views */,
			);
			path = "Date Time Picker";
			sourceTree = "<group>";
		};
		FD7254EE2147382D002F4069 /* Presenters */ = {
			isa = PBXGroup;
			children = (
				FDA1AF9221487225001AE720 /* CardPresentationController.swift */,
				FD0D29D52151A3D700E8655E /* CardPresenterNavigationController.swift */,
				FDA1AF90214871B5001AE720 /* CardTransitionAnimator.swift */,
				FD4F2A1A2148937100C437D6 /* PageCardPresenterController.swift */,
			);
			path = Presenters;
			sourceTree = "<group>";
		};
		FD7DF05A21FA7F3200857267 /* Tooltip */ = {
			isa = PBXGroup;
			children = (
				FD7DF05B21FA7F5000857267 /* Tooltip.swift */,
				FD7DF05F21FA83C900857267 /* TooltipPositionController.swift */,
				4B14B18E28F8DBE40099D52A /* TooltipTokenSet.swift */,
				FD7DF05D21FA7FC100857267 /* TooltipView.swift */,
			);
			path = Tooltip;
			sourceTree = "<group>";
		};
		FD97580521910FE800B67319 /* Views */ = {
			isa = PBXGroup;
			children = (
				FD9758062191118D00B67319 /* DateTimePickerView.swift */,
				FD9758092191118E00B67319 /* DateTimePickerViewComponent.swift */,
				FD97580A2191118E00B67319 /* DateTimePickerViewComponentCell.swift */,
				FD9758082191118E00B67319 /* DateTimePickerViewComponentTableView.swift */,
				FD9758072191118E00B67319 /* DateTimePickerViewDataSource.swift */,
				FD77752C219E62E100033D58 /* DateTimePickerViewLayout.swift */,
			);
			path = Views;
			sourceTree = "<group>";
		};
		FDFB8AE921361C860046850A /* Calendar */ = {
			isa = PBXGroup;
			children = (
				FD77752A219E455A00033D58 /* AccessibilityContainerView.swift */,
				FD599D052134A682008845EE /* AccessibleViewDelegate.swift */,
				FD7254E82147059D002F4069 /* Calendar+Extensions.swift */,
				FDF41ED82141A02200EC527C /* CalendarConfiguration.swift */,
				FD599D0121348439008845EE /* CalendarView.swift */,
				FD599D0B2134AB1E008845EE /* CalendarViewDataSource.swift */,
				FD599D092134AB15008845EE /* CalendarViewLayout.swift */,
				FD256C5C2183D77900EC9588 /* Views */,
			);
			path = Calendar;
			sourceTree = "<group>";
		};
/* End PBXGroup section */

/* Begin PBXNativeTarget section */
		8FD01165228A820600D25925 /* FluentUILib */ = {
			isa = PBXNativeTarget;
			buildConfigurationList = 8FD0116A228A820600D25925 /* Build configuration list for PBXNativeTarget "FluentUILib" */;
			buildPhases = (
				566C664928CB994F0032314C /* Copy module.modulemap */,
				8FD01162228A820600D25925 /* Sources */,
				FD256C59218392B800EC9588 /* Run swiftlint */,
				923DF2E4271166DB00637646 /* Copy FluentUI-Swift.h */,
			);
			buildRules = (
			);
			dependencies = (
				8FD011C8228A831700D25925 /* PBXTargetDependency */,
			);
			name = FluentUILib;
			productName = OfficeUIFabricStaticLib;
			productReference = 8FD01166228A820600D25925 /* libFluentUI.a */;
			productType = "com.apple.product-type.library.static";
		};
		A5CEC15920D980B30016922A /* FluentUITests */ = {
			isa = PBXNativeTarget;
			buildConfigurationList = A5CEC16820D980B30016922A /* Build configuration list for PBXNativeTarget "FluentUITests" */;
			buildPhases = (
				A5CEC15620D980B30016922A /* Sources */,
				A5CEC15720D980B30016922A /* Frameworks */,
				A5CEC15820D980B30016922A /* Resources */,
			);
			buildRules = (
			);
			dependencies = (
			);
			name = FluentUITests;
			productName = OfficeUIFabricTests;
			productReference = A5CEC15A20D980B30016922A /* FluentUITests.xctest */;
			productType = "com.apple.product-type.bundle.unit-test";
		};
		A5DA88FB226FAA01000A8EA8 /* FluentUIResources */ = {
			isa = PBXNativeTarget;
			buildConfigurationList = A5DA88FF226FAA01000A8EA8 /* Build configuration list for PBXNativeTarget "FluentUIResources" */;
			buildPhases = (
				A5DA88FA226FAA01000A8EA8 /* Resources */,
			);
			buildRules = (
			);
			dependencies = (
			);
			name = FluentUIResources;
			productName = OfficeUIFabricResources;
			productReference = A5DA88FC226FAA01000A8EA8 /* FluentUIResources-ios.bundle */;
			productType = "com.apple.product-type.bundle";
		};
/* End PBXNativeTarget section */

/* Begin PBXProject section */
		A5CEC14820D980B20016922A /* Project object */ = {
			isa = PBXProject;
			attributes = {
				LastSwiftUpdateCheck = 1020;
				LastUpgradeCheck = 1240;
				ORGANIZATIONNAME = "Microsoft Corporation";
				TargetAttributes = {
					8FD01165228A820600D25925 = {
						CreatedOnToolsVersion = 10.2.1;
						LastSwiftMigration = 1020;
					};
					A5CEC15920D980B30016922A = {
						CreatedOnToolsVersion = 9.4.1;
						LastSwiftMigration = 1020;
					};
					A5DA88FB226FAA01000A8EA8 = {
						CreatedOnToolsVersion = 10.2.1;
					};
				};
			};
			buildConfigurationList = A5CEC14B20D980B20016922A /* Build configuration list for PBXProject "FluentUI" */;
			compatibilityVersion = "Xcode 9.3";
			developmentRegion = en;
			hasScannedForEncodings = 0;
			knownRegions = (
				en,
				Base,
				ar,
				ca,
				cs,
				da,
				de,
				el,
				"en-GB",
				"es-MX",
				es,
				fi,
				fr,
				he,
				hi,
				hr,
				hu,
				id,
				it,
				ja,
				ko,
				ms,
				"nb-NO",
				nl,
				pl,
				"pt-BR",
				"pt-PT",
				ro,
				ru,
				sk,
				sv,
				th,
				tr,
				uk,
				vi,
				"zh-Hans",
				"zh-Hant",
			);
			mainGroup = A5CEC14720D980B20016922A;
			productRefGroup = A5CEC15220D980B20016922A /* Products */;
			projectDirPath = "";
			projectRoot = "";
			targets = (
				A5DA88FB226FAA01000A8EA8 /* FluentUIResources */,
				8FD01165228A820600D25925 /* FluentUILib */,
				A5CEC15920D980B30016922A /* FluentUITests */,
			);
		};
/* End PBXProject section */

/* Begin PBXResourcesBuildPhase section */
		A5CEC15820D980B30016922A /* Resources */ = {
			isa = PBXResourcesBuildPhase;
			buildActionMask = 2147483647;
			files = (
				923DF2E82712B6C400637646 /* FluentUIResources-ios.bundle in Resources */,
			);
			runOnlyForDeploymentPostprocessing = 0;
		};
		A5DA88FA226FAA01000A8EA8 /* Resources */ = {
			isa = PBXResourcesBuildPhase;
			buildActionMask = 2147483647;
			files = (
				A542A9D7226FC01100204A52 /* Localizable.strings in Resources */,
				A542A9D8226FC01700204A52 /* Localizable.stringsdict in Resources */,
				A257F82A251D98DD002CAA6E /* FluentUI-apple.xcassets in Resources */,
				A257F82C251D98F3002CAA6E /* FluentUI-ios.xcassets in Resources */,
				F5784DBA285D031800DBEAD6 /* docs in Resources */,
			);
			runOnlyForDeploymentPostprocessing = 0;
		};
/* End PBXResourcesBuildPhase section */

/* Begin PBXShellScriptBuildPhase section */
		923DF2E4271166DB00637646 /* Copy FluentUI-Swift.h */ = {
			isa = PBXShellScriptBuildPhase;
			buildActionMask = 2147483647;
			files = (
			);
			inputFileListPaths = (
			);
			inputPaths = (
				"$(FLUENT_HSP_INPUT)/FluentUI-Swift.h",
			);
			name = "Copy FluentUI-Swift.h";
			outputFileListPaths = (
			);
			outputPaths = (
				"$(FLUENT_HSP_OUTPUT)/FluentUI-Swift.h",
			);
			runOnlyForDeploymentPostprocessing = 0;
			shellPath = /bin/sh;
			shellScript = "echo \"Copying FluentUI-Swift.h from $FLUENT_HSP_INPUT to $FLUENT_HSP_OUTPUT\"\n\n# Ensure the target include path exists\nmkdir -p $FLUENT_HSP_OUTPUT\n\n# Copy any file that looks like a Swift generated header to the include path\ncp $FLUENT_HSP_INPUT/FluentUI-Swift.h $FLUENT_HSP_OUTPUT\n";
		};
		FD256C59218392B800EC9588 /* Run swiftlint */ = {
			isa = PBXShellScriptBuildPhase;
			alwaysOutOfDate = 1;
			buildActionMask = 2147483647;
			files = (
			);
			inputPaths = (
			);
			name = "Run swiftlint";
			outputPaths = (
			);
			runOnlyForDeploymentPostprocessing = 0;
			shellPath = /bin/sh;
			shellScript = "# Adds support for Apple Silicon brew directory\nexport PATH=\"$PATH:/opt/homebrew/bin\"\n\nif which swiftlint >/dev/null; then\n    export LINTPATH=\"${LOCROOT}/./\"\n    swiftlint --config ../.swiftlint.yml\nelse\n    echo \"warning: SwiftLint not installed, download from https://github.com/realm/SwiftLint\"\nfi\n";
		};
/* End PBXShellScriptBuildPhase section */

/* Begin PBXSourcesBuildPhase section */
		8FD01162228A820600D25925 /* Sources */ = {
			isa = PBXSourcesBuildPhase;
			buildActionMask = 2147483647;
			files = (
				6ED5E55126D3D39400D8BE81 /* BadgeLabelButton.swift in Sources */,
				6ED5E55226D3D39400D8BE81 /* UIBarButtonItem+BadgeValue.swift in Sources */,
				5314E0ED25F012C40099271A /* ContentScrollViewTraits.swift in Sources */,
				EC5982DA27C703EE00FD048D /* CircleCutout.swift in Sources */,
				5314E03A25F00E3D0099271A /* BadgeView.swift in Sources */,
				53097D4727028B1200A6E4DC /* ButtonLegacy.swift in Sources */,
				5314E1A325F01A7C0099271A /* TableViewHeaderFooterView.swift in Sources */,
				D6F4098F274F1A1C001B80D4 /* PillButtonBarTokenSet.swift in Sources */,
				5314E30325F0260E0099271A /* AccessibleViewDelegate.swift in Sources */,
				6EB4B25F270ED6B30005B808 /* BadgeLabel.swift in Sources */,
				5314E1A725F01A7C0099271A /* ActionsCell.swift in Sources */,
				5314E07B25F00F1A0099271A /* DateTimePickerViewDataSource.swift in Sources */,
				532FE3D426EA6D74007539C0 /* ActivityIndicatorTokenSet.swift in Sources */,
				92D5FDFB28A713990087894B /* LinearGradientInfo.swift in Sources */,
				53E2EE07278799B30086D30D /* MSFIndeterminateProgressBar.swift in Sources */,
				532FE3D626EA6D74007539C0 /* ActivityIndicatorModifiers.swift in Sources */,
				5314E2F525F025C60099271A /* CalendarConfiguration.swift in Sources */,
				923DB9D4274CB65700D8E58A /* TokenizedControl.swift in Sources */,
				5314E06B25F00F100099271A /* DateTimePicker.swift in Sources */,
				539D280B2822E90F00640018 /* DividerModifiers.swift in Sources */,
				5314E2BB25F024C60099271A /* CALayer+Extensions.swift in Sources */,
				5336B18027FB6D9B00B01E0D /* HeadsUpDisplayTokenSet.swift in Sources */,
				5314E12B25F016230099271A /* PillButtonBar.swift in Sources */,
				53097D09270288FB00A6E4DC /* Button.swift in Sources */,
				5314E07E25F00F1A0099271A /* DateTimePickerView.swift in Sources */,
				5328D97726FBA3D700F3723B /* IndeterminateProgressBar.swift in Sources */,
				5314E07625F00F160099271A /* DateTimePickerController.swift in Sources */,
				922A34DF27BB87990062721F /* TokenizedControlView.swift in Sources */,
				5314E14525F016860099271A /* CardPresentationController.swift in Sources */,
				5314E0A925F010070099271A /* DrawerTransitionAnimator.swift in Sources */,
				569B036B2903835E00940044 /* ShimmerTokenSet.swift in Sources */,
				5314E06525F00EFD0099271A /* CalendarViewDayMonthCell.swift in Sources */,
				5314E08B25F00F2D0099271A /* CommandBarItem.swift in Sources */,
				5314E06225F00EFD0099271A /* CalendarViewDayTodayCell.swift in Sources */,
				5314E08025F00F1A0099271A /* DateTimePickerViewComponent.swift in Sources */,
				5314E06325F00EFD0099271A /* CalendarViewDayMonthYearCell.swift in Sources */,
				5314E1A225F01A7C0099271A /* ActivityIndicatorCell.swift in Sources */,
				EC5982DC27CEC02100FD048D /* DrawerTokenSet.swift in Sources */,
				5373D5652694D65C0032A3B4 /* AvatarTokenSet.swift in Sources */,
				5314E06125F00EFD0099271A /* CalendarViewDayCell.swift in Sources */,
				929DD25A266ED3B600E8175E /* PersonaButtonCarousel.swift in Sources */,
				ECA921C627B5D10B00B66117 /* ButtonDynamicColors.swift in Sources */,
				5336B17927F77EB800B01E0D /* HeadsUpDisplay.swift in Sources */,
				5314E12A25F016230099271A /* PillButton.swift in Sources */,
				4BF01D9A27B37CF8005B32F2 /* NotificationTokenSet.swift in Sources */,
				0AC8A8B227C72D4600D9FAF5 /* MSFPersonaView.swift in Sources */,
				5314E0E525F012C00099271A /* NavigationBar.swift in Sources */,
				5336B17627F77EB800B01E0D /* HUDModifiers.swift in Sources */,
				C708B064260A87F7007190FA /* SegmentItem.swift in Sources */,
				5328D97126FBA3D700F3723B /* IndeterminateProgressBarTokenSet.swift in Sources */,
				5314E14325F016860099271A /* CardTransitionAnimator.swift in Sources */,
				5314E0F825F012CB0099271A /* LargeTitleView.swift in Sources */,
				8035CAB62633A4DB007B3FD1 /* BottomCommandingController.swift in Sources */,
				5314E13725F016370099271A /* PopupMenuProtocols.swift in Sources */,
				5314E19725F019650099271A /* TabBarItem.swift in Sources */,
				92B7E6A326864AE900EFC15E /* MSFPersonaButton.swift in Sources */,
				5314E1BB25F01B070099271A /* TouchForwardingView.swift in Sources */,
				5314E2EC25F025710099271A /* DayOfMonth.swift in Sources */,
				5314E0B325F010400099271A /* EasyTapButton.swift in Sources */,
				5314E19625F019650099271A /* TabBarView.swift in Sources */,
				C708B05F260A8778007190FA /* SegmentPillButton.swift in Sources */,
				5314E13525F016370099271A /* PopupMenuItemCell.swift in Sources */,
				5314E2A025F024860099271A /* NSLayoutConstraint+Extensions.swift in Sources */,
				5336B17827F77EB800B01E0D /* HUD.swift in Sources */,
				923DB9D5274CB65700D8E58A /* FluentTheme.swift in Sources */,
				929DD257266ED3AC00E8175E /* PersonaButtonCarouselTokenSet.swift in Sources */,
				0AD70F5B26E80A5D008774EC /* CommandBarTokenSet.swift in Sources */,
				D6F4098927470E7F001B80D4 /* PillButtonTokenSet.swift in Sources */,
				5314E26625F023B20099271A /* UIColor+Extensions.swift in Sources */,
				5314E30225F0260E0099271A /* AccessibilityContainerView.swift in Sources */,
				53097D05270288FB00A6E4DC /* MSFButton.swift in Sources */,
				8035CAD026377C17007B3FD1 /* CommandingItem.swift in Sources */,
				8FD01188228A82A600D25925 /* Colors.swift in Sources */,
				5314E0F325F012C80099271A /* ShyHeaderController.swift in Sources */,
				EC02A5F327472EF400E81B3E /* DividerTokenSet.swift in Sources */,
				535559E42711411E0094A871 /* FluentUIHostingController.swift in Sources */,
				53229A0027FE108400C016A2 /* MSFHeadsUpDisplay.swift in Sources */,
				5314E1B125F01A980099271A /* TooltipView.swift in Sources */,
				5314E19525F019650099271A /* TabBarItemView.swift in Sources */,
				5314E03C25F00E3D0099271A /* BadgeField.swift in Sources */,
				5314E05B25F00EF50099271A /* CalendarView.swift in Sources */,
				92EE82AE27025A94009D52B5 /* TokenSet.swift in Sources */,
				53097D0B270288FB00A6E4DC /* ButtonModifiers.swift in Sources */,
				569B036929037AB700940044 /* ShimmerView.swift in Sources */,
				5314E28125F0240D0099271A /* DateComponents+Extensions.swift in Sources */,
				5314E07025F00F140099271A /* DatePickerController.swift in Sources */,
				0A3CD0B327BDD26B00DBE728 /* MSFList.swift in Sources */,
				5373D56B2694D65C0032A3B4 /* MSFAvatarPresence.swift in Sources */,
				EC5982D827BF348700FD048D /* MSFAvatar.swift in Sources */,
				5314E0AA25F010070099271A /* DrawerShadowView.swift in Sources */,
				2A9745DE281733D700E1A1FD /* TableViewCellTokenSet.swift in Sources */,
				530D9C5127EE388200BDCBBF /* SwiftUI+ViewPresentation.swift in Sources */,
				5314E0E725F012C00099271A /* UINavigationItem+Navigation.swift in Sources */,
				EC24DBCA28BD99860026EF92 /* PopupMenuItemTokenSet.swift in Sources */,
				920945492703DDA000B38E1A /* CardNudgeTokenSet.swift in Sources */,
				92D49054278FF4E50085C018 /* PersonaButtonCarouselModifiers.swift in Sources */,
				C77A04B825F03DD1001B3EB6 /* String+Date.swift in Sources */,
				4B53505F27F63E3F0033B47F /* NotificationModifiers.swift in Sources */,
				5314E14425F016860099271A /* PageCardPresenterController.swift in Sources */,
				5314E11B25F015EA0099271A /* PersonaListView.swift in Sources */,
				925D462026FD18B200179583 /* AliasTokens.swift in Sources */,
				5314E28E25F024590099271A /* Date+Extensions.swift in Sources */,
				0A3CD0B127BCA36000DBE728 /* HeaderModifiers.swift in Sources */,
				5306076126A201C8002D49CF /* Persona.swift in Sources */,
				92E7AD5026FE51FF00AE7FF8 /* DynamicColor.swift in Sources */,
				5314E14E25F016CD0099271A /* ResizingHandleView.swift in Sources */,
				804EDE1528C00CA400371C6B /* ContentHeightResolutionContext.swift in Sources */,
				5314E1A625F01A7C0099271A /* BooleanCell.swift in Sources */,
				92F8054E272B2DF3000EAFDB /* CardNudgeModifiers.swift in Sources */,
				925D461D26FD133600179583 /* GlobalTokens.swift in Sources */,
				9275105626815A7100F12730 /* MSFPersonaButtonCarousel.swift in Sources */,
				927EB2BD278627440069753D /* PersonaButtonModifiers.swift in Sources */,
				5314E0F225F012C80099271A /* ShyHeaderView.swift in Sources */,
				5314E02825F00DA80099271A /* BlurringView.swift in Sources */,
				5314E13625F016370099271A /* PopupMenuSectionHeaderView.swift in Sources */,
				5314E05925F00EF50099271A /* CalendarViewDataSource.swift in Sources */,
				5314E01625F00CF70099271A /* BarButtonItems.swift in Sources */,
				5314E25425F023650099271A /* UIImage+Extensions.swift in Sources */,
				569B036829037AB700940044 /* ShimmerLinesView.swift in Sources */,
				92D5598226A0FD2800328FD3 /* CardNudge.swift in Sources */,
				532FE3D826EA6D74007539C0 /* ActivityIndicator.swift in Sources */,
				5314E0E625F012C00099271A /* UIViewController+Navigation.swift in Sources */,
				5314E29725F024760099271A /* String+Extension.swift in Sources */,
				5314E12925F016230099271A /* PillButtonStyle.swift in Sources */,
				530D9C5327EE7B2C00BDCBBF /* SwiftUI+ViewAnimation.swift in Sources */,
				EC5982DE27D2EA6100FD048D /* SegmentedControlTokenSet.swift in Sources */,
				5306075726A1E6A4002D49CF /* AvatarGroup.swift in Sources */,
				92A1E4F526A791590007ED60 /* MSFCardNudge.swift in Sources */,
				5314E1C425F01B4E0099271A /* TwoLineTitleView.swift in Sources */,
				5314E0CF25F011F10099271A /* Label.swift in Sources */,
				5314E13925F016370099271A /* PopupMenuController.swift in Sources */,
				9298798B2669A875002B1EB4 /* PersonaButtonTokenSet.swift in Sources */,
				53E2EE0527860D010086D30D /* MSFActivityIndicator.swift in Sources */,
				5314E0A725F010070099271A /* DrawerController.swift in Sources */,
				5314E07125F00F140099271A /* DatePickerSelectionManager.swift in Sources */,
				5373D5672694D65C0032A3B4 /* Avatar.swift in Sources */,
				5314E1A425F01A7C0099271A /* CenteredLabelCell.swift in Sources */,
				5314E1A125F01A7C0099271A /* TableViewCellFileAccessoryView.swift in Sources */,
				5314E1D625F01E4A0099271A /* SearchBar.swift in Sources */,
				5314E0A825F010070099271A /* DrawerPresentationController.swift in Sources */,
				43488C46270FAD1300124C71 /* FluentNotification.swift in Sources */,
				5314E06425F00EFD0099271A /* CalendarViewMonthBannerView.swift in Sources */,
				D64D8E10283BFAEC00D8D7D1 /* TabBarItemTokenSet.swift in Sources */,
				53097D172702890900A6E4DC /* HeaderTokenSet.swift in Sources */,
				EC02A5F5274DD19600E81B3E /* MSFDivider.swift in Sources */,
				80AECC21263339E3005AF2F3 /* BottomSheetController.swift in Sources */,
				5314E2E325F025500099271A /* FluentUIFramework.swift in Sources */,
				ECA9218627A3301C00B66117 /* MSFAvatarGroup.swift in Sources */,
				5314E0EC25F012C40099271A /* NavigationAnimator.swift in Sources */,
				5314E17225F0191C0099271A /* Separator.swift in Sources */,
				5314E14225F016860099271A /* CardPresenterNavigationController.swift in Sources */,
				5314E11725F015EA0099271A /* PersonaCell.swift in Sources */,
				53097D192702890900A6E4DC /* List.swift in Sources */,
				5314E23025F022C80099271A /* UIScrollView+Extensions.swift in Sources */,
				5314E16925F017940099271A /* SegmentedControl.swift in Sources */,
				C77A04EE25F046EB001B3EB6 /* Date+CellFileAccessoryView.swift in Sources */,
				4BF01DA027B3A862005B32F2 /* UIApplication+Extensions.swift in Sources */,
				5373D5732694D66F0032A3B4 /* UIKit+SwiftUI_interoperability.swift in Sources */,
				5314E09E25F00FE20099271A /* DotView.swift in Sources */,
				5314E1A525F01A7C0099271A /* TableViewCell.swift in Sources */,
				4BBD651F2755FD9500A8B09E /* MSFNotification.swift in Sources */,
				53097D0D270288FB00A6E4DC /* ButtonTokenSet.swift in Sources */,
				5314E09525F00FA30099271A /* DimmingView.swift in Sources */,
				EC24DBC828BD95980026EF92 /* PopupMenuTokenSet.swift in Sources */,
				5306075326A1E6A4002D49CF /* AvatarGroupTokenSet.swift in Sources */,
				5314E11825F015EA0099271A /* PeoplePicker.swift in Sources */,
				5303259B26B31B6B00611D05 /* AvatarModifiers.swift in Sources */,
				5314E2B225F024B60099271A /* Calendar+Extensions.swift in Sources */,
				5314E1B225F01A980099271A /* TooltipPositionController.swift in Sources */,
				5314E08A25F00F2D0099271A /* CommandBar.swift in Sources */,
				80AECC22263339E5005AF2F3 /* BottomSheetPassthroughView.swift in Sources */,
				925728F9276D6B5800EE1019 /* FontInfo.swift in Sources */,
				5314E1CD25F01B730099271A /* AnimationSynchronizer.swift in Sources */,
				EC27B8662807A63C00A40B9A /* ResizingHandleTokenSet.swift in Sources */,
				53097D252702890900A6E4DC /* ListCell.swift in Sources */,
				92088EF92666DB2C003F571A /* PersonaButton.swift in Sources */,
				5314E13425F016370099271A /* PopupMenuItem.swift in Sources */,
				ECA9218A27A33A2D00B66117 /* AvatarGroupModifiers.swift in Sources */,
				5314E13825F016370099271A /* PopupMenuSection.swift in Sources */,
				5314E07C25F00F1A0099271A /* DateTimePickerViewLayout.swift in Sources */,
				5314E11625F015EA0099271A /* PersonaBadgeViewDataSource.swift in Sources */,
				0ACD82192620453B0035CD9F /* PersonaViewTokenSet.swift in Sources */,
				5314E2DA25F025370099271A /* Fonts.swift in Sources */,
				D64D8E12283D798D00D8D7D1 /* SideTabBarTokenSet.swift in Sources */,
				5373D5772694D66F0032A3B4 /* SwiftUI+ViewModifiers.swift in Sources */,
				5314E07F25F00F1A0099271A /* DateTimePickerViewComponentCell.swift in Sources */,
				0AA874162600237A00D47421 /* PersonaView.swift in Sources */,
				8035CADE2638E435007B3FD1 /* CommandingSection.swift in Sources */,
				92DEE2252723D34400E31ED0 /* ControlTokenSet.swift in Sources */,
				5314E0E425F012C00099271A /* NavigationController.swift in Sources */,
				925728F7276D6AF800EE1019 /* ShadowInfo.swift in Sources */,
				5328D97326FBA3D700F3723B /* IndeterminateProgressBarModifiers.swift in Sources */,
				923DB9D7274CB66D00D8E58A /* ControlHostingView.swift in Sources */,
				5314E03B25F00E3D0099271A /* BadgeStringExtractor.swift in Sources */,
				5314E19825F019650099271A /* SideTabBar.swift in Sources */,
				5314E10A25F014600099271A /* Obscurable.swift in Sources */,
				4B14B18F28F8DBE40099D52A /* TooltipTokenSet.swift in Sources */,
				53097D212702890900A6E4DC /* ListHeader.swift in Sources */,
				5314E07D25F00F1A0099271A /* DateTimePickerViewComponentTableView.swift in Sources */,
				5314E03125F00DDD0099271A /* CardView.swift in Sources */,
				5314E08925F00F2D0099271A /* CommandBarButtonGroupView.swift in Sources */,
				5314E08C25F00F2D0099271A /* CommandBarButton.swift in Sources */,
				94A7EC1A2836DCB200BFFBAE /* CommandBarCommandGroupsView.swift in Sources */,
				EC6A71EA273DBA520076A586 /* Divider.swift in Sources */,
				5314E21E25F022120099271A /* UIView+Extensions.swift in Sources */,
				5314E06A25F00F100099271A /* GenericDateTimePicker.swift in Sources */,
				5314E06025F00EFD0099271A /* CalendarViewWeekdayHeadingView.swift in Sources */,
				53097D1D2702890900A6E4DC /* ListCellTokenSet.swift in Sources */,
				D6A0124A2810764B00C90535 /* TabBarTokenSet.swift in Sources */,
				5314E05A25F00EF50099271A /* CalendarViewLayout.swift in Sources */,
				5314E1B025F01A980099271A /* Tooltip.swift in Sources */,
			);
			runOnlyForDeploymentPostprocessing = 0;
		};
		A5CEC15620D980B30016922A /* Sources */ = {
			isa = PBXSourcesBuildPhase;
			buildActionMask = 2147483647;
			files = (
				924268A2277AD9F700C5A452 /* FontTests.swift in Sources */,
				A5CEC16020D980B30016922A /* FluentUITests.swift in Sources */,
				8FA3CB5B246B19EA0049E431 /* ColorTests.swift in Sources */,
				FD053A352224CA33009B6378 /* DatePickerControllerTests.swift in Sources */,
			);
			runOnlyForDeploymentPostprocessing = 0;
		};
/* End PBXSourcesBuildPhase section */

/* Begin PBXTargetDependency section */
		8FD011C8228A831700D25925 /* PBXTargetDependency */ = {
			isa = PBXTargetDependency;
			target = A5DA88FB226FAA01000A8EA8 /* FluentUIResources */;
			targetProxy = 8FD011C7228A831700D25925 /* PBXContainerItemProxy */;
		};
/* End PBXTargetDependency section */

/* Begin PBXVariantGroup section */
		A559BB81212B6FA40055E107 /* Localizable.strings */ = {
			isa = PBXVariantGroup;
			children = (
				A559BB80212B6FA40055E107 /* en */,
				FD8D26422253FF330078E1D3 /* ar */,
				FD8D26442253FF3E0078E1D3 /* ca */,
				FD8D26462253FF470078E1D3 /* cs */,
				FD8D26482253FF4F0078E1D3 /* da */,
				FD8D264A2254013E0078E1D3 /* de */,
				FD8D264C225401660078E1D3 /* el */,
				FD8D264E225401880078E1D3 /* en-GB */,
				FD8D2650225401A10078E1D3 /* es-MX */,
				FD8D2652225401AA0078E1D3 /* es */,
				FD8D2654225401B90078E1D3 /* fi */,
				FD8D2656225401C10078E1D3 /* fr */,
				FD8D2658225401CD0078E1D3 /* he */,
				FD8D265A225401D90078E1D3 /* hi */,
				FD8D265C225401E50078E1D3 /* hr */,
				FD8D265E225401F20078E1D3 /* hu */,
				FD8D2660225401FA0078E1D3 /* id */,
				FD8D2662225402020078E1D3 /* it */,
				FD8D26642254020E0078E1D3 /* ja */,
				FD8D2666225402160078E1D3 /* ko */,
				FD8D26682254021D0078E1D3 /* ms */,
				FD8D266A2254022E0078E1D3 /* nb-NO */,
				FD8D266C225402DC0078E1D3 /* nl */,
				FD8D266E225402E60078E1D3 /* pl */,
				FD8D2670225402F00078E1D3 /* pt-BR */,
				FD8D2672225402F60078E1D3 /* pt-PT */,
				FD8D2674225403000078E1D3 /* ro */,
				FD8D2676225403070078E1D3 /* ru */,
				FD8D26782254030E0078E1D3 /* sk */,
				FD8D267A225403160078E1D3 /* sv */,
				FD8D267C2254031B0078E1D3 /* th */,
				FD8D267E225403210078E1D3 /* tr */,
				FD8D2680225403290078E1D3 /* uk */,
				FD8D2682225403300078E1D3 /* vi */,
				FD8D2684225403360078E1D3 /* zh-Hans */,
				FD8D26862254033B0078E1D3 /* zh-Hant */,
			);
			name = Localizable.strings;
			sourceTree = "<group>";
		};
		A5DF1EAD2213B26900CC741A /* Localizable.stringsdict */ = {
			isa = PBXVariantGroup;
			children = (
				A5DF1EAC2213B26900CC741A /* en */,
				FD8D26432253FF330078E1D3 /* ar */,
				FD8D26452253FF3F0078E1D3 /* ca */,
				FD8D26472253FF470078E1D3 /* cs */,
				FD8D26492253FF500078E1D3 /* da */,
				FD8D264B2254013E0078E1D3 /* de */,
				FD8D264D225401660078E1D3 /* el */,
				FD8D264F225401880078E1D3 /* en-GB */,
				FD8D2651225401A10078E1D3 /* es-MX */,
				FD8D2653225401AA0078E1D3 /* es */,
				FD8D2655225401B90078E1D3 /* fi */,
				FD8D2657225401C20078E1D3 /* fr */,
				FD8D2659225401CD0078E1D3 /* he */,
				FD8D265B225401D90078E1D3 /* hi */,
				FD8D265D225401E50078E1D3 /* hr */,
				FD8D265F225401F30078E1D3 /* hu */,
				FD8D2661225401FB0078E1D3 /* id */,
				FD8D2663225402030078E1D3 /* it */,
				FD8D26652254020E0078E1D3 /* ja */,
				FD8D2667225402160078E1D3 /* ko */,
				FD8D26692254021E0078E1D3 /* ms */,
				FD8D266B2254022E0078E1D3 /* nb-NO */,
				FD8D266D225402DC0078E1D3 /* nl */,
				FD8D266F225402E60078E1D3 /* pl */,
				FD8D2671225402F10078E1D3 /* pt-BR */,
				FD8D2673225402F60078E1D3 /* pt-PT */,
				FD8D2675225403000078E1D3 /* ro */,
				FD8D2677225403070078E1D3 /* ru */,
				FD8D26792254030E0078E1D3 /* sk */,
				FD8D267B225403160078E1D3 /* sv */,
				FD8D267D2254031B0078E1D3 /* th */,
				FD8D267F225403220078E1D3 /* tr */,
				FD8D26812254032A0078E1D3 /* uk */,
				FD8D2683225403300078E1D3 /* vi */,
				FD8D2685225403360078E1D3 /* zh-Hans */,
				FD8D26872254033B0078E1D3 /* zh-Hant */,
			);
			name = Localizable.stringsdict;
			sourceTree = "<group>";
		};
/* End PBXVariantGroup section */

/* Begin XCBuildConfiguration section */
		8FD0116B228A820600D25925 /* Debug */ = {
			isa = XCBuildConfiguration;
			baseConfigurationReference = C7752C7C2790C1F40012F860 /* FluentUILib_debug.xcconfig */;
			buildSettings = {
			};
			name = Debug;
		};
		8FD0116C228A820600D25925 /* Release */ = {
			isa = XCBuildConfiguration;
			baseConfigurationReference = C7752C7B2790C1F40012F860 /* FluentUILib_release.xcconfig */;
			buildSettings = {
			};
			name = Release;
		};
		8FD0116D228A820600D25925 /* Dogfood */ = {
			isa = XCBuildConfiguration;
			baseConfigurationReference = C7752C7B2790C1F40012F860 /* FluentUILib_release.xcconfig */;
			buildSettings = {
			};
			name = Dogfood;
		};
		A52B637B2138745C009F7ADF /* Dogfood */ = {
			isa = XCBuildConfiguration;
			baseConfigurationReference = 53FC90F525673626008A06FD /* FluentUI_release.xcconfig */;
			buildSettings = {
				CLANG_WARN_QUOTED_INCLUDE_IN_FRAMEWORK_HEADER = YES;
			};
			name = Dogfood;
		};
		A52B637D2138745C009F7ADF /* Dogfood */ = {
			isa = XCBuildConfiguration;
			baseConfigurationReference = 53FC90F725673626008A06FD /* FluentUITests.xcconfig */;
			buildSettings = {
			};
			name = Dogfood;
		};
		A5CEC16320D980B30016922A /* Debug */ = {
			isa = XCBuildConfiguration;
			baseConfigurationReference = 53FC90F625673626008A06FD /* FluentUI_debug.xcconfig */;
			buildSettings = {
				CLANG_WARN_QUOTED_INCLUDE_IN_FRAMEWORK_HEADER = YES;
			};
			name = Debug;
		};
		A5CEC16420D980B30016922A /* Release */ = {
			isa = XCBuildConfiguration;
			baseConfigurationReference = 53FC90F525673626008A06FD /* FluentUI_release.xcconfig */;
			buildSettings = {
				CLANG_WARN_QUOTED_INCLUDE_IN_FRAMEWORK_HEADER = YES;
			};
			name = Release;
		};
		A5CEC16920D980B30016922A /* Debug */ = {
			isa = XCBuildConfiguration;
			baseConfigurationReference = 53FC90F725673626008A06FD /* FluentUITests.xcconfig */;
			buildSettings = {
			};
			name = Debug;
		};
		A5CEC16A20D980B30016922A /* Release */ = {
			isa = XCBuildConfiguration;
			baseConfigurationReference = 53FC90F725673626008A06FD /* FluentUITests.xcconfig */;
			buildSettings = {
			};
			name = Release;
		};
		A5DA8900226FAA01000A8EA8 /* Debug */ = {
			isa = XCBuildConfiguration;
			baseConfigurationReference = 53FC90FA25673627008A06FD /* FluentUIResources.xcconfig */;
			buildSettings = {
			};
			name = Debug;
		};
		A5DA8901226FAA01000A8EA8 /* Release */ = {
			isa = XCBuildConfiguration;
			baseConfigurationReference = 53FC90FA25673627008A06FD /* FluentUIResources.xcconfig */;
			buildSettings = {
			};
			name = Release;
		};
		A5DA8902226FAA01000A8EA8 /* Dogfood */ = {
			isa = XCBuildConfiguration;
			baseConfigurationReference = 53FC90FA25673627008A06FD /* FluentUIResources.xcconfig */;
			buildSettings = {
			};
			name = Dogfood;
		};
/* End XCBuildConfiguration section */

/* Begin XCConfigurationList section */
		8FD0116A228A820600D25925 /* Build configuration list for PBXNativeTarget "FluentUILib" */ = {
			isa = XCConfigurationList;
			buildConfigurations = (
				8FD0116B228A820600D25925 /* Debug */,
				8FD0116C228A820600D25925 /* Release */,
				8FD0116D228A820600D25925 /* Dogfood */,
			);
			defaultConfigurationIsVisible = 0;
			defaultConfigurationName = Release;
		};
		A5CEC14B20D980B20016922A /* Build configuration list for PBXProject "FluentUI" */ = {
			isa = XCConfigurationList;
			buildConfigurations = (
				A5CEC16320D980B30016922A /* Debug */,
				A5CEC16420D980B30016922A /* Release */,
				A52B637B2138745C009F7ADF /* Dogfood */,
			);
			defaultConfigurationIsVisible = 0;
			defaultConfigurationName = Release;
		};
		A5CEC16820D980B30016922A /* Build configuration list for PBXNativeTarget "FluentUITests" */ = {
			isa = XCConfigurationList;
			buildConfigurations = (
				A5CEC16920D980B30016922A /* Debug */,
				A5CEC16A20D980B30016922A /* Release */,
				A52B637D2138745C009F7ADF /* Dogfood */,
			);
			defaultConfigurationIsVisible = 0;
			defaultConfigurationName = Release;
		};
		A5DA88FF226FAA01000A8EA8 /* Build configuration list for PBXNativeTarget "FluentUIResources" */ = {
			isa = XCConfigurationList;
			buildConfigurations = (
				A5DA8900226FAA01000A8EA8 /* Debug */,
				A5DA8901226FAA01000A8EA8 /* Release */,
				A5DA8902226FAA01000A8EA8 /* Dogfood */,
			);
			defaultConfigurationIsVisible = 0;
			defaultConfigurationName = Release;
		};
/* End XCConfigurationList section */
	};
	rootObject = A5CEC14820D980B20016922A /* Project object */;
}<|MERGE_RESOLUTION|>--- conflicted
+++ resolved
@@ -15,12 +15,7 @@
 		0AD70F5B26E80A5D008774EC /* CommandBarTokenSet.swift in Sources */ = {isa = PBXBuildFile; fileRef = 0AD70F5926E80A5D008774EC /* CommandBarTokenSet.swift */; };
 		2A9745DE281733D700E1A1FD /* TableViewCellTokenSet.swift in Sources */ = {isa = PBXBuildFile; fileRef = 2A9745DD281733D700E1A1FD /* TableViewCellTokenSet.swift */; };
 		43488C46270FAD1300124C71 /* FluentNotification.swift in Sources */ = {isa = PBXBuildFile; fileRef = 43488C44270FAD0200124C71 /* FluentNotification.swift */; };
-<<<<<<< HEAD
-		4B0E060B28A248F40045E9BB /* ShimmerLinesShape.swift in Sources */ = {isa = PBXBuildFile; fileRef = 4B0E060A28A248F40045E9BB /* ShimmerLinesShape.swift */; };
 		4B14B18F28F8DBE40099D52A /* TooltipTokenSet.swift in Sources */ = {isa = PBXBuildFile; fileRef = 4B14B18E28F8DBE40099D52A /* TooltipTokenSet.swift */; };
-		4B1596D3284ACB5F00C3D725 /* ShimmerTokenSet.swift in Sources */ = {isa = PBXBuildFile; fileRef = 4B1596D2284ACB5F00C3D725 /* ShimmerTokenSet.swift */; };
-=======
->>>>>>> 5dd37d79
 		4B53505F27F63E3F0033B47F /* NotificationModifiers.swift in Sources */ = {isa = PBXBuildFile; fileRef = 4B53505E27F63E3F0033B47F /* NotificationModifiers.swift */; };
 		4BBD651F2755FD9500A8B09E /* MSFNotification.swift in Sources */ = {isa = PBXBuildFile; fileRef = 4BBD651E2755FD9500A8B09E /* MSFNotification.swift */; };
 		4BF01D9A27B37CF8005B32F2 /* NotificationTokenSet.swift in Sources */ = {isa = PBXBuildFile; fileRef = 4BF01D9927B37CF8005B32F2 /* NotificationTokenSet.swift */; };
